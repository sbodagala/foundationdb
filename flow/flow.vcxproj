﻿<?xml version="1.0" encoding="utf-8"?>
<Project DefaultTargets="Build" ToolsVersion="14.1" xmlns="http://schemas.microsoft.com/developer/msbuild/2003">
  <ItemGroup Label="ProjectConfigurations">
    <ProjectConfiguration Include="Debug|X64">
      <Configuration>Debug</Configuration>
      <Platform>X64</Platform>
    </ProjectConfiguration>
    <ProjectConfiguration Include="Release|X64">
      <Configuration>Release</Configuration>
      <Platform>X64</Platform>
    </ProjectConfiguration>
  </ItemGroup>
  <ItemGroup>
    <ActorCompiler Include="ActorCollection.actor.cpp" />
    <ActorCompiler Include="CompressedInt.actor.cpp" />
<<<<<<< HEAD
    <ClCompile Include="crc32c.cpp" />
    <ClCompile Include="crc32c-generated-constants.cpp" />
=======
    <ClCompile Include="Arena.cpp" />
>>>>>>> 53d4798c
    <ClCompile Include="DeterministicRandom.cpp" />
    <ClCompile Include="Deque.cpp" />
    <ClCompile Include="Error.cpp" />
    <ClCompile Include="FastAlloc.cpp" />
    <ClCompile Include="FaultInjection.cpp" />
    <ClCompile Include="FileTraceLogWriter.cpp" />
    <ClCompile Include="XmlTraceLogFormatter.cpp" />
    <ClCompile Include="JsonTraceLogFormatter.cpp" />
    <ClInclude Include="FileTraceLogWriter.h" />
    <ClInclude Include="XmlTraceLogFormatter.h" />
    <ClInclude Include="JsonTraceLogFormatter.h" />
    <ClInclude Include="MetricSample.h" />
    <ClInclude Include="Profiler.h" />
    <ActorCompiler Include="Profiler.actor.cpp" />
    <ActorCompiler Include="Net2.actor.cpp" />
    <ClCompile Include="IThreadPool.cpp" />
    <ClCompile Include="network.cpp" />
    <ClCompile Include="flow.cpp" />
		<ClCompile Include="flat_buffers.cpp" />
    <ActorCompiler Include="genericactors.actor.cpp" />
    <ClCompile Include="Hash3.c" />
    <ClCompile Include="IndexedSet.cpp" />
    <ClCompile Include="Knobs.cpp" />
    <ClCompile Include="Net2Packet.cpp" />
    <ActorCompiler Include="Stats.actor.cpp" />
    <ClCompile Include="SystemMonitor.cpp" />
    <ClCompile Include="TDMetric.cpp" />
    <ClCompile Include="ThreadHelper.cpp" />
    <ClCompile Include="ThreadPrimitives.cpp" />
    <ClCompile Include="Platform.cpp" />
    <ClCompile Include="stacktrace.amalgamation.cpp" />
    <ClCompile Include="Trace.cpp" />
    <ClCompile Include="UnitTest.cpp" />
    <ClCompile Include="version.cpp" />
    <ClCompile Include="SignalSafeUnwind.cpp" />
    <ClCompile Include="serialize.cpp" />
    <ActorCompiler Include="TLSConfig.actor.cpp" />
  </ItemGroup>
  <ItemGroup>
    <ClInclude Include="CompressedInt.h" />
    <ClInclude Include="ActorCollection.h" />
    <ClInclude Include="actorcompiler.h" />
    <ClInclude Include="Arena.h" />
    <ClInclude Include="AsioReactor.h" />
    <ClInclude Include="crc32c.h" />
    <ClInclude Include="Deque.h" />
    <ClInclude Include="DeterministicRandom.h" />
    <ClInclude Include="Error.h" />
    <ClInclude Include="error_definitions.h" />
    <ClInclude Include="FastAlloc.h" />
    <ClInclude Include="FastRef.h" />
    <ClInclude Include="FaultInjection.h" />
    <ClInclude Include="network.h" />
    <ClInclude Include="flow.h" />
		<ClInclude Include="flat_buffers.h" />
    <ActorCompiler Include="EventTypes.actor.h">
      <EnableCompile>false</EnableCompile>
      <EnableCompile>false</EnableCompile>
    </ActorCompiler>
    <ActorCompiler Include="genericactors.actor.h">
      <EnableCompile>false</EnableCompile>
    </ActorCompiler>
    <ClInclude Include="Hash3.h" />
    <ActorCompiler Include="IndexedSet.actor.h">
      <EnableCompile>false</EnableCompile>
    </ActorCompiler>
    <ClInclude Include="IDispatched.h" />
    <ClInclude Include="IndexedSet.h" />
    <ClInclude Include="IRandom.h" />
    <ClInclude Include="IThreadPool.h" />
    <ClInclude Include="Knobs.h" />
    <ClInclude Include="Net2Packet.h" />
    <ClInclude Include="serialize.h" />
    <ClInclude Include="SimpleOpt.h" />
    <ClInclude Include="stacktrace.h" />
    <ClInclude Include="Stats.h" />
    <ClInclude Include="SystemMonitor.h" />
    <ClInclude Include="ThreadPrimitives.h" />
    <ClInclude Include="Platform.h" />
    <ClInclude Include="ThreadSafeQueue.h" />
    <ClInclude Include="Trace.h" />
    <ActorCompiler Include="TLSConfig.actor.h" >
      <EnableCompile>false</EnableCompile>
    </ActorCompiler>
    <ClInclude Include="SignalSafeUnwind.h" />
    <ClInclude Include="UnitTest.h" />
    <ActorCompiler Include="ThreadHelper.actor.h">
      <EnableCompile>false</EnableCompile>
    </ActorCompiler>
    <ActorCompiler Include="TDMetric.actor.h">
      <EnableCompile>false</EnableCompile>
    </ActorCompiler>
  </ItemGroup>
  <ItemGroup>
    <None Include="no_intellisense.opt" />
  </ItemGroup>
  <PropertyGroup Label="Globals">
    <ProjectGUID>{00AC9087-0378-4872-9992-DF267CF12ACB}</ProjectGUID>
    <TargetFrameworkVersion>v4.5.2</TargetFrameworkVersion>
    <Keyword>Win32Proj</Keyword>
    <RootNamespace>flow</RootNamespace>
  </PropertyGroup>
  <PropertyGroup>
    <OutDir>$(SolutionDir)bin\$(Configuration)\</OutDir>
    <IntDir>$(SystemDrive)\temp\msvcfdb\$(Platform)$(Configuration)\$(MSBuildProjectName)\</IntDir>
    <BuildLogFile>$(IntDir)\$(MSBuildProjectName).log</BuildLogFile>
  </PropertyGroup>
  <Import Project="$(VCTargetsPath)\Microsoft.Cpp.Default.props" />
  <PropertyGroup Condition="'$(Configuration)|$(Platform)'=='Debug|X64'" Label="Configuration">
    <ConfigurationType>StaticLibrary</ConfigurationType>
    <CharacterSet>MultiByte</CharacterSet>
    <PlatformToolset>v141</PlatformToolset>
  </PropertyGroup>
  <PropertyGroup Condition="'$(Configuration)|$(Platform)'=='Release|X64'" Label="Configuration">
    <ConfigurationType>StaticLibrary</ConfigurationType>
    <CharacterSet>MultiByte</CharacterSet>
    <PlatformToolset>v141</PlatformToolset>
  </PropertyGroup>
  <Import Project="$(VCTargetsPath)\Microsoft.Cpp.props" />
  <ImportGroup Label="ExtensionSettings">
  </ImportGroup>
  <ImportGroup Label="PropertySheets">
    <Import Project="$(LocalAppData)\Microsoft\VisualStudio\10.0\Microsoft.Cpp.$(Platform).user.props" Condition="exists('$(LocalAppData)\Microsoft\VisualStudio\10.0\Microsoft.Cpp.$(Platform).user.props')" />
  </ImportGroup>
  <PropertyGroup Label="UserMacros" />
  <PropertyGroup Condition="'$(Configuration)|$(Platform)'=='Debug|X64'">
    <LinkIncremental>true</LinkIncremental>
    <IncludePath>$(IncludePath);../;C:\Program Files\boost_1_67_0</IncludePath>
  </PropertyGroup>
  <PropertyGroup Condition="'$(Configuration)|$(Platform)'=='Release|X64'">
    <LinkIncremental>false</LinkIncremental>
    <IncludePath>$(IncludePath);../;C:\Program Files\boost_1_67_0</IncludePath>
  </PropertyGroup>
  <ItemDefinitionGroup>
    <PreBuildEvent>
      <Command>echo const char *sourceVersion = "Current version id not currently supported within Windows."; &gt; SourceVersion.temp.h &amp;&amp; fc /b SourceVersion.temp.h SourceVersion.h &gt; nul || copy SourceVersion.temp.h SourceVersion.h &gt; nul</Command>
      <Message>Checking source version</Message>
    </PreBuildEvent>
  </ItemDefinitionGroup>
  <ItemDefinitionGroup Condition="'$(Configuration)|$(Platform)'=='Debug|X64'">
    <ClCompile>
      <PrecompiledHeader>
      </PrecompiledHeader>
      <WarningLevel>Level3</WarningLevel>
      <MinimalRebuild>false</MinimalRebuild>
      <DebugInformationFormat>ProgramDatabase</DebugInformationFormat>
      <Optimization>Disabled</Optimization>
      <BasicRuntimeChecks>EnableFastChecks</BasicRuntimeChecks>
      <RuntimeLibrary>MultiThreadedDebug</RuntimeLibrary>
      <PreprocessorDefinitions>TLS_DISABLED;WIN32;_WIN32_WINNT=0x0502;WINVER=0x0502;BOOST_ALL_NO_LIB;BOOST_ERROR_CODE_HEADER_ONLY;BOOST_SYSTEM_NO_DEPRECATED;NTDDI_VERSION=0x05020000;_DEBUG;_HAS_ITERATOR_DEBUGGING=0;_CONSOLE;_CRT_SECURE_NO_WARNINGS;%(PreprocessorDefinitions)</PreprocessorDefinitions>
      <AdditionalIncludeDirectories>%(AdditionalIncludeDirectories)</AdditionalIncludeDirectories>
      <MultiProcessorCompilation>true</MultiProcessorCompilation>
      <AdditionalOptions>/bigobj @../flow/no_intellisense.opt %(AdditionalOptions)</AdditionalOptions>
      <LanguageStandard>stdcpp17</LanguageStandard>
    </ClCompile>
    <Link>
      <SubSystem>Console</SubSystem>
      <GenerateDebugInformation>true</GenerateDebugInformation>
      <AdditionalDependencies>Advapi32.lib</AdditionalDependencies>
    </Link>
    <Lib>
      <AdditionalDependencies>psapi.lib</AdditionalDependencies>
    </Lib>
  </ItemDefinitionGroup>
  <ItemDefinitionGroup Condition="'$(Configuration)|$(Platform)'=='Release|X64'">
    <ClCompile>
      <WarningLevel>Level3</WarningLevel>
      <PrecompiledHeader>
      </PrecompiledHeader>
      <DebugInformationFormat>ProgramDatabase</DebugInformationFormat>
      <Optimization>Full</Optimization>
      <RuntimeLibrary>MultiThreaded</RuntimeLibrary>
      <IntrinsicFunctions>true</IntrinsicFunctions>
      <PreprocessorDefinitions>TLS_DISABLED;WIN32;_WIN32_WINNT=0x0502;WINVER=0x0502;BOOST_ALL_NO_LIB;BOOST_ERROR_CODE_HEADER_ONLY;BOOST_SYSTEM_NO_DEPRECATED;NTDDI_VERSION=0x05020000;NDEBUG;_CONSOLE;_CRT_SECURE_NO_WARNINGS;FDB_CLEAN_BUILD;%(PreprocessorDefinitions)</PreprocessorDefinitions>
      <AdditionalIncludeDirectories>%(AdditionalIncludeDirectories)</AdditionalIncludeDirectories>
      <EnableEnhancedInstructionSet>NotSet</EnableEnhancedInstructionSet>
      <EnablePREfast>false</EnablePREfast>
      <AdditionalOptions>/bigobj @../flow/no_intellisense.opt %(AdditionalOptions)</AdditionalOptions>
      <MultiProcessorCompilation>true</MultiProcessorCompilation>
      <FavorSizeOrSpeed>Speed</FavorSizeOrSpeed>
      <MinimalRebuild>false</MinimalRebuild>
      <LanguageStandard>stdcpp17</LanguageStandard>
    </ClCompile>
    <Link>
      <SubSystem>Console</SubSystem>
      <GenerateDebugInformation>true</GenerateDebugInformation>
      <EnableCOMDATFolding>false</EnableCOMDATFolding>
      <OptimizeReferences>false</OptimizeReferences>
      <LinkTimeCodeGeneration>Default</LinkTimeCodeGeneration>
      <AdditionalDependencies>Advapi32.lib</AdditionalDependencies>
      <AdditionalOptions>/LTCG %(AdditionalOptions)</AdditionalOptions>
    </Link>
    <Lib>
      <AdditionalDependencies>psapi.lib</AdditionalDependencies>
    </Lib>
  </ItemDefinitionGroup>
  <ImportGroup Label="ExtensionTargets">
    <Import Project="actorcompiler\ActorCompiler.targets" />
  </ImportGroup>
  <Import Project="$(VCTargetsPath)\Microsoft.Cpp.targets" />
  <Target Name="MyPreCompileSteps" AfterTargets="CLCompile">
    <Exec Command="$(SolutionDir)bin\$(Configuration)\coveragetool.exe &quot;$(OutDir)coverage.$(TargetName).xml&quot; @(ActorCompiler -> '%(RelativeDir)%(Filename)%(Extension)', ' ') @(CLInclude -> '%(RelativeDir)%(Filename)%(Extension)', ' ') @(CLCompile -> '%(RelativeDir)%(Filename)%(Extension)', ' ')" />
  </Target>
</Project><|MERGE_RESOLUTION|>--- conflicted
+++ resolved
@@ -13,12 +13,9 @@
   <ItemGroup>
     <ActorCompiler Include="ActorCollection.actor.cpp" />
     <ActorCompiler Include="CompressedInt.actor.cpp" />
-<<<<<<< HEAD
     <ClCompile Include="crc32c.cpp" />
     <ClCompile Include="crc32c-generated-constants.cpp" />
-=======
     <ClCompile Include="Arena.cpp" />
->>>>>>> 53d4798c
     <ClCompile Include="DeterministicRandom.cpp" />
     <ClCompile Include="Deque.cpp" />
     <ClCompile Include="Error.cpp" />

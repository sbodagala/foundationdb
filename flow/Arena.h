--- conflicted
+++ resolved
@@ -467,13 +467,8 @@
 		return variant.get();
 	}
 
-<<<<<<< HEAD
-	template <size_t i>
-	static void assign(Member& member, const T& t) {
-=======
 	template <size_t i, class U, class Context>
 	static void assign(Member& member, const U& t, Context&) {
->>>>>>> 60c699d6
 		member = t;
 	}
 };

/*
 * ClusterController.actor.cpp
 *
 * This source file is part of the FoundationDB open source project
 *
 * Copyright 2013-2019 Apple Inc. and the FoundationDB project authors
 *
 * Licensed under the Apache License, Version 2.0 (the "License");
 * you may not use this file except in compliance with the License.
 * You may obtain a copy of the License at
 *
 *     http://www.apache.org/licenses/LICENSE-2.0
 *
 * Unless required by applicable law or agreed to in writing, software
 * distributed under the License is distributed on an "AS IS" BASIS,
 * WITHOUT WARRANTIES OR CONDITIONS OF ANY KIND, either express or implied.
 * See the License for the specific language governing permissions and
 * limitations under the License.
 */

#include <algorithm>
#include <iterator>
#include <map>
#include <set>
#include <vector>

#include "fdbrpc/FailureMonitor.h"
#include "flow/ActorCollection.h"
#include "flow/SystemMonitor.h"
#include "fdbclient/NativeAPI.actor.h"
#include "fdbserver/BackupInterface.h"
#include "fdbserver/CoordinationInterface.h"
#include "fdbserver/DataDistributorInterface.h"
#include "fdbserver/Knobs.h"
#include "fdbserver/ConfigBroadcaster.h"
#include "fdbserver/MoveKeys.actor.h"
#include "fdbserver/WorkerInterface.actor.h"
#include "fdbserver/LeaderElection.h"
#include "fdbserver/LogSystemConfig.h"
#include "fdbserver/WaitFailure.h"
#include "fdbserver/RatekeeperInterface.h"
#include "fdbserver/BlobManagerInterface.h"
#include "fdbserver/ServerDBInfo.h"
#include "fdbserver/Status.h"
#include "fdbserver/LatencyBandConfig.h"
#include "fdbclient/DatabaseContext.h"
#include "fdbclient/GlobalConfig.actor.h"
#include "fdbserver/RecoveryState.h"
#include "fdbclient/ReadYourWrites.h"
#include "fdbrpc/Replication.h"
#include "fdbrpc/ReplicationUtils.h"
#include "fdbclient/KeyBackedTypes.h"
#include "flow/Util.h"
#include "flow/actorcompiler.h" // This must be the last #include.

void failAfter(Future<Void> trigger, Endpoint e);

// This is used to artificially amplify the used count for processes
// occupied by non-singletons. This ultimately makes it less desirable
// for singletons to use those processes as well. This constant should
// be increased if we ever have more than 100 singletons (unlikely).
static const int PID_USED_AMP_FOR_NON_SINGLETON = 100;

struct WorkerInfo : NonCopyable {
	Future<Void> watcher;
	ReplyPromise<RegisterWorkerReply> reply;
	Generation gen;
	int reboots;
	ProcessClass initialClass;
	ClusterControllerPriorityInfo priorityInfo;
	WorkerDetails details;
	Future<Void> haltRatekeeper;
	Future<Void> haltDistributor;
	Future<Void> haltBlobManager;
	Standalone<VectorRef<StringRef>> issues;

	WorkerInfo()
	  : gen(-1), reboots(0),
	    priorityInfo(ProcessClass::UnsetFit, false, ClusterControllerPriorityInfo::FitnessUnknown) {}
	WorkerInfo(Future<Void> watcher,
	           ReplyPromise<RegisterWorkerReply> reply,
	           Generation gen,
	           WorkerInterface interf,
	           ProcessClass initialClass,
	           ProcessClass processClass,
	           ClusterControllerPriorityInfo priorityInfo,
	           bool degraded,
	           Standalone<VectorRef<StringRef>> issues)
	  : watcher(watcher), reply(reply), gen(gen), reboots(0), initialClass(initialClass), priorityInfo(priorityInfo),
	    details(interf, processClass, degraded), issues(issues) {}

	WorkerInfo(WorkerInfo&& r) noexcept
	  : watcher(std::move(r.watcher)), reply(std::move(r.reply)), gen(r.gen), reboots(r.reboots),
	    initialClass(r.initialClass), priorityInfo(r.priorityInfo), details(std::move(r.details)),
	    haltRatekeeper(r.haltRatekeeper), haltDistributor(r.haltDistributor), haltBlobManager(r.haltBlobManager),
	    issues(r.issues) {}
	void operator=(WorkerInfo&& r) noexcept {
		watcher = std::move(r.watcher);
		reply = std::move(r.reply);
		gen = r.gen;
		reboots = r.reboots;
		initialClass = r.initialClass;
		priorityInfo = r.priorityInfo;
		details = std::move(r.details);
		haltRatekeeper = r.haltRatekeeper;
		haltDistributor = r.haltDistributor;
		haltBlobManager = r.haltBlobManager;
		issues = r.issues;
	}
};

struct WorkerFitnessInfo {
	WorkerDetails worker;
	ProcessClass::Fitness fitness;
	int used;

	WorkerFitnessInfo() : fitness(ProcessClass::NeverAssign), used(0) {}
	WorkerFitnessInfo(WorkerDetails worker, ProcessClass::Fitness fitness, int used)
	  : worker(worker), fitness(fitness), used(used) {}
};

class ClusterControllerData {
public:
	struct DBInfo {
		Reference<AsyncVar<ClientDBInfo>> clientInfo;
		Reference<AsyncVar<ServerDBInfo>> serverInfo;
		std::map<NetworkAddress, double> incompatibleConnections;
		AsyncTrigger forceMasterFailure;
		int64_t masterRegistrationCount;
		int64_t dbInfoCount;
		bool recoveryStalled;
		bool forceRecovery;
		DatabaseConfiguration config; // Asynchronously updated via master registration
		DatabaseConfiguration fullyRecoveredConfig;
		Database db;
		int unfinishedRecoveries;
		int logGenerations;
		bool cachePopulated;
		std::map<NetworkAddress, std::pair<double, OpenDatabaseRequest>> clientStatus;

		DBInfo()
		  : clientInfo(new AsyncVar<ClientDBInfo>()), serverInfo(new AsyncVar<ServerDBInfo>()),
		    masterRegistrationCount(0), dbInfoCount(0), recoveryStalled(false), forceRecovery(false),
		    db(DatabaseContext::create(clientInfo,
		                               Future<Void>(),
		                               LocalityData(),
		                               EnableLocalityLoadBalance::True,
		                               TaskPriority::DefaultEndpoint,
		                               LockAware::True)), // SOMEDAY: Locality!
		    unfinishedRecoveries(0), logGenerations(0), cachePopulated(false) {}

		void setDistributor(const DataDistributorInterface& interf) {
			auto newInfo = serverInfo->get();
			newInfo.id = deterministicRandom()->randomUniqueID();
			newInfo.infoGeneration = ++dbInfoCount;
			newInfo.distributor = interf;
			serverInfo->set(newInfo);
		}

		void setRatekeeper(const RatekeeperInterface& interf) {
			auto newInfo = serverInfo->get();
			newInfo.id = deterministicRandom()->randomUniqueID();
			newInfo.infoGeneration = ++dbInfoCount;
			newInfo.ratekeeper = interf;
			serverInfo->set(newInfo);
		}

		void setBlobManager(const BlobManagerInterface& interf) {
			auto newInfo = serverInfo->get();
			newInfo.id = deterministicRandom()->randomUniqueID();
			newInfo.infoGeneration = ++dbInfoCount;
			newInfo.blobManager = interf;
			serverInfo->set(newInfo);
		}

		void clearInterf(ProcessClass::ClassType t) {
			auto newInfo = serverInfo->get();
			newInfo.id = deterministicRandom()->randomUniqueID();
			newInfo.infoGeneration = ++dbInfoCount;
			if (t == ProcessClass::DataDistributorClass) {
				newInfo.distributor = Optional<DataDistributorInterface>();
			} else if (t == ProcessClass::RatekeeperClass) {
				newInfo.ratekeeper = Optional<RatekeeperInterface>();
			} else if (t == ProcessClass::BlobManagerClass) {
				newInfo.blobManager = Optional<BlobManagerInterface>();
			}
			serverInfo->set(newInfo);
		}
	};

	struct UpdateWorkerList {
		Future<Void> init(Database const& db) { return update(this, db); }

		void set(Optional<Standalone<StringRef>> processID, Optional<ProcessData> data) {
			delta[processID] = data;
			anyDelta.set(true);
		}

	private:
		std::map<Optional<Standalone<StringRef>>, Optional<ProcessData>> delta;
		AsyncVar<bool> anyDelta;

		ACTOR static Future<Void> update(UpdateWorkerList* self, Database db) {
			// The Database we are using is based on worker registrations to this cluster controller, which come only
			// from master servers that we started, so it shouldn't be possible for multiple cluster controllers to
			// fight.
			state Transaction tr(db);
			loop {
				try {
					tr.clear(workerListKeys);
					wait(tr.commit());
					break;
				} catch (Error& e) {
					wait(tr.onError(e));
				}
			}

			loop {
				tr.reset();

				// Wait for some changes
				while (!self->anyDelta.get())
					wait(self->anyDelta.onChange());
				self->anyDelta.set(false);

				state std::map<Optional<Standalone<StringRef>>, Optional<ProcessData>> delta;
				delta.swap(self->delta);

				TraceEvent("UpdateWorkerList").detail("DeltaCount", delta.size());

				// Do a transaction to write the changes
				loop {
					try {
						for (auto w = delta.begin(); w != delta.end(); ++w) {
							if (w->second.present()) {
								tr.set(workerListKeyFor(w->first.get()), workerListValue(w->second.get()));
							} else
								tr.clear(workerListKeyFor(w->first.get()));
						}
						wait(tr.commit());
						break;
					} catch (Error& e) {
						wait(tr.onError(e));
					}
				}
			}
		}
	};

	bool workerAvailable(WorkerInfo const& worker, bool checkStable) {
		return (now() - startTime < 2 * FLOW_KNOBS->SERVER_REQUEST_INTERVAL) ||
		       (IFailureMonitor::failureMonitor().getState(worker.details.interf.storage.getEndpoint()).isAvailable() &&
		        (!checkStable || worker.reboots < 2));
	}

	bool isLongLivedStateless(Optional<Key> const& processId) {
		return (db.serverInfo->get().distributor.present() &&
		        db.serverInfo->get().distributor.get().locality.processId() == processId) ||
		       (db.serverInfo->get().ratekeeper.present() &&
		        db.serverInfo->get().ratekeeper.get().locality.processId() == processId) ||
		       (db.serverInfo->get().blobManager.present() &&
		        db.serverInfo->get().blobManager.get().locality.processId() == processId);
	}

	WorkerDetails getStorageWorker(RecruitStorageRequest const& req) {
		std::set<Optional<Standalone<StringRef>>> excludedMachines(req.excludeMachines.begin(),
		                                                           req.excludeMachines.end());
		std::set<Optional<Standalone<StringRef>>> includeDCs(req.includeDCs.begin(), req.includeDCs.end());
		std::set<AddressExclusion> excludedAddresses(req.excludeAddresses.begin(), req.excludeAddresses.end());

		for (auto& it : id_worker)
			if (workerAvailable(it.second, false) &&
			    !excludedMachines.count(it.second.details.interf.locality.zoneId()) &&
			    (includeDCs.size() == 0 || includeDCs.count(it.second.details.interf.locality.dcId())) &&
			    !addressExcluded(excludedAddresses, it.second.details.interf.address()) &&
			    (!it.second.details.interf.secondaryAddress().present() ||
			     !addressExcluded(excludedAddresses, it.second.details.interf.secondaryAddress().get())) &&
			    it.second.details.processClass.machineClassFitness(ProcessClass::Storage) <= ProcessClass::UnsetFit) {
				return it.second.details;
			}

		if (req.criticalRecruitment) {
			ProcessClass::Fitness bestFit = ProcessClass::NeverAssign;
			Optional<WorkerDetails> bestInfo;
			for (auto& it : id_worker) {
				ProcessClass::Fitness fit = it.second.details.processClass.machineClassFitness(ProcessClass::Storage);
				if (workerAvailable(it.second, false) &&
				    !excludedMachines.count(it.second.details.interf.locality.zoneId()) &&
				    (includeDCs.size() == 0 || includeDCs.count(it.second.details.interf.locality.dcId())) &&
				    !addressExcluded(excludedAddresses, it.second.details.interf.address()) && fit < bestFit) {
					bestFit = fit;
					bestInfo = it.second.details;
				}
			}

			if (bestInfo.present()) {
				return bestInfo.get();
			}
		}

		throw no_more_servers();
	}

	// Returns a worker that can be used by a blob worker
	// Note: we restrict the set of possible workers to those in the same DC as the BM/CC
	WorkerDetails getBlobWorker(RecruitBlobWorkerRequest const& req) {
		std::set<AddressExclusion> excludedAddresses(req.excludeAddresses.begin(), req.excludeAddresses.end());
		for (auto& it : id_worker) {
			// the worker must be available, have the same dcID as CC,
			// not be one of the excluded addrs from req and have the approriate fitness
			if (workerAvailable(it.second, false) &&
			    clusterControllerDcId == it.second.details.interf.locality.dcId() &&
			    !addressExcluded(excludedAddresses, it.second.details.interf.address()) &&
			    (!it.second.details.interf.secondaryAddress().present() ||
			     !addressExcluded(excludedAddresses, it.second.details.interf.secondaryAddress().get())) &&
			    it.second.details.processClass.machineClassFitness(ProcessClass::BlobWorker) == ProcessClass::BestFit) {
				return it.second.details;
			}
		}

		throw no_more_servers();
	}

	std::vector<WorkerDetails> getWorkersForSeedServers(
	    DatabaseConfiguration const& conf,
	    Reference<IReplicationPolicy> const& policy,
	    Optional<Optional<Standalone<StringRef>>> const& dcId = Optional<Optional<Standalone<StringRef>>>()) {
		std::map<ProcessClass::Fitness, std::vector<WorkerDetails>> fitness_workers;
		std::vector<WorkerDetails> results;
		Reference<LocalitySet> logServerSet = Reference<LocalitySet>(new LocalityMap<WorkerDetails>());
		LocalityMap<WorkerDetails>* logServerMap = (LocalityMap<WorkerDetails>*)logServerSet.getPtr();
		bool bCompleted = false;

		for (auto& it : id_worker) {
			auto fitness = it.second.details.processClass.machineClassFitness(ProcessClass::Storage);
			if (workerAvailable(it.second, false) && !conf.isExcludedServer(it.second.details.interf.addresses()) &&
			    !isExcludedDegradedServer(it.second.details.interf.addresses()) &&
			    fitness != ProcessClass::NeverAssign &&
			    (!dcId.present() || it.second.details.interf.locality.dcId() == dcId.get())) {
				fitness_workers[fitness].push_back(it.second.details);
			}
		}

		for (auto& it : fitness_workers) {
			for (auto& worker : it.second) {
				logServerMap->add(worker.interf.locality, &worker);
			}

			std::vector<LocalityEntry> bestSet;
			if (logServerSet->selectReplicas(policy, bestSet)) {
				results.reserve(bestSet.size());
				for (auto& entry : bestSet) {
					auto object = logServerMap->getObject(entry);
					results.push_back(*object);
				}
				bCompleted = true;
				break;
			}
		}

		logServerSet->clear();
		logServerSet.clear();

		if (!bCompleted) {
			throw no_more_servers();
		}

		return results;
	}

	// Adds workers to the result such that each field is used in the result set as evenly as possible,
	// with a secondary criteria of minimizing the reuse of zoneIds
	// only add workers which have a field which is already in the result set
	void addWorkersByLowestField(StringRef field,
	                             int desired,
	                             const std::vector<WorkerDetails>& workers,
	                             std::set<WorkerDetails>& resultSet) {
		typedef Optional<Standalone<StringRef>> Field;
		typedef Optional<Standalone<StringRef>> Zone;
		typedef std::tuple<int, bool, Field> FieldCount;
		typedef std::pair<int, Zone> ZoneCount;

		std::priority_queue<FieldCount, std::vector<FieldCount>, std::greater<FieldCount>> fieldQueue;
		std::map<Field, std::priority_queue<ZoneCount, std::vector<ZoneCount>, std::greater<ZoneCount>>>
		    field_zoneQueue;

		std::map<Field, std::pair<int, bool>> field_count;
		std::map<Zone, std::pair<int, Field>> zone_count;
		std::map<Zone, std::vector<WorkerDetails>> zone_workers;

		// Count the amount of fields and zones already in the result set
		for (auto& worker : resultSet) {
			auto thisField = worker.interf.locality.get(field);
			auto thisZone = worker.interf.locality.zoneId();
			auto thisDc = worker.interf.locality.dcId();

			auto& fitness = field_count[thisField];
			fitness.first++;
			fitness.second = thisDc == clusterControllerDcId;

			auto& zc = zone_count[thisZone];
			zc.first++;
			zc.second = thisField;
		}

		for (auto& worker : workers) {
			auto thisField = worker.interf.locality.get(field);
			auto thisZone = worker.interf.locality.zoneId();

			if (field_count.count(thisField)) {
				zone_workers[thisZone].push_back(worker);
				zone_count[thisZone].second = thisField;
			}
		}

		// try to avoid fields in the cluster controller datacenter if everything else is equal
		for (auto& it : field_count) {
			fieldQueue.push(std::make_tuple(it.second.first, it.second.second, it.first));
		}

		for (auto& it : zone_count) {
			field_zoneQueue[it.second.second].push(std::make_pair(it.second.first, it.first));
		}

		// start with the least used field, and try to find a worker with that field
		while (fieldQueue.size()) {
			auto lowestField = fieldQueue.top();
			auto& lowestZoneQueue = field_zoneQueue[std::get<2>(lowestField)];
			bool added = false;
			// start with the least used zoneId, and try and find a worker with that zone
			while (lowestZoneQueue.size() && !added) {
				auto lowestZone = lowestZoneQueue.top();
				auto& zoneWorkers = zone_workers[lowestZone.second];

				while (zoneWorkers.size() && !added) {
					if (!resultSet.count(zoneWorkers.back())) {
						resultSet.insert(zoneWorkers.back());
						if (resultSet.size() == desired) {
							return;
						}
						added = true;
					}
					zoneWorkers.pop_back();
				}
				lowestZoneQueue.pop();
				if (added && zoneWorkers.size()) {
					++lowestZone.first;
					lowestZoneQueue.push(lowestZone);
				}
			}
			fieldQueue.pop();
			if (added) {
				++std::get<0>(lowestField);
				fieldQueue.push(lowestField);
			}
		}
	}

	// Adds workers to the result which minimize the reuse of zoneIds
	void addWorkersByLowestZone(int desired,
	                            const std::vector<WorkerDetails>& workers,
	                            std::set<WorkerDetails>& resultSet) {
		typedef Optional<Standalone<StringRef>> Zone;
		typedef std::pair<int, Zone> ZoneCount;

		std::map<Zone, int> zone_count;
		std::map<Zone, std::vector<WorkerDetails>> zone_workers;
		std::priority_queue<ZoneCount, std::vector<ZoneCount>, std::greater<ZoneCount>> zoneQueue;

		for (const auto& worker : workers) {
			auto thisZone = worker.interf.locality.zoneId();
			zone_count[thisZone] = 0;
			zone_workers[thisZone].push_back(worker);
		}

		for (auto& worker : resultSet) {
			auto thisZone = worker.interf.locality.zoneId();
			zone_count[thisZone]++;
		}

		for (auto& it : zone_count) {
			zoneQueue.push(std::make_pair(it.second, it.first));
		}

		while (zoneQueue.size()) {
			auto lowestZone = zoneQueue.top();
			auto& zoneWorkers = zone_workers[lowestZone.second];

			bool added = false;
			while (zoneWorkers.size() && !added) {
				if (!resultSet.count(zoneWorkers.back())) {
					resultSet.insert(zoneWorkers.back());
					if (resultSet.size() == desired) {
						return;
					}
					added = true;
				}
				zoneWorkers.pop_back();
			}
			zoneQueue.pop();
			if (added && zoneWorkers.size()) {
				++lowestZone.first;
				zoneQueue.push(lowestZone);
			}
		}
	}

	// Log the reason why the worker is considered as unavailable.
	void logWorkerUnavailable(const Severity severity,
	                          const UID& id,
	                          const std::string& method,
	                          const std::string& reason,
	                          const WorkerDetails& details,
	                          const ProcessClass::Fitness& fitness,
	                          const std::set<Optional<Key>>& dcIds) {
		// Construct the list of DCs where the TLog recruitment is happening. This is mainly for logging purpose.
		std::string dcList;
		for (const auto& dc : dcIds) {
			if (!dcList.empty()) {
				dcList += ',';
			}
			dcList += printable(dc);
		}
		// Logging every possible options is a lot for every recruitment; logging all of the options with GoodFit or
		// BestFit may work because there should only be like 30 tlog class processes. Plus, the recruitment happens
		// only during initial database creation and recovery. So these trace events should be sparse.
		if (fitness == ProcessClass::GoodFit || fitness == ProcessClass::BestFit ||
		    fitness == ProcessClass::NeverAssign) {
			TraceEvent(severity, "GetTLogTeamWorkerUnavailable", id)
			    .detail("TLogRecruitMethod", method)
			    .detail("Reason", reason)
			    .detail("WorkerID", details.interf.id())
			    .detail("WorkerDC", details.interf.locality.dcId())
			    .detail("Address", details.interf.addresses().toString())
			    .detail("Fitness", fitness)
			    .detail("RecruitmentDcIds", dcList);
		}
	}

	// A TLog recruitment method specialized for three_data_hall and three_datacenter configurations
	// It attempts to evenly recruit processes from across data_halls or datacenters
	std::vector<WorkerDetails> getWorkersForTlogsComplex(DatabaseConfiguration const& conf,
	                                                     int32_t desired,
	                                                     std::map<Optional<Standalone<StringRef>>, int>& id_used,
	                                                     StringRef field,
	                                                     int minFields,
	                                                     int minPerField,
	                                                     bool allowDegraded,
	                                                     bool checkStable,
	                                                     const std::set<Optional<Key>>& dcIds,
	                                                     const std::vector<UID>& exclusionWorkerIds) {
		std::map<std::tuple<ProcessClass::Fitness, int, bool>, std::vector<WorkerDetails>> fitness_workers;

		// Go through all the workers to list all the workers that can be recruited.
		for (const auto& [worker_process_id, worker_info] : id_worker) {
			const auto& worker_details = worker_info.details;
			auto fitness = worker_details.processClass.machineClassFitness(ProcessClass::TLog);

			if (std::find(exclusionWorkerIds.begin(), exclusionWorkerIds.end(), worker_details.interf.id()) !=
			    exclusionWorkerIds.end()) {
				logWorkerUnavailable(SevInfo, id, "complex", "Worker is excluded", worker_details, fitness, dcIds);
				continue;
			}
			if (!workerAvailable(worker_info, checkStable)) {
				logWorkerUnavailable(SevInfo, id, "complex", "Worker is not available", worker_details, fitness, dcIds);
				continue;
			}
			if (conf.isExcludedServer(worker_details.interf.addresses())) {
				logWorkerUnavailable(SevInfo,
				                     id,
				                     "complex",
				                     "Worker server is excluded from the cluster",
				                     worker_details,
				                     fitness,
				                     dcIds);
				continue;
			}
			if (isExcludedDegradedServer(worker_details.interf.addresses())) {
				logWorkerUnavailable(SevInfo,
				                     id,
				                     "complex",
				                     "Worker server is excluded from the cluster due to degradation",
				                     worker_details,
				                     fitness,
				                     dcIds);
				continue;
			}
			if (fitness == ProcessClass::NeverAssign) {
				logWorkerUnavailable(
				    SevDebug, id, "complex", "Worker's fitness is NeverAssign", worker_details, fitness, dcIds);
				continue;
			}
			if (!dcIds.empty() && dcIds.count(worker_details.interf.locality.dcId()) == 0) {
				logWorkerUnavailable(
				    SevDebug, id, "complex", "Worker is not in the target DC", worker_details, fitness, dcIds);
				continue;
			}
			if (!allowDegraded && worker_details.degraded) {
				logWorkerUnavailable(
				    SevInfo, id, "complex", "Worker is degraded and not allowed", worker_details, fitness, dcIds);
				continue;
			}

			fitness_workers[std::make_tuple(
			                    fitness, id_used[worker_process_id], isLongLivedStateless(worker_process_id))]
			    .push_back(worker_details);
		}

		auto requiredFitness = ProcessClass::NeverAssign;
		int requiredUsed = 1e6;

		typedef Optional<Standalone<StringRef>> Field;
		typedef Optional<Standalone<StringRef>> Zone;
		std::map<Field, std::pair<std::set<Zone>, std::vector<WorkerDetails>>> field_zones;
		std::set<Field> fieldsWithMin;
		std::map<Field, int> field_count;
		std::map<Field, std::tuple<ProcessClass::Fitness, int, bool>> field_fitness;

		// Determine the best required workers by finding the workers with enough unique zoneIds per field
		for (auto workerIter = fitness_workers.begin(); workerIter != fitness_workers.end(); ++workerIter) {
			deterministicRandom()->randomShuffle(workerIter->second);
			auto fitness = std::get<0>(workerIter->first);
			auto used = std::get<1>(workerIter->first);

			if (fitness > requiredFitness || (fitness == requiredFitness && used > requiredUsed)) {
				break;
			}

			for (auto& worker : workerIter->second) {
				auto thisField = worker.interf.locality.get(field);
				auto& zones = field_zones[thisField];
				if (zones.first.insert(worker.interf.locality.zoneId()).second) {
					zones.second.push_back(worker);
					if (zones.first.size() == minPerField) {
						fieldsWithMin.insert(thisField);
					}
				}
				field_count[thisField]++;
				field_fitness.insert(
				    { thisField,
				      std::make_tuple(fitness, used, worker.interf.locality.dcId() == clusterControllerDcId) });
			}
			if (fieldsWithMin.size() >= minFields) {
				requiredFitness = fitness;
				requiredUsed = used;
			}
		}

		if (fieldsWithMin.size() < minFields) {
			throw no_more_servers();
		}

		std::set<Field> chosenFields;
		// If we cannot use all of the fields, use the fields which allow the best workers to be chosen
		if (fieldsWithMin.size() * minPerField > desired) {
			std::vector<std::tuple<ProcessClass::Fitness, int, bool, int, Field>> orderedFields;
			for (auto& it : fieldsWithMin) {
				auto& fitness = field_fitness[it];
				orderedFields.emplace_back(
				    std::get<0>(fitness), std::get<1>(fitness), std::get<2>(fitness), field_count[it], it);
			}
			std::sort(orderedFields.begin(), orderedFields.end());
			int totalFields = desired / minPerField;
			int maxCount = 0;
			for (int i = 0; i < orderedFields.size() && chosenFields.size() < totalFields; i++) {
				if (chosenFields.size() == totalFields - 1 && maxCount + std::get<3>(orderedFields[i]) < desired) {
					for (int j = i + 1; j < orderedFields.size(); j++) {
						if (maxCount + std::get<3>(orderedFields[j]) >= desired) {
							chosenFields.insert(std::get<4>(orderedFields[j]));
							break;
						}
					}
				}
				if (chosenFields.size() < totalFields) {
					maxCount += std::get<3>(orderedFields[i]);
					chosenFields.insert(std::get<4>(orderedFields[i]));
				}
			}
		} else {
			chosenFields = fieldsWithMin;
		}

		// Create a result set with fulfills the minField and minPerField requirements before adding more workers
		std::set<WorkerDetails> resultSet;
		for (auto& it : chosenFields) {
			auto& w = field_zones[it].second;
			for (int i = 0; i < minPerField; i++) {
				resultSet.insert(w[i]);
			}
		}

		// Continue adding workers to the result set until we reach the desired number of workers
		for (auto workerIter = fitness_workers.begin();
		     workerIter != fitness_workers.end() && resultSet.size() < desired;
		     ++workerIter) {
			auto fitness = std::get<0>(workerIter->first);
			auto used = std::get<1>(workerIter->first);

			if (fitness > requiredFitness || (fitness == requiredFitness && used > requiredUsed)) {
				break;
			}
			if (workerIter->second.size() + resultSet.size() <= desired) {
				for (auto& worker : workerIter->second) {
					if (chosenFields.count(worker.interf.locality.get(field))) {
						resultSet.insert(worker);
					}
				}
			} else {
				addWorkersByLowestField(field, desired, workerIter->second, resultSet);
			}
		}

		for (auto& result : resultSet) {
			id_used[result.interf.locality.processId()]++;
		}

		return std::vector<WorkerDetails>(resultSet.begin(), resultSet.end());
	}

	// Attempt to recruit TLogs without degraded processes and see if it improves the configuration
	std::vector<WorkerDetails> getWorkersForTlogsComplex(DatabaseConfiguration const& conf,
	                                                     int32_t desired,
	                                                     std::map<Optional<Standalone<StringRef>>, int>& id_used,
	                                                     StringRef field,
	                                                     int minFields,
	                                                     int minPerField,
	                                                     bool checkStable,
	                                                     const std::set<Optional<Key>>& dcIds,
	                                                     const std::vector<UID>& exclusionWorkerIds) {
		desired = std::max(desired, minFields * minPerField);
		std::map<Optional<Standalone<StringRef>>, int> withDegradedUsed = id_used;
		auto withDegraded = getWorkersForTlogsComplex(conf,
		                                              desired,
		                                              withDegradedUsed,
		                                              field,
		                                              minFields,
		                                              minPerField,
		                                              true,
		                                              checkStable,
		                                              dcIds,
		                                              exclusionWorkerIds);
		RoleFitness withDegradedFitness(withDegraded, ProcessClass::TLog, withDegradedUsed);
		ASSERT(withDegraded.size() <= desired);

		bool usedDegraded = false;
		for (auto& it : withDegraded) {
			if (it.degraded) {
				usedDegraded = true;
				break;
			}
		}

		if (!usedDegraded) {
			id_used = withDegradedUsed;
			return withDegraded;
		}

		try {
			std::map<Optional<Standalone<StringRef>>, int> withoutDegradedUsed = id_used;
			auto withoutDegraded = getWorkersForTlogsComplex(conf,
			                                                 desired,
			                                                 withoutDegradedUsed,
			                                                 field,
			                                                 minFields,
			                                                 minPerField,
			                                                 false,
			                                                 checkStable,
			                                                 dcIds,
			                                                 exclusionWorkerIds);
			RoleFitness withoutDegradedFitness(withoutDegraded, ProcessClass::TLog, withoutDegradedUsed);
			ASSERT(withoutDegraded.size() <= desired);

			if (withDegradedFitness < withoutDegradedFitness) {
				id_used = withDegradedUsed;
				return withDegraded;
			}
			id_used = withoutDegradedUsed;
			return withoutDegraded;
		} catch (Error& e) {
			if (e.code() != error_code_no_more_servers) {
				throw;
			}
			id_used = withDegradedUsed;
			return withDegraded;
		}
	}

	// A TLog recruitment method specialized for single, double, and triple configurations
	// It recruits processes from with unique zoneIds until it reaches the desired amount
	std::vector<WorkerDetails> getWorkersForTlogsSimple(DatabaseConfiguration const& conf,
	                                                    int32_t required,
	                                                    int32_t desired,
	                                                    std::map<Optional<Standalone<StringRef>>, int>& id_used,
	                                                    bool checkStable,
	                                                    const std::set<Optional<Key>>& dcIds,
	                                                    const std::vector<UID>& exclusionWorkerIds) {
		std::map<std::tuple<ProcessClass::Fitness, int, bool, bool, bool>, std::vector<WorkerDetails>> fitness_workers;

		// Go through all the workers to list all the workers that can be recruited.
		for (const auto& [worker_process_id, worker_info] : id_worker) {
			const auto& worker_details = worker_info.details;
			auto fitness = worker_details.processClass.machineClassFitness(ProcessClass::TLog);

			if (std::find(exclusionWorkerIds.begin(), exclusionWorkerIds.end(), worker_details.interf.id()) !=
			    exclusionWorkerIds.end()) {
				logWorkerUnavailable(SevInfo, id, "simple", "Worker is excluded", worker_details, fitness, dcIds);
				continue;
			}
			if (!workerAvailable(worker_info, checkStable)) {
				logWorkerUnavailable(SevInfo, id, "simple", "Worker is not available", worker_details, fitness, dcIds);
				continue;
			}
			if (conf.isExcludedServer(worker_details.interf.addresses())) {
				logWorkerUnavailable(SevInfo,
				                     id,
				                     "simple",
				                     "Worker server is excluded from the cluster",
				                     worker_details,
				                     fitness,
				                     dcIds);
				continue;
			}
			if (isExcludedDegradedServer(worker_details.interf.addresses())) {
				logWorkerUnavailable(SevInfo,
				                     id,
				                     "simple",
				                     "Worker server is excluded from the cluster due to degradation",
				                     worker_details,
				                     fitness,
				                     dcIds);
				continue;
			}
			if (fitness == ProcessClass::NeverAssign) {
				logWorkerUnavailable(
				    SevDebug, id, "complex", "Worker's fitness is NeverAssign", worker_details, fitness, dcIds);
				continue;
			}
			if (!dcIds.empty() && dcIds.count(worker_details.interf.locality.dcId()) == 0) {
				logWorkerUnavailable(
				    SevDebug, id, "simple", "Worker is not in the target DC", worker_details, fitness, dcIds);
				continue;
			}

			// This worker is a candidate for TLog recruitment.
			bool inCCDC = worker_details.interf.locality.dcId() == clusterControllerDcId;
			// Prefer recruiting a TransactionClass non-degraded process over a LogClass degraded process
			if (worker_details.degraded) {
				fitness = std::max(fitness, ProcessClass::GoodFit);
			}

			fitness_workers[std::make_tuple(fitness,
			                                id_used[worker_process_id],
			                                worker_details.degraded,
			                                isLongLivedStateless(worker_process_id),
			                                inCCDC)]
			    .push_back(worker_details);
		}

		auto requiredFitness = ProcessClass::BestFit;
		int requiredUsed = 0;

		std::set<Optional<Standalone<StringRef>>> zones;
		std::set<WorkerDetails> resultSet;

		// Determine the best required workers by finding the workers with enough unique zoneIds
		for (auto workerIter = fitness_workers.begin(); workerIter != fitness_workers.end(); ++workerIter) {
			auto fitness = std::get<0>(workerIter->first);
			auto used = std::get<1>(workerIter->first);
			deterministicRandom()->randomShuffle(workerIter->second);
			for (auto& worker : workerIter->second) {
				if (!zones.count(worker.interf.locality.zoneId())) {
					zones.insert(worker.interf.locality.zoneId());
					resultSet.insert(worker);
					if (resultSet.size() == required) {
						break;
					}
				}
			}
			if (resultSet.size() == required) {
				requiredFitness = fitness;
				requiredUsed = used;
				break;
			}
		}

		// Continue adding workers to the result set until we reach the desired number of workers
		for (auto workerIter = fitness_workers.begin();
		     workerIter != fitness_workers.end() && resultSet.size() < desired;
		     ++workerIter) {
			auto fitness = std::get<0>(workerIter->first);
			auto used = std::get<1>(workerIter->first);
			if (fitness > requiredFitness || (fitness == requiredFitness && used > requiredUsed)) {
				break;
			}
			if (workerIter->second.size() + resultSet.size() <= desired) {
				for (auto& worker : workerIter->second) {
					resultSet.insert(worker);
				}
			} else {
				addWorkersByLowestZone(desired, workerIter->second, resultSet);
			}
		}

		ASSERT(resultSet.size() <= desired);

		for (auto& result : resultSet) {
			id_used[result.interf.locality.processId()]++;
		}

		return std::vector<WorkerDetails>(resultSet.begin(), resultSet.end());
	}

	// A backup method for TLog recruitment that is used for custom policies, but does a worse job
	// selecting the best workers.
	//   conf:        the database configuration.
	//   required:    the required number of TLog workers to select.
	//   desired:     the desired number of TLog workers to select.
	//   policy:      the TLog replication policy the selection needs to satisfy.
	//   id_used:     keep track of process IDs of selected workers.
	//   checkStable: when true, only select from workers that are considered as stable worker (not rebooted more than
	//                twice recently).
	//   dcIds:       the target data centers the workers are in. The selected workers must all be from these
	//                data centers:
	//   exclusionWorkerIds: the workers to be excluded from the selection.
	std::vector<WorkerDetails> getWorkersForTlogsBackup(
	    DatabaseConfiguration const& conf,
	    int32_t required,
	    int32_t desired,
	    Reference<IReplicationPolicy> const& policy,
	    std::map<Optional<Standalone<StringRef>>, int>& id_used,
	    bool checkStable = false,
	    const std::set<Optional<Key>>& dcIds = std::set<Optional<Key>>(),
	    const std::vector<UID>& exclusionWorkerIds = {}) {
		std::map<std::tuple<ProcessClass::Fitness, int, bool, bool>, std::vector<WorkerDetails>> fitness_workers;
		std::vector<WorkerDetails> results;
		Reference<LocalitySet> logServerSet = Reference<LocalitySet>(new LocalityMap<WorkerDetails>());
		LocalityMap<WorkerDetails>* logServerMap = (LocalityMap<WorkerDetails>*)logServerSet.getPtr();
		bool bCompleted = false;
		desired = std::max(required, desired);

		// Go through all the workers to list all the workers that can be recruited.
		for (const auto& [worker_process_id, worker_info] : id_worker) {
			const auto& worker_details = worker_info.details;
			auto fitness = worker_details.processClass.machineClassFitness(ProcessClass::TLog);

			if (std::find(exclusionWorkerIds.begin(), exclusionWorkerIds.end(), worker_details.interf.id()) !=
			    exclusionWorkerIds.end()) {
				logWorkerUnavailable(SevInfo, id, "deprecated", "Worker is excluded", worker_details, fitness, dcIds);
				continue;
			}
			if (!workerAvailable(worker_info, checkStable)) {
				logWorkerUnavailable(
				    SevInfo, id, "deprecated", "Worker is not available", worker_details, fitness, dcIds);
				continue;
			}
			if (conf.isExcludedServer(worker_details.interf.addresses())) {
				logWorkerUnavailable(SevInfo,
				                     id,
				                     "deprecated",
				                     "Worker server is excluded from the cluster",
				                     worker_details,
				                     fitness,
				                     dcIds);
				continue;
			}
			if (isExcludedDegradedServer(worker_details.interf.addresses())) {
				logWorkerUnavailable(SevInfo,
				                     id,
				                     "deprecated",
				                     "Worker server is excluded from the cluster due to degradation",
				                     worker_details,
				                     fitness,
				                     dcIds);
				continue;
			}
			if (fitness == ProcessClass::NeverAssign) {
				logWorkerUnavailable(
				    SevDebug, id, "complex", "Worker's fitness is NeverAssign", worker_details, fitness, dcIds);
				continue;
			}
			if (!dcIds.empty() && dcIds.count(worker_details.interf.locality.dcId()) == 0) {
				logWorkerUnavailable(
				    SevDebug, id, "deprecated", "Worker is not in the target DC", worker_details, fitness, dcIds);
				continue;
			}

			// This worker is a candidate for TLog recruitment.
			bool inCCDC = worker_details.interf.locality.dcId() == clusterControllerDcId;
			// Prefer recruiting a TransactionClass non-degraded process over a LogClass degraded process
			if (worker_details.degraded) {
				fitness = std::max(fitness, ProcessClass::GoodFit);
			}

			fitness_workers[std::make_tuple(fitness, id_used[worker_process_id], worker_details.degraded, inCCDC)]
			    .push_back(worker_details);
		}

		auto requiredFitness = ProcessClass::BestFit;
		int requiredUsed = 0;
		bool requiredDegraded = false;
		bool requiredInCCDC = false;

		// Determine the minimum fitness and used necessary to fulfill the policy
		for (auto workerIter = fitness_workers.begin(); workerIter != fitness_workers.end(); ++workerIter) {
			auto fitness = std::get<0>(workerIter->first);
			auto used = std::get<1>(workerIter->first);
			if (fitness > requiredFitness || used > requiredUsed) {
				if (logServerSet->size() >= required && logServerSet->validate(policy)) {
					bCompleted = true;
					break;
				}
				requiredFitness = fitness;
				requiredUsed = used;
			}

			if (std::get<2>(workerIter->first)) {
				requiredDegraded = true;
			}
			if (std::get<3>(workerIter->first)) {
				requiredInCCDC = true;
			}
			for (auto& worker : workerIter->second) {
				logServerMap->add(worker.interf.locality, &worker);
			}
		}

		if (!bCompleted && !(logServerSet->size() >= required && logServerSet->validate(policy))) {
			std::vector<LocalityData> tLocalities;
			for (auto& object : logServerMap->getObjects()) {
				tLocalities.push_back(object->interf.locality);
			}

			logServerSet->clear();
			logServerSet.clear();
			throw no_more_servers();
		}

		// If we have less than the desired amount, return all of the processes we have
		if (logServerSet->size() <= desired) {
			for (auto& object : logServerMap->getObjects()) {
				results.push_back(*object);
			}
			for (auto& result : results) {
				id_used[result.interf.locality.processId()]++;
			}
			return results;
		}

		// If we have added any degraded processes, try and remove them to see if we can still
		// have the desired amount of processes
		if (requiredDegraded) {
			logServerMap->clear();
			for (auto workerIter = fitness_workers.begin(); workerIter != fitness_workers.end(); ++workerIter) {
				auto fitness = std::get<0>(workerIter->first);
				auto used = std::get<1>(workerIter->first);
				if (fitness > requiredFitness || (fitness == requiredFitness && used > requiredUsed)) {
					break;
				}
				auto addingDegraded = std::get<2>(workerIter->first);
				if (addingDegraded) {
					continue;
				}
				for (auto& worker : workerIter->second) {
					logServerMap->add(worker.interf.locality, &worker);
				}
			}
			if (logServerSet->size() >= desired && logServerSet->validate(policy)) {
				requiredDegraded = false;
			}
		}

		// If we have added any processes in the CC DC, try and remove them to see if we can still
		// have the desired amount of processes
		if (requiredInCCDC) {
			logServerMap->clear();
			for (auto workerIter = fitness_workers.begin(); workerIter != fitness_workers.end(); ++workerIter) {
				auto fitness = std::get<0>(workerIter->first);
				auto used = std::get<1>(workerIter->first);
				if (fitness > requiredFitness || (fitness == requiredFitness && used > requiredUsed)) {
					break;
				}
				auto addingDegraded = std::get<2>(workerIter->first);
				auto inCCDC = std::get<3>(workerIter->first);
				if (inCCDC || (!requiredDegraded && addingDegraded)) {
					continue;
				}
				for (auto& worker : workerIter->second) {
					logServerMap->add(worker.interf.locality, &worker);
				}
			}
			if (logServerSet->size() >= desired && logServerSet->validate(policy)) {
				requiredInCCDC = false;
			}
		}

		logServerMap->clear();
		for (auto workerIter = fitness_workers.begin(); workerIter != fitness_workers.end(); ++workerIter) {
			auto fitness = std::get<0>(workerIter->first);
			auto used = std::get<1>(workerIter->first);
			if (fitness > requiredFitness || (fitness == requiredFitness && used > requiredUsed)) {
				break;
			}
			auto addingDegraded = std::get<2>(workerIter->first);
			auto inCCDC = std::get<3>(workerIter->first);
			if ((!requiredInCCDC && inCCDC) || (!requiredDegraded && addingDegraded)) {
				continue;
			}
			for (auto& worker : workerIter->second) {
				logServerMap->add(worker.interf.locality, &worker);
			}
		}

		if (logServerSet->size() == desired) {
			for (auto& object : logServerMap->getObjects()) {
				results.push_back(*object);
			}
			for (auto& result : results) {
				id_used[result.interf.locality.processId()]++;
			}
			return results;
		}

		std::vector<LocalityEntry> bestSet;
		std::vector<LocalityData> tLocalities;

		// We have more than the desired number of processes, so use the policy engine to
		// pick a diverse subset of them
		bCompleted = findBestPolicySet(bestSet,
		                               logServerSet,
		                               policy,
		                               desired,
		                               SERVER_KNOBS->POLICY_RATING_TESTS,
		                               SERVER_KNOBS->POLICY_GENERATIONS);
		ASSERT(bCompleted);
		results.reserve(results.size() + bestSet.size());
		for (auto& entry : bestSet) {
			auto object = logServerMap->getObject(entry);
			ASSERT(object);
			results.push_back(*object);
			tLocalities.push_back(object->interf.locality);
		}
		for (auto& result : results) {
			id_used[result.interf.locality.processId()]++;
		}
		TraceEvent("GetTLogTeamDone")
		    .detail("Policy", policy->info())
		    .detail("Results", results.size())
		    .detail("Processes", logServerSet->size())
		    .detail("Workers", id_worker.size())
		    .detail("Required", required)
		    .detail("Desired", desired)
		    .detail("Fitness", requiredFitness)
		    .detail("Used", requiredUsed)
		    .detail("AddingDegraded", requiredDegraded)
		    .detail("InCCDC", requiredInCCDC)
		    .detail("BestCount", bestSet.size())
		    .detail("BestZones", ::describeZones(tLocalities))
		    .detail("BestDataHalls", ::describeDataHalls(tLocalities));
		return results;
	}

	// Selects the best method for TLog recruitment based on the specified policy
	std::vector<WorkerDetails> getWorkersForTlogs(DatabaseConfiguration const& conf,
	                                              int32_t required,
	                                              int32_t desired,
	                                              Reference<IReplicationPolicy> const& policy,
	                                              std::map<Optional<Standalone<StringRef>>, int>& id_used,
	                                              bool checkStable = false,
	                                              const std::set<Optional<Key>>& dcIds = std::set<Optional<Key>>(),
	                                              const std::vector<UID>& exclusionWorkerIds = {}) {
		desired = std::max(required, desired);
		bool useSimple = false;
		if (policy->name() == "Across") {
			PolicyAcross* pa1 = (PolicyAcross*)policy.getPtr();
			Reference<IReplicationPolicy> embedded = pa1->embeddedPolicy();
			if (embedded->name() == "Across") {
				PolicyAcross* pa2 = (PolicyAcross*)embedded.getPtr();
				if (pa2->attributeKey() == "zoneid" && pa2->embeddedPolicyName() == "One") {
					std::map<Optional<Standalone<StringRef>>, int> testUsed = id_used;

					auto workers = getWorkersForTlogsComplex(conf,
					                                         desired,
					                                         id_used,
					                                         pa1->attributeKey(),
					                                         pa1->getCount(),
					                                         pa2->getCount(),
					                                         checkStable,
					                                         dcIds,
					                                         exclusionWorkerIds);

					if (g_network->isSimulated()) {
						auto testWorkers = getWorkersForTlogsBackup(
						    conf, required, desired, policy, testUsed, checkStable, dcIds, exclusionWorkerIds);
						RoleFitness testFitness(testWorkers, ProcessClass::TLog, testUsed);
						RoleFitness fitness(workers, ProcessClass::TLog, id_used);

						std::map<Optional<Standalone<StringRef>>, int> field_count;
						std::set<Optional<Standalone<StringRef>>> zones;
						for (auto& worker : testWorkers) {
							if (!zones.count(worker.interf.locality.zoneId())) {
								field_count[worker.interf.locality.get(pa1->attributeKey())]++;
								zones.insert(worker.interf.locality.zoneId());
							}
						}
						// backup recruitment is not required to use degraded processes that have better fitness
						// so we cannot compare degraded between the two methods
						testFitness.degraded = fitness.degraded;

						int minField = 100;

						for (auto& f : field_count) {
							minField = std::min(minField, f.second);
						}

						if (fitness > testFitness && minField > 1) {
							for (auto& w : testWorkers) {
								TraceEvent("TestTLogs").detail("Interf", w.interf.address());
							}
							for (auto& w : workers) {
								TraceEvent("RealTLogs").detail("Interf", w.interf.address());
							}
							TraceEvent("FitnessCompare")
							    .detail("TestF", testFitness.toString())
							    .detail("RealF", fitness.toString());
							ASSERT(false);
						}
					}

					return workers;
				}
			} else if (pa1->attributeKey() == "zoneid" && embedded->name() == "One") {
				ASSERT(pa1->getCount() == required);
				useSimple = true;
			}
		} else if (policy->name() == "One") {
			useSimple = true;
		}
		if (useSimple) {
			std::map<Optional<Standalone<StringRef>>, int> testUsed = id_used;

			auto workers =
			    getWorkersForTlogsSimple(conf, required, desired, id_used, checkStable, dcIds, exclusionWorkerIds);

			if (g_network->isSimulated()) {
				auto testWorkers = getWorkersForTlogsBackup(
				    conf, required, desired, policy, testUsed, checkStable, dcIds, exclusionWorkerIds);
				RoleFitness testFitness(testWorkers, ProcessClass::TLog, testUsed);
				RoleFitness fitness(workers, ProcessClass::TLog, id_used);
				// backup recruitment is not required to use degraded processes that have better fitness
				// so we cannot compare degraded between the two methods
				testFitness.degraded = fitness.degraded;

				if (fitness > testFitness) {
					for (auto& w : testWorkers) {
						TraceEvent("TestTLogs").detail("Interf", w.interf.address());
					}
					for (auto& w : workers) {
						TraceEvent("RealTLogs").detail("Interf", w.interf.address());
					}
					TraceEvent("FitnessCompare")
					    .detail("TestF", testFitness.toString())
					    .detail("RealF", fitness.toString());
					ASSERT(false);
				}
			}
			return workers;
		}
		TraceEvent(g_network->isSimulated() ? SevError : SevWarnAlways, "PolicyEngineNotOptimized");
		return getWorkersForTlogsBackup(
		    conf, required, desired, policy, id_used, checkStable, dcIds, exclusionWorkerIds);
	}

	// FIXME: This logic will fallback unnecessarily when usable dcs > 1 because it does not check all combinations of
	// potential satellite locations
	std::vector<WorkerDetails> getWorkersForSatelliteLogs(const DatabaseConfiguration& conf,
	                                                      const RegionInfo& region,
	                                                      const RegionInfo& remoteRegion,
	                                                      std::map<Optional<Standalone<StringRef>>, int>& id_used,
	                                                      bool& satelliteFallback,
	                                                      bool checkStable = false) {
		int startDC = 0;
		loop {
			if (startDC > 0 && startDC >= region.satellites.size() + 1 -
			                                  (satelliteFallback ? region.satelliteTLogUsableDcsFallback
			                                                     : region.satelliteTLogUsableDcs)) {
				if (satelliteFallback || region.satelliteTLogUsableDcsFallback == 0) {
					throw no_more_servers();
				} else {
					if (!goodRecruitmentTime.isReady()) {
						throw operation_failed();
					}
					satelliteFallback = true;
					startDC = 0;
				}
			}

			try {
				bool remoteDCUsedAsSatellite = false;
				std::set<Optional<Key>> satelliteDCs;
				int32_t desiredSatelliteTLogs = 0;
				for (int s = startDC;
				     s < std::min<int>(startDC + (satelliteFallback ? region.satelliteTLogUsableDcsFallback
				                                                    : region.satelliteTLogUsableDcs),
				                       region.satellites.size());
				     s++) {
					satelliteDCs.insert(region.satellites[s].dcId);
					if (region.satellites[s].satelliteDesiredTLogCount == -1 || desiredSatelliteTLogs == -1) {
						desiredSatelliteTLogs = -1;
					} else {
						desiredSatelliteTLogs += region.satellites[s].satelliteDesiredTLogCount;
					}
					if (region.satellites[s].dcId == remoteRegion.dcId) {
						remoteDCUsedAsSatellite = true;
					}
				}
				std::vector<UID> exclusionWorkerIds;
				// FIXME: If remote DC is used as satellite then this logic only ensures that required number of remote
				// TLogs can be recruited. It does not balance the number of desired TLogs across the satellite and
				// remote sides.
				if (remoteDCUsedAsSatellite) {
					std::map<Optional<Standalone<StringRef>>, int> tmpIdUsed;
					auto remoteLogs = getWorkersForTlogs(conf,
					                                     conf.getRemoteTLogReplicationFactor(),
					                                     conf.getRemoteTLogReplicationFactor(),
					                                     conf.getRemoteTLogPolicy(),
					                                     tmpIdUsed,
					                                     false,
					                                     { remoteRegion.dcId },
					                                     {});
					std::transform(remoteLogs.begin(),
					               remoteLogs.end(),
					               std::back_inserter(exclusionWorkerIds),
					               [](const WorkerDetails& in) { return in.interf.id(); });
				}
				if (satelliteFallback) {
					return getWorkersForTlogs(conf,
					                          region.satelliteTLogReplicationFactorFallback,
					                          desiredSatelliteTLogs > 0 ? desiredSatelliteTLogs
					                                                    : conf.getDesiredSatelliteLogs(region.dcId) *
					                                                          region.satelliteTLogUsableDcsFallback /
					                                                          region.satelliteTLogUsableDcs,
					                          region.satelliteTLogPolicyFallback,
					                          id_used,
					                          checkStable,
					                          satelliteDCs,
					                          exclusionWorkerIds);
				} else {
					return getWorkersForTlogs(conf,
					                          region.satelliteTLogReplicationFactor,
					                          desiredSatelliteTLogs > 0 ? desiredSatelliteTLogs
					                                                    : conf.getDesiredSatelliteLogs(region.dcId),
					                          region.satelliteTLogPolicy,
					                          id_used,
					                          checkStable,
					                          satelliteDCs,
					                          exclusionWorkerIds);
				}
			} catch (Error& e) {
				if (e.code() != error_code_no_more_servers) {
					throw;
				}
			}

			startDC++;
		}
	}

	ProcessClass::Fitness getBestFitnessForRoleInDatacenter(ProcessClass::ClusterRole role) {
		ProcessClass::Fitness bestFitness = ProcessClass::NeverAssign;
		for (const auto& it : id_worker) {
			if (it.second.priorityInfo.isExcluded ||
			    it.second.details.interf.locality.dcId() != clusterControllerDcId) {
				continue;
			}
			bestFitness = std::min(bestFitness, it.second.details.processClass.machineClassFitness(role));
		}
		return bestFitness;
	}

	WorkerFitnessInfo getWorkerForRoleInDatacenter(Optional<Standalone<StringRef>> const& dcId,
	                                               ProcessClass::ClusterRole role,
	                                               ProcessClass::Fitness unacceptableFitness,
	                                               DatabaseConfiguration const& conf,
	                                               std::map<Optional<Standalone<StringRef>>, int>& id_used,
	                                               std::map<Optional<Standalone<StringRef>>, int> preferredSharing = {},
	                                               bool checkStable = false) {
		std::map<std::tuple<ProcessClass::Fitness, int, bool, int>, std::vector<WorkerDetails>> fitness_workers;

		for (auto& it : id_worker) {
			auto fitness = it.second.details.processClass.machineClassFitness(role);
			if (conf.isExcludedServer(it.second.details.interf.addresses()) ||
			    isExcludedDegradedServer(it.second.details.interf.addresses())) {
				fitness = std::max(fitness, ProcessClass::ExcludeFit);
			}
			if (workerAvailable(it.second, checkStable) && fitness < unacceptableFitness &&
			    it.second.details.interf.locality.dcId() == dcId) {
				auto sharing = preferredSharing.find(it.first);
				fitness_workers[std::make_tuple(fitness,
				                                id_used[it.first],
				                                isLongLivedStateless(it.first),
				                                sharing != preferredSharing.end() ? sharing->second : 1e6)]
				    .push_back(it.second.details);
			}
		}

		if (fitness_workers.size()) {
			auto worker = deterministicRandom()->randomChoice(fitness_workers.begin()->second);
			id_used[worker.interf.locality.processId()]++;
			return WorkerFitnessInfo(worker,
			                         std::max(ProcessClass::GoodFit, std::get<0>(fitness_workers.begin()->first)),
			                         std::get<1>(fitness_workers.begin()->first));
		}

		throw no_more_servers();
	}

	std::vector<WorkerDetails> getWorkersForRoleInDatacenter(
	    Optional<Standalone<StringRef>> const& dcId,
	    ProcessClass::ClusterRole role,
	    int amount,
	    DatabaseConfiguration const& conf,
	    std::map<Optional<Standalone<StringRef>>, int>& id_used,
	    std::map<Optional<Standalone<StringRef>>, int> preferredSharing = {},
	    Optional<WorkerFitnessInfo> minWorker = Optional<WorkerFitnessInfo>(),
	    bool checkStable = false) {
		std::map<std::tuple<ProcessClass::Fitness, int, bool, int>, std::vector<WorkerDetails>> fitness_workers;
		std::vector<WorkerDetails> results;
		if (minWorker.present()) {
			results.push_back(minWorker.get().worker);
		}
		if (amount <= results.size()) {
			return results;
		}

		for (auto& it : id_worker) {
			auto fitness = it.second.details.processClass.machineClassFitness(role);
			if (workerAvailable(it.second, checkStable) &&
			    !conf.isExcludedServer(it.second.details.interf.addresses()) &&
			    !isExcludedDegradedServer(it.second.details.interf.addresses()) &&
			    it.second.details.interf.locality.dcId() == dcId &&
			    (!minWorker.present() ||
			     (it.second.details.interf.id() != minWorker.get().worker.interf.id() &&
			      (fitness < minWorker.get().fitness ||
			       (fitness == minWorker.get().fitness && id_used[it.first] <= minWorker.get().used))))) {
				auto sharing = preferredSharing.find(it.first);
				fitness_workers[std::make_tuple(fitness,
				                                id_used[it.first],
				                                isLongLivedStateless(it.first),
				                                sharing != preferredSharing.end() ? sharing->second : 1e6)]
				    .push_back(it.second.details);
			}
		}

		for (auto& it : fitness_workers) {
			deterministicRandom()->randomShuffle(it.second);
			for (int i = 0; i < it.second.size(); i++) {
				results.push_back(it.second[i]);
				id_used[it.second[i].interf.locality.processId()]++;
				if (results.size() == amount)
					return results;
			}
		}

		return results;
	}

	// Allows the comparison of two different recruitments to determine which one is better
	// Tlog recruitment is different from all the other roles, in that it avoids degraded processes
	// And tried to avoid recruitment in the same DC as the cluster controller
	struct RoleFitness {
		ProcessClass::Fitness bestFit;
		ProcessClass::Fitness worstFit;
		ProcessClass::ClusterRole role;
		int count;
		int worstUsed = 1;
		bool degraded = false;

		RoleFitness(int bestFit, int worstFit, int count, ProcessClass::ClusterRole role)
		  : bestFit((ProcessClass::Fitness)bestFit), worstFit((ProcessClass::Fitness)worstFit), role(role),
		    count(count) {}

		RoleFitness(int fitness, int count, ProcessClass::ClusterRole role)
		  : bestFit((ProcessClass::Fitness)fitness), worstFit((ProcessClass::Fitness)fitness), role(role),
		    count(count) {}

		RoleFitness()
		  : bestFit(ProcessClass::NeverAssign), worstFit(ProcessClass::NeverAssign), role(ProcessClass::NoRole),
		    count(0) {}

		RoleFitness(const std::vector<WorkerDetails>& workers,
		            ProcessClass::ClusterRole role,
		            const std::map<Optional<Standalone<StringRef>>, int>& id_used)
		  : role(role) {
			// Every recruitment will attempt to recruit the preferred amount through GoodFit,
			// So a recruitment which only has BestFit is not better than one that has a GoodFit process
			worstFit = ProcessClass::GoodFit;
			degraded = false;
			bestFit = ProcessClass::NeverAssign;
			worstUsed = 1;
			for (auto& it : workers) {
				auto thisFit = it.processClass.machineClassFitness(role);
				auto thisUsed = id_used.find(it.interf.locality.processId());

				if (thisUsed == id_used.end()) {
					TraceEvent(SevError, "UsedNotFound").detail("ProcessId", it.interf.locality.processId().get());
					ASSERT(false);
				}
				if (thisUsed->second == 0) {
					TraceEvent(SevError, "UsedIsZero").detail("ProcessId", it.interf.locality.processId().get());
					ASSERT(false);
				}

				bestFit = std::min(bestFit, thisFit);

				if (thisFit > worstFit) {
					worstFit = thisFit;
					worstUsed = thisUsed->second;
				} else if (thisFit == worstFit) {
					worstUsed = std::max(worstUsed, thisUsed->second);
				}
				degraded = degraded || it.degraded;
			}

			count = workers.size();

			// degraded is only used for recruitment of tlogs
			if (role != ProcessClass::TLog) {
				degraded = false;
			}
		}

		bool operator<(RoleFitness const& r) const {
			if (worstFit != r.worstFit)
				return worstFit < r.worstFit;
			if (worstUsed != r.worstUsed)
				return worstUsed < r.worstUsed;
			if (count != r.count)
				return count > r.count;
			if (degraded != r.degraded)
				return r.degraded;
			// FIXME: TLog recruitment process does not guarantee the best fit is not worsened.
			if (role != ProcessClass::TLog && role != ProcessClass::LogRouter && bestFit != r.bestFit)
				return bestFit < r.bestFit;
			return false;
		}
		bool operator>(RoleFitness const& r) const { return r < *this; }
		bool operator<=(RoleFitness const& r) const { return !(*this > r); }
		bool operator>=(RoleFitness const& r) const { return !(*this < r); }

		bool betterCount(RoleFitness const& r) const {
			if (count > r.count)
				return true;
			if (worstFit != r.worstFit)
				return worstFit < r.worstFit;
			if (worstUsed != r.worstUsed)
				return worstUsed < r.worstUsed;
			if (degraded != r.degraded)
				return r.degraded;
			return false;
		}

		bool operator==(RoleFitness const& r) const {
			return worstFit == r.worstFit && worstUsed == r.worstUsed && bestFit == r.bestFit && count == r.count &&
			       degraded == r.degraded;
		}

		std::string toString() const { return format("%d %d %d %d %d", worstFit, worstUsed, count, degraded, bestFit); }
	};

	std::set<Optional<Standalone<StringRef>>> getDatacenters(DatabaseConfiguration const& conf,
	                                                         bool checkStable = false) {
		std::set<Optional<Standalone<StringRef>>> result;
		for (auto& it : id_worker)
			if (workerAvailable(it.second, checkStable) &&
			    !conf.isExcludedServer(it.second.details.interf.addresses()) &&
			    !isExcludedDegradedServer(it.second.details.interf.addresses()))
				result.insert(it.second.details.interf.locality.dcId());
		return result;
	}

	void updateKnownIds(std::map<Optional<Standalone<StringRef>>, int>* id_used) {
		(*id_used)[masterProcessId]++;
		(*id_used)[clusterControllerProcessId]++;
	}

	RecruitRemoteFromConfigurationReply findRemoteWorkersForConfiguration(
	    RecruitRemoteFromConfigurationRequest const& req) {
		RecruitRemoteFromConfigurationReply result;
		std::map<Optional<Standalone<StringRef>>, int> id_used;

		updateKnownIds(&id_used);

		std::set<Optional<Key>> remoteDC;
		remoteDC.insert(req.dcId);

		auto remoteLogs = getWorkersForTlogs(req.configuration,
		                                     req.configuration.getRemoteTLogReplicationFactor(),
		                                     req.configuration.getDesiredRemoteLogs(),
		                                     req.configuration.getRemoteTLogPolicy(),
		                                     id_used,
		                                     false,
		                                     remoteDC,
		                                     req.exclusionWorkerIds);
		for (int i = 0; i < remoteLogs.size(); i++) {
			result.remoteTLogs.push_back(remoteLogs[i].interf);
		}

		auto logRouters = getWorkersForRoleInDatacenter(
		    req.dcId, ProcessClass::LogRouter, req.logRouterCount, req.configuration, id_used);
		for (int i = 0; i < logRouters.size(); i++) {
			result.logRouters.push_back(logRouters[i].interf);
		}

		if (!goodRemoteRecruitmentTime.isReady() &&
		    ((RoleFitness(
		          SERVER_KNOBS->EXPECTED_TLOG_FITNESS, req.configuration.getDesiredRemoteLogs(), ProcessClass::TLog)
		          .betterCount(RoleFitness(remoteLogs, ProcessClass::TLog, id_used))) ||
		     (RoleFitness(SERVER_KNOBS->EXPECTED_LOG_ROUTER_FITNESS, req.logRouterCount, ProcessClass::LogRouter)
		          .betterCount(RoleFitness(logRouters, ProcessClass::LogRouter, id_used))))) {
			throw operation_failed();
		}

		return result;
	}

	// Given datacenter ID, returns the primary and remote regions.
	std::pair<RegionInfo, RegionInfo> getPrimaryAndRemoteRegion(const std::vector<RegionInfo>& regions, Key dcId) {
		RegionInfo region;
		RegionInfo remoteRegion;
		for (const auto& r : regions) {
			if (r.dcId == dcId) {
				region = r;
			} else {
				remoteRegion = r;
			}
		}
		return std::make_pair(region, remoteRegion);
	}

	ErrorOr<RecruitFromConfigurationReply> findWorkersForConfigurationFromDC(RecruitFromConfigurationRequest const& req,
	                                                                         Optional<Key> dcId) {
		RecruitFromConfigurationReply result;
		std::map<Optional<Standalone<StringRef>>, int> id_used;
		updateKnownIds(&id_used);

		ASSERT(dcId.present());

		std::set<Optional<Key>> primaryDC;
		primaryDC.insert(dcId);
		result.dcId = dcId;

		auto [region, remoteRegion] = getPrimaryAndRemoteRegion(req.configuration.regions, dcId.get());

		if (req.recruitSeedServers) {
			auto primaryStorageServers =
			    getWorkersForSeedServers(req.configuration, req.configuration.storagePolicy, dcId);
			for (int i = 0; i < primaryStorageServers.size(); i++) {
				result.storageServers.push_back(primaryStorageServers[i].interf);
			}
		}

		auto tlogs = getWorkersForTlogs(req.configuration,
		                                req.configuration.tLogReplicationFactor,
		                                req.configuration.getDesiredLogs(),
		                                req.configuration.tLogPolicy,
		                                id_used,
		                                false,
		                                primaryDC);
		for (int i = 0; i < tlogs.size(); i++) {
			result.tLogs.push_back(tlogs[i].interf);
		}

		std::vector<WorkerDetails> satelliteLogs;
		if (region.satelliteTLogReplicationFactor > 0 && req.configuration.usableRegions > 1) {
			satelliteLogs =
			    getWorkersForSatelliteLogs(req.configuration, region, remoteRegion, id_used, result.satelliteFallback);
			for (int i = 0; i < satelliteLogs.size(); i++) {
				result.satelliteTLogs.push_back(satelliteLogs[i].interf);
			}
		}

		std::map<Optional<Standalone<StringRef>>, int> preferredSharing;
		auto first_commit_proxy = getWorkerForRoleInDatacenter(
		    dcId, ProcessClass::CommitProxy, ProcessClass::ExcludeFit, req.configuration, id_used, preferredSharing);
		preferredSharing[first_commit_proxy.worker.interf.locality.processId()] = 0;
		auto first_grv_proxy = getWorkerForRoleInDatacenter(
		    dcId, ProcessClass::GrvProxy, ProcessClass::ExcludeFit, req.configuration, id_used, preferredSharing);
		preferredSharing[first_grv_proxy.worker.interf.locality.processId()] = 1;
		auto first_resolver = getWorkerForRoleInDatacenter(
		    dcId, ProcessClass::Resolver, ProcessClass::ExcludeFit, req.configuration, id_used, preferredSharing);
		preferredSharing[first_resolver.worker.interf.locality.processId()] = 2;

		// If one of the first process recruitments is forced to share a process, allow all of next recruitments
		// to also share a process.
		auto maxUsed = std::max({ first_commit_proxy.used, first_grv_proxy.used, first_resolver.used });
		first_commit_proxy.used = maxUsed;
		first_grv_proxy.used = maxUsed;
		first_resolver.used = maxUsed;

		auto commit_proxies = getWorkersForRoleInDatacenter(dcId,
		                                                    ProcessClass::CommitProxy,
		                                                    req.configuration.getDesiredCommitProxies(),
		                                                    req.configuration,
		                                                    id_used,
		                                                    preferredSharing,
		                                                    first_commit_proxy);
		auto grv_proxies = getWorkersForRoleInDatacenter(dcId,
		                                                 ProcessClass::GrvProxy,
		                                                 req.configuration.getDesiredGrvProxies(),
		                                                 req.configuration,
		                                                 id_used,
		                                                 preferredSharing,
		                                                 first_grv_proxy);
		auto resolvers = getWorkersForRoleInDatacenter(dcId,
		                                               ProcessClass::Resolver,
		                                               req.configuration.getDesiredResolvers(),
		                                               req.configuration,
		                                               id_used,
		                                               preferredSharing,
		                                               first_resolver);
		for (int i = 0; i < commit_proxies.size(); i++)
			result.commitProxies.push_back(commit_proxies[i].interf);
		for (int i = 0; i < grv_proxies.size(); i++)
			result.grvProxies.push_back(grv_proxies[i].interf);
		for (int i = 0; i < resolvers.size(); i++)
			result.resolvers.push_back(resolvers[i].interf);

		if (req.maxOldLogRouters > 0) {
			if (tlogs.size() == 1) {
				result.oldLogRouters.push_back(tlogs[0].interf);
			} else {
				for (int i = 0; i < tlogs.size(); i++) {
					if (tlogs[i].interf.locality.processId() != clusterControllerProcessId) {
						result.oldLogRouters.push_back(tlogs[i].interf);
					}
				}
			}
		}

		if (req.configuration.backupWorkerEnabled) {
			const int nBackup = std::max<int>(
			    (req.configuration.desiredLogRouterCount > 0 ? req.configuration.desiredLogRouterCount : tlogs.size()),
			    req.maxOldLogRouters);
			auto backupWorkers =
			    getWorkersForRoleInDatacenter(dcId, ProcessClass::Backup, nBackup, req.configuration, id_used);
			std::transform(backupWorkers.begin(),
			               backupWorkers.end(),
			               std::back_inserter(result.backupWorkers),
			               [](const WorkerDetails& w) { return w.interf; });
		}

		if (!goodRecruitmentTime.isReady() &&
		    (RoleFitness(SERVER_KNOBS->EXPECTED_TLOG_FITNESS, req.configuration.getDesiredLogs(), ProcessClass::TLog)
		         .betterCount(RoleFitness(tlogs, ProcessClass::TLog, id_used)) ||
		     (region.satelliteTLogReplicationFactor > 0 && req.configuration.usableRegions > 1 &&
		      RoleFitness(SERVER_KNOBS->EXPECTED_TLOG_FITNESS,
		                  req.configuration.getDesiredSatelliteLogs(dcId),
		                  ProcessClass::TLog)
		          .betterCount(RoleFitness(satelliteLogs, ProcessClass::TLog, id_used))) ||
		     RoleFitness(SERVER_KNOBS->EXPECTED_COMMIT_PROXY_FITNESS,
		                 req.configuration.getDesiredCommitProxies(),
		                 ProcessClass::CommitProxy)
		         .betterCount(RoleFitness(commit_proxies, ProcessClass::CommitProxy, id_used)) ||
		     RoleFitness(SERVER_KNOBS->EXPECTED_GRV_PROXY_FITNESS,
		                 req.configuration.getDesiredGrvProxies(),
		                 ProcessClass::GrvProxy)
		         .betterCount(RoleFitness(grv_proxies, ProcessClass::GrvProxy, id_used)) ||
		     RoleFitness(SERVER_KNOBS->EXPECTED_RESOLVER_FITNESS,
		                 req.configuration.getDesiredResolvers(),
		                 ProcessClass::Resolver)
		         .betterCount(RoleFitness(resolvers, ProcessClass::Resolver, id_used)))) {
			return operation_failed();
		}

		return result;
	}

	RecruitFromConfigurationReply findWorkersForConfigurationDispatch(RecruitFromConfigurationRequest const& req) {
		if (req.configuration.regions.size() > 1) {
			std::vector<RegionInfo> regions = req.configuration.regions;
			if (regions[0].priority == regions[1].priority && regions[1].dcId == clusterControllerDcId.get()) {
				TraceEvent("CCSwitchPrimaryDc", id)
				    .detail("CCDcId", clusterControllerDcId.get())
				    .detail("OldPrimaryDcId", regions[0].dcId)
				    .detail("NewPrimaryDcId", regions[1].dcId);
				std::swap(regions[0], regions[1]);
			}

			if (regions[1].dcId == clusterControllerDcId.get() &&
			    (!versionDifferenceUpdated || datacenterVersionDifference >= SERVER_KNOBS->MAX_VERSION_DIFFERENCE)) {
				if (regions[1].priority >= 0) {
					TraceEvent("CCSwitchPrimaryDcVersionDifference", id)
					    .detail("CCDcId", clusterControllerDcId.get())
					    .detail("OldPrimaryDcId", regions[0].dcId)
					    .detail("NewPrimaryDcId", regions[1].dcId);
					std::swap(regions[0], regions[1]);
				} else {
					TraceEvent(SevWarnAlways, "CCDcPriorityNegative")
					    .detail("DcId", regions[1].dcId)
					    .detail("Priority", regions[1].priority)
					    .detail("FindWorkersInDc", regions[0].dcId)
					    .detail("Warning", "Failover did not happen but CC is in remote DC");
				}
			}

			TraceEvent("CCFindWorkersForConfiguration", id)
			    .detail("CCDcId", clusterControllerDcId.get())
			    .detail("Region0DcId", regions[0].dcId)
			    .detail("Region1DcId", regions[1].dcId)
			    .detail("DatacenterVersionDifference", datacenterVersionDifference)
			    .detail("VersionDifferenceUpdated", versionDifferenceUpdated);

			bool setPrimaryDesired = false;
			try {
				auto reply = findWorkersForConfigurationFromDC(req, regions[0].dcId);
				setPrimaryDesired = true;
				std::vector<Optional<Key>> dcPriority;
				dcPriority.push_back(regions[0].dcId);
				dcPriority.push_back(regions[1].dcId);
				desiredDcIds.set(dcPriority);
				if (reply.isError()) {
					throw reply.getError();
				} else if (regions[0].dcId == clusterControllerDcId.get()) {
					return reply.get();
				}
				TraceEvent(SevWarn, "CCRecruitmentFailed", id)
				    .detail("Reason", "Recruited Txn system and CC are in different DCs")
				    .detail("CCDcId", clusterControllerDcId.get())
				    .detail("RecruitedTxnSystemDcId", regions[0].dcId);
				throw no_more_servers();
			} catch (Error& e) {
				if (!goodRemoteRecruitmentTime.isReady() && regions[1].dcId != clusterControllerDcId.get()) {
					throw operation_failed();
				}

				if (e.code() != error_code_no_more_servers || regions[1].priority < 0) {
					throw;
				}
				TraceEvent(SevWarn, "AttemptingRecruitmentInRemoteDc", id)
				    .detail("SetPrimaryDesired", setPrimaryDesired)
				    .error(e);
				auto reply = findWorkersForConfigurationFromDC(req, regions[1].dcId);
				if (!setPrimaryDesired) {
					std::vector<Optional<Key>> dcPriority;
					dcPriority.push_back(regions[1].dcId);
					dcPriority.push_back(regions[0].dcId);
					desiredDcIds.set(dcPriority);
				}
				if (reply.isError()) {
					throw reply.getError();
				} else if (regions[1].dcId == clusterControllerDcId.get()) {
					return reply.get();
				}
				throw;
			}
		} else if (req.configuration.regions.size() == 1) {
			std::vector<Optional<Key>> dcPriority;
			dcPriority.push_back(req.configuration.regions[0].dcId);
			desiredDcIds.set(dcPriority);
			auto reply = findWorkersForConfigurationFromDC(req, req.configuration.regions[0].dcId);
			if (reply.isError()) {
				throw reply.getError();
			} else if (req.configuration.regions[0].dcId == clusterControllerDcId.get()) {
				return reply.get();
			}
			throw no_more_servers();
		} else {
			RecruitFromConfigurationReply result;
			std::map<Optional<Standalone<StringRef>>, int> id_used;
			updateKnownIds(&id_used);
			auto tlogs = getWorkersForTlogs(req.configuration,
			                                req.configuration.tLogReplicationFactor,
			                                req.configuration.getDesiredLogs(),
			                                req.configuration.tLogPolicy,
			                                id_used);
			for (int i = 0; i < tlogs.size(); i++) {
				result.tLogs.push_back(tlogs[i].interf);
			}

			if (req.maxOldLogRouters > 0) {
				if (tlogs.size() == 1) {
					result.oldLogRouters.push_back(tlogs[0].interf);
				} else {
					for (int i = 0; i < tlogs.size(); i++) {
						if (tlogs[i].interf.locality.processId() != clusterControllerProcessId) {
							result.oldLogRouters.push_back(tlogs[i].interf);
						}
					}
				}
			}

			if (req.recruitSeedServers) {
				auto primaryStorageServers =
				    getWorkersForSeedServers(req.configuration, req.configuration.storagePolicy);
				for (int i = 0; i < primaryStorageServers.size(); i++)
					result.storageServers.push_back(primaryStorageServers[i].interf);
			}

			auto datacenters = getDatacenters(req.configuration);

			std::tuple<RoleFitness, RoleFitness, RoleFitness> bestFitness;
			int numEquivalent = 1;
			Optional<Key> bestDC;

			for (auto dcId : datacenters) {
				try {
					// SOMEDAY: recruitment in other DCs besides the clusterControllerDcID will not account for the
					// processes used by the master and cluster controller properly.
					auto used = id_used;
					std::map<Optional<Standalone<StringRef>>, int> preferredSharing;
					auto first_commit_proxy = getWorkerForRoleInDatacenter(dcId,
					                                                       ProcessClass::CommitProxy,
					                                                       ProcessClass::ExcludeFit,
					                                                       req.configuration,
					                                                       used,
					                                                       preferredSharing);
					preferredSharing[first_commit_proxy.worker.interf.locality.processId()] = 0;
					auto first_grv_proxy = getWorkerForRoleInDatacenter(dcId,
					                                                    ProcessClass::GrvProxy,
					                                                    ProcessClass::ExcludeFit,
					                                                    req.configuration,
					                                                    used,
					                                                    preferredSharing);
					preferredSharing[first_grv_proxy.worker.interf.locality.processId()] = 1;
					auto first_resolver = getWorkerForRoleInDatacenter(dcId,
					                                                   ProcessClass::Resolver,
					                                                   ProcessClass::ExcludeFit,
					                                                   req.configuration,
					                                                   used,
					                                                   preferredSharing);
					preferredSharing[first_resolver.worker.interf.locality.processId()] = 2;

					// If one of the first process recruitments is forced to share a process, allow all of next
					// recruitments to also share a process.
					auto maxUsed = std::max({ first_commit_proxy.used, first_grv_proxy.used, first_resolver.used });
					first_commit_proxy.used = maxUsed;
					first_grv_proxy.used = maxUsed;
					first_resolver.used = maxUsed;

					auto commit_proxies = getWorkersForRoleInDatacenter(dcId,
					                                                    ProcessClass::CommitProxy,
					                                                    req.configuration.getDesiredCommitProxies(),
					                                                    req.configuration,
					                                                    used,
					                                                    preferredSharing,
					                                                    first_commit_proxy);

					auto grv_proxies = getWorkersForRoleInDatacenter(dcId,
					                                                 ProcessClass::GrvProxy,
					                                                 req.configuration.getDesiredGrvProxies(),
					                                                 req.configuration,
					                                                 used,
					                                                 preferredSharing,
					                                                 first_grv_proxy);

					auto resolvers = getWorkersForRoleInDatacenter(dcId,
					                                               ProcessClass::Resolver,
					                                               req.configuration.getDesiredResolvers(),
					                                               req.configuration,
					                                               used,
					                                               preferredSharing,
					                                               first_resolver);

					auto fitness = std::make_tuple(RoleFitness(commit_proxies, ProcessClass::CommitProxy, used),
					                               RoleFitness(grv_proxies, ProcessClass::GrvProxy, used),
					                               RoleFitness(resolvers, ProcessClass::Resolver, used));

					if (dcId == clusterControllerDcId) {
						bestFitness = fitness;
						bestDC = dcId;
						for (int i = 0; i < resolvers.size(); i++) {
							result.resolvers.push_back(resolvers[i].interf);
						}
						for (int i = 0; i < commit_proxies.size(); i++) {
							result.commitProxies.push_back(commit_proxies[i].interf);
						}
						for (int i = 0; i < grv_proxies.size(); i++) {
							result.grvProxies.push_back(grv_proxies[i].interf);
						}

						if (req.configuration.backupWorkerEnabled) {
							const int nBackup = std::max<int>(tlogs.size(), req.maxOldLogRouters);
							auto backupWorkers = getWorkersForRoleInDatacenter(
							    dcId, ProcessClass::Backup, nBackup, req.configuration, used);
							std::transform(backupWorkers.begin(),
							               backupWorkers.end(),
							               std::back_inserter(result.backupWorkers),
							               [](const WorkerDetails& w) { return w.interf; });
						}

						break;
					} else {
						if (fitness < bestFitness) {
							bestFitness = fitness;
							numEquivalent = 1;
							bestDC = dcId;
						} else if (fitness == bestFitness &&
						           deterministicRandom()->random01() < 1.0 / ++numEquivalent) {
							bestDC = dcId;
						}
					}
				} catch (Error& e) {
					if (e.code() != error_code_no_more_servers) {
						throw;
					}
				}
			}

			if (bestDC != clusterControllerDcId) {
				TraceEvent("BestDCIsNotClusterDC").log();
				std::vector<Optional<Key>> dcPriority;
				dcPriority.push_back(bestDC);
				desiredDcIds.set(dcPriority);
				throw no_more_servers();
			}
			// If this cluster controller dies, do not prioritize recruiting the next one in the same DC
			desiredDcIds.set(std::vector<Optional<Key>>());
			TraceEvent("FindWorkersForConfig")
			    .detail("Replication", req.configuration.tLogReplicationFactor)
			    .detail("DesiredLogs", req.configuration.getDesiredLogs())
			    .detail("ActualLogs", result.tLogs.size())
			    .detail("DesiredCommitProxies", req.configuration.getDesiredCommitProxies())
			    .detail("ActualCommitProxies", result.commitProxies.size())
			    .detail("DesiredGrvProxies", req.configuration.getDesiredGrvProxies())
			    .detail("ActualGrvProxies", result.grvProxies.size())
			    .detail("DesiredResolvers", req.configuration.getDesiredResolvers())
			    .detail("ActualResolvers", result.resolvers.size());

			if (!goodRecruitmentTime.isReady() &&
			    (RoleFitness(
			         SERVER_KNOBS->EXPECTED_TLOG_FITNESS, req.configuration.getDesiredLogs(), ProcessClass::TLog)
			         .betterCount(RoleFitness(tlogs, ProcessClass::TLog, id_used)) ||
			     RoleFitness(SERVER_KNOBS->EXPECTED_COMMIT_PROXY_FITNESS,
			                 req.configuration.getDesiredCommitProxies(),
			                 ProcessClass::CommitProxy)
			         .betterCount(std::get<0>(bestFitness)) ||
			     RoleFitness(SERVER_KNOBS->EXPECTED_GRV_PROXY_FITNESS,
			                 req.configuration.getDesiredGrvProxies(),
			                 ProcessClass::GrvProxy)
			         .betterCount(std::get<1>(bestFitness)) ||
			     RoleFitness(SERVER_KNOBS->EXPECTED_RESOLVER_FITNESS,
			                 req.configuration.getDesiredResolvers(),
			                 ProcessClass::Resolver)
			         .betterCount(std::get<2>(bestFitness)))) {
				throw operation_failed();
			}

			return result;
		}
	}

	void updateIdUsed(const std::vector<WorkerInterface>& workers,
	                  std::map<Optional<Standalone<StringRef>>, int>& id_used) {
		for (auto& it : workers) {
			id_used[it.locality.processId()]++;
		}
	}

	void compareWorkers(const DatabaseConfiguration& conf,
	                    const std::vector<WorkerInterface>& first,
	                    std::map<Optional<Standalone<StringRef>>, int>& firstUsed,
	                    const std::vector<WorkerInterface>& second,
	                    std::map<Optional<Standalone<StringRef>>, int>& secondUsed,
	                    ProcessClass::ClusterRole role,
	                    std::string description) {
		std::vector<WorkerDetails> firstDetails;
		for (auto& it : first) {
			auto w = id_worker.find(it.locality.processId());
			ASSERT(w != id_worker.end());
			ASSERT(!conf.isExcludedServer(w->second.details.interf.addresses()));
			firstDetails.push_back(w->second.details);
			//TraceEvent("CompareAddressesFirst").detail(description.c_str(), w->second.details.interf.address());
		}
		RoleFitness firstFitness(firstDetails, role, firstUsed);

		std::vector<WorkerDetails> secondDetails;
		for (auto& it : second) {
			auto w = id_worker.find(it.locality.processId());
			ASSERT(w != id_worker.end());
			ASSERT(!conf.isExcludedServer(w->second.details.interf.addresses()));
			secondDetails.push_back(w->second.details);
			//TraceEvent("CompareAddressesSecond").detail(description.c_str(), w->second.details.interf.address());
		}
		RoleFitness secondFitness(secondDetails, role, secondUsed);

		if (!(firstFitness == secondFitness)) {
			TraceEvent(SevError, "NonDeterministicRecruitment")
			    .detail("FirstFitness", firstFitness.toString())
			    .detail("SecondFitness", secondFitness.toString())
			    .detail("ClusterRole", role);
		}
	}

	RecruitFromConfigurationReply findWorkersForConfiguration(RecruitFromConfigurationRequest const& req) {
		RecruitFromConfigurationReply rep = findWorkersForConfigurationDispatch(req);
		if (g_network->isSimulated()) {
			// FIXME: The logic to pick a satellite in a remote region is not
			// deterministic and can therefore break this nondeterminism check.
			// Since satellites will generally be in the primary region,
			// disable the determinism check for remote region satellites.
			bool remoteDCUsedAsSatellite = false;
			if (req.configuration.regions.size() > 1) {
				auto [region, remoteRegion] =
				    getPrimaryAndRemoteRegion(req.configuration.regions, req.configuration.regions[0].dcId);
				for (const auto& satellite : region.satellites) {
					if (satellite.dcId == remoteRegion.dcId) {
						remoteDCUsedAsSatellite = true;
					}
				}
			}
			if (!remoteDCUsedAsSatellite) {
				RecruitFromConfigurationReply compare = findWorkersForConfigurationDispatch(req);

				std::map<Optional<Standalone<StringRef>>, int> firstUsed;
				std::map<Optional<Standalone<StringRef>>, int> secondUsed;
				updateKnownIds(&firstUsed);
				updateKnownIds(&secondUsed);

				// auto mworker = id_worker.find(masterProcessId);
				//TraceEvent("CompareAddressesMaster")
				//    .detail("Master",
				//            mworker != id_worker.end() ? mworker->second.details.interf.address() : NetworkAddress());

				updateIdUsed(rep.tLogs, firstUsed);
				updateIdUsed(compare.tLogs, secondUsed);
				compareWorkers(
				    req.configuration, rep.tLogs, firstUsed, compare.tLogs, secondUsed, ProcessClass::TLog, "TLog");
				updateIdUsed(rep.satelliteTLogs, firstUsed);
				updateIdUsed(compare.satelliteTLogs, secondUsed);
				compareWorkers(req.configuration,
				               rep.satelliteTLogs,
				               firstUsed,
				               compare.satelliteTLogs,
				               secondUsed,
				               ProcessClass::TLog,
				               "Satellite");
				updateIdUsed(rep.commitProxies, firstUsed);
				updateIdUsed(compare.commitProxies, secondUsed);
				updateIdUsed(rep.grvProxies, firstUsed);
				updateIdUsed(compare.grvProxies, secondUsed);
				updateIdUsed(rep.resolvers, firstUsed);
				updateIdUsed(compare.resolvers, secondUsed);
				compareWorkers(req.configuration,
				               rep.commitProxies,
				               firstUsed,
				               compare.commitProxies,
				               secondUsed,
				               ProcessClass::CommitProxy,
				               "CommitProxy");
				compareWorkers(req.configuration,
				               rep.grvProxies,
				               firstUsed,
				               compare.grvProxies,
				               secondUsed,
				               ProcessClass::GrvProxy,
				               "GrvProxy");
				compareWorkers(req.configuration,
				               rep.resolvers,
				               firstUsed,
				               compare.resolvers,
				               secondUsed,
				               ProcessClass::Resolver,
				               "Resolver");
				updateIdUsed(rep.backupWorkers, firstUsed);
				updateIdUsed(compare.backupWorkers, secondUsed);
				compareWorkers(req.configuration,
				               rep.backupWorkers,
				               firstUsed,
				               compare.backupWorkers,
				               secondUsed,
				               ProcessClass::Backup,
				               "Backup");
			}
		}
		return rep;
	}

	// Check if txn system is recruited successfully in each region
	void checkRegions(const std::vector<RegionInfo>& regions) {
		if (desiredDcIds.get().present() && desiredDcIds.get().get().size() == 2 &&
		    desiredDcIds.get().get()[0].get() == regions[0].dcId &&
		    desiredDcIds.get().get()[1].get() == regions[1].dcId) {
			return;
		}

		try {
			std::map<Optional<Standalone<StringRef>>, int> id_used;
			getWorkerForRoleInDatacenter(regions[0].dcId,
			                             ProcessClass::ClusterController,
			                             ProcessClass::ExcludeFit,
			                             db.config,
			                             id_used,
			                             {},
			                             true);
			getWorkerForRoleInDatacenter(
			    regions[0].dcId, ProcessClass::Master, ProcessClass::ExcludeFit, db.config, id_used, {}, true);

			std::set<Optional<Key>> primaryDC;
			primaryDC.insert(regions[0].dcId);
			getWorkersForTlogs(db.config,
			                   db.config.tLogReplicationFactor,
			                   db.config.getDesiredLogs(),
			                   db.config.tLogPolicy,
			                   id_used,
			                   true,
			                   primaryDC);
			if (regions[0].satelliteTLogReplicationFactor > 0 && db.config.usableRegions > 1) {
				bool satelliteFallback = false;
				getWorkersForSatelliteLogs(db.config, regions[0], regions[1], id_used, satelliteFallback, true);
			}

			getWorkerForRoleInDatacenter(
			    regions[0].dcId, ProcessClass::Resolver, ProcessClass::ExcludeFit, db.config, id_used, {}, true);
			getWorkerForRoleInDatacenter(
			    regions[0].dcId, ProcessClass::CommitProxy, ProcessClass::ExcludeFit, db.config, id_used, {}, true);
			getWorkerForRoleInDatacenter(
			    regions[0].dcId, ProcessClass::GrvProxy, ProcessClass::ExcludeFit, db.config, id_used, {}, true);

			std::vector<Optional<Key>> dcPriority;
			dcPriority.push_back(regions[0].dcId);
			dcPriority.push_back(regions[1].dcId);
			desiredDcIds.set(dcPriority);
		} catch (Error& e) {
			if (e.code() != error_code_no_more_servers) {
				throw;
			}
		}
	}

	void checkRecoveryStalled() {
		if ((db.serverInfo->get().recoveryState == RecoveryState::RECRUITING ||
		     db.serverInfo->get().recoveryState == RecoveryState::ACCEPTING_COMMITS ||
		     db.serverInfo->get().recoveryState == RecoveryState::ALL_LOGS_RECRUITED) &&
		    db.recoveryStalled) {
			if (db.config.regions.size() > 1) {
				auto regions = db.config.regions;
				if (clusterControllerDcId.get() == regions[0].dcId && regions[1].priority >= 0) {
					std::swap(regions[0], regions[1]);
				}
				ASSERT(regions[1].priority < 0 || clusterControllerDcId.get() == regions[1].dcId);
				checkRegions(regions);
			}
		}
	}

	void updateIdUsed(const std::vector<WorkerDetails>& workers,
	                  std::map<Optional<Standalone<StringRef>>, int>& id_used) {
		for (auto& it : workers) {
			id_used[it.interf.locality.processId()]++;
		}
	}

	// FIXME: determine when to fail the cluster controller when a primaryDC has not been set

	// This function returns true when the cluster controller determines it is worth forcing
	// a master recovery in order to change the recruited processes in the transaction subsystem.
	bool betterMasterExists() {
		const ServerDBInfo dbi = db.serverInfo->get();

		if (dbi.recoveryState < RecoveryState::ACCEPTING_COMMITS) {
			return false;
		}

		// Do not trigger better master exists if the cluster controller is excluded, since the master will change
		// anyways once the cluster controller is moved
		if (id_worker[clusterControllerProcessId].priorityInfo.isExcluded) {
			TraceEvent("NewRecruitmentIsWorse", id).detail("Reason", "ClusterControllerExcluded");
			return false;
		}

		if (db.config.regions.size() > 1 && db.config.regions[0].priority > db.config.regions[1].priority &&
		    db.config.regions[0].dcId != clusterControllerDcId.get() && versionDifferenceUpdated &&
		    datacenterVersionDifference < SERVER_KNOBS->MAX_VERSION_DIFFERENCE && remoteDCIsHealthy()) {
			checkRegions(db.config.regions);
		}

		// Get master process
		auto masterWorker = id_worker.find(dbi.master.locality.processId());
		if (masterWorker == id_worker.end()) {
			TraceEvent("NewRecruitmentIsWorse", id)
			    .detail("Reason", "CannotFindMaster")
			    .detail("ProcessID", dbi.master.locality.processId());
			return false;
		}

		// Get tlog processes
		std::vector<WorkerDetails> tlogs;
		std::vector<WorkerDetails> remote_tlogs;
		std::vector<WorkerDetails> satellite_tlogs;
		std::vector<WorkerDetails> log_routers;
		std::set<NetworkAddress> logRouterAddresses;
		std::vector<WorkerDetails> backup_workers;
		std::set<NetworkAddress> backup_addresses;

		for (auto& logSet : dbi.logSystemConfig.tLogs) {
			for (auto& it : logSet.tLogs) {
				auto tlogWorker = id_worker.find(it.interf().filteredLocality.processId());
				if (tlogWorker == id_worker.end()) {
					TraceEvent("NewRecruitmentIsWorse", id)
					    .detail("Reason", "CannotFindTLog")
					    .detail("ProcessID", it.interf().filteredLocality.processId());
					return false;
				}
				if (tlogWorker->second.priorityInfo.isExcluded) {
					TraceEvent("BetterMasterExists", id)
					    .detail("Reason", "TLogExcluded")
					    .detail("ProcessID", it.interf().filteredLocality.processId());
					return true;
				}

				if (logSet.isLocal && logSet.locality == tagLocalitySatellite) {
					satellite_tlogs.push_back(tlogWorker->second.details);
				} else if (logSet.isLocal) {
					tlogs.push_back(tlogWorker->second.details);
				} else {
					remote_tlogs.push_back(tlogWorker->second.details);
				}
			}

			for (auto& it : logSet.logRouters) {
				auto tlogWorker = id_worker.find(it.interf().filteredLocality.processId());
				if (tlogWorker == id_worker.end()) {
					TraceEvent("NewRecruitmentIsWorse", id)
					    .detail("Reason", "CannotFindLogRouter")
					    .detail("ProcessID", it.interf().filteredLocality.processId());
					return false;
				}
				if (tlogWorker->second.priorityInfo.isExcluded) {
					TraceEvent("BetterMasterExists", id)
					    .detail("Reason", "LogRouterExcluded")
					    .detail("ProcessID", it.interf().filteredLocality.processId());
					return true;
				}
				if (!logRouterAddresses.count(tlogWorker->second.details.interf.address())) {
					logRouterAddresses.insert(tlogWorker->second.details.interf.address());
					log_routers.push_back(tlogWorker->second.details);
				}
			}

			for (const auto& worker : logSet.backupWorkers) {
				auto workerIt = id_worker.find(worker.interf().locality.processId());
				if (workerIt == id_worker.end()) {
					TraceEvent("NewRecruitmentIsWorse", id)
					    .detail("Reason", "CannotFindBackupWorker")
					    .detail("ProcessID", worker.interf().locality.processId());
					return false;
				}
				if (workerIt->second.priorityInfo.isExcluded) {
					TraceEvent("BetterMasterExists", id)
					    .detail("Reason", "BackupWorkerExcluded")
					    .detail("ProcessID", worker.interf().locality.processId());
					return true;
				}
				if (backup_addresses.count(workerIt->second.details.interf.address()) == 0) {
					backup_addresses.insert(workerIt->second.details.interf.address());
					backup_workers.push_back(workerIt->second.details);
				}
			}
		}

		// Get commit proxy classes
		std::vector<WorkerDetails> commitProxyClasses;
		for (auto& it : dbi.client.commitProxies) {
			auto commitProxyWorker = id_worker.find(it.processId);
			if (commitProxyWorker == id_worker.end()) {
				TraceEvent("NewRecruitmentIsWorse", id)
				    .detail("Reason", "CannotFindCommitProxy")
				    .detail("ProcessID", it.processId);
				return false;
			}
			if (commitProxyWorker->second.priorityInfo.isExcluded) {
				TraceEvent("BetterMasterExists", id)
				    .detail("Reason", "CommitProxyExcluded")
				    .detail("ProcessID", it.processId);
				return true;
			}
			commitProxyClasses.push_back(commitProxyWorker->second.details);
		}

		// Get grv proxy classes
		std::vector<WorkerDetails> grvProxyClasses;
		for (auto& it : dbi.client.grvProxies) {
			auto grvProxyWorker = id_worker.find(it.processId);
			if (grvProxyWorker == id_worker.end()) {
				TraceEvent("NewRecruitmentIsWorse", id)
				    .detail("Reason", "CannotFindGrvProxy")
				    .detail("ProcessID", it.processId);
				return false;
			}
			if (grvProxyWorker->second.priorityInfo.isExcluded) {
				TraceEvent("BetterMasterExists", id)
				    .detail("Reason", "GrvProxyExcluded")
				    .detail("ProcessID", it.processId);
				return true;
			}
			grvProxyClasses.push_back(grvProxyWorker->second.details);
		}

		// Get resolver classes
		std::vector<WorkerDetails> resolverClasses;
		for (auto& it : dbi.resolvers) {
			auto resolverWorker = id_worker.find(it.locality.processId());
			if (resolverWorker == id_worker.end()) {
				TraceEvent("NewRecruitmentIsWorse", id)
				    .detail("Reason", "CannotFindResolver")
				    .detail("ProcessID", it.locality.processId());
				return false;
			}
			if (resolverWorker->second.priorityInfo.isExcluded) {
				TraceEvent("BetterMasterExists", id)
				    .detail("Reason", "ResolverExcluded")
				    .detail("ProcessID", it.locality.processId());
				return true;
			}
			resolverClasses.push_back(resolverWorker->second.details);
		}

		// Check master fitness. Don't return false if master is excluded in case all the processes are excluded, we
		// still need master for recovery.
		ProcessClass::Fitness oldMasterFit =
		    masterWorker->second.details.processClass.machineClassFitness(ProcessClass::Master);
		if (db.config.isExcludedServer(dbi.master.addresses())) {
			oldMasterFit = std::max(oldMasterFit, ProcessClass::ExcludeFit);
		}

		std::map<Optional<Standalone<StringRef>>, int> id_used;
		std::map<Optional<Standalone<StringRef>>, int> old_id_used;
		id_used[clusterControllerProcessId]++;
		old_id_used[clusterControllerProcessId]++;
		WorkerFitnessInfo mworker = getWorkerForRoleInDatacenter(
		    clusterControllerDcId, ProcessClass::Master, ProcessClass::NeverAssign, db.config, id_used, {}, true);
		auto newMasterFit = mworker.worker.processClass.machineClassFitness(ProcessClass::Master);
		if (db.config.isExcludedServer(mworker.worker.interf.addresses())) {
			newMasterFit = std::max(newMasterFit, ProcessClass::ExcludeFit);
		}

		old_id_used[masterWorker->first]++;
		if (oldMasterFit < newMasterFit) {
			TraceEvent("NewRecruitmentIsWorse", id)
			    .detail("OldMasterFit", oldMasterFit)
			    .detail("NewMasterFit", newMasterFit)
			    .detail("OldIsCC", dbi.master.locality.processId() == clusterControllerProcessId)
			    .detail("NewIsCC", mworker.worker.interf.locality.processId() == clusterControllerProcessId);
			;
			return false;
		}
		if (oldMasterFit > newMasterFit || (dbi.master.locality.processId() == clusterControllerProcessId &&
		                                    mworker.worker.interf.locality.processId() != clusterControllerProcessId)) {
			TraceEvent("BetterMasterExists", id)
			    .detail("OldMasterFit", oldMasterFit)
			    .detail("NewMasterFit", newMasterFit)
			    .detail("OldIsCC", dbi.master.locality.processId() == clusterControllerProcessId)
			    .detail("NewIsCC", mworker.worker.interf.locality.processId() == clusterControllerProcessId);
			return true;
		}

		std::set<Optional<Key>> primaryDC;
		std::set<Optional<Key>> remoteDC;

		RegionInfo region;
		RegionInfo remoteRegion;
		if (db.config.regions.size()) {
			primaryDC.insert(clusterControllerDcId);
			for (auto& r : db.config.regions) {
				if (r.dcId != clusterControllerDcId.get()) {
					ASSERT(remoteDC.empty());
					remoteDC.insert(r.dcId);
					remoteRegion = r;
				} else {
					ASSERT(region.dcId == StringRef());
					region = r;
				}
			}
		}

		// Check tLog fitness
		updateIdUsed(tlogs, old_id_used);
		RoleFitness oldTLogFit(tlogs, ProcessClass::TLog, old_id_used);
		auto newTLogs = getWorkersForTlogs(db.config,
		                                   db.config.tLogReplicationFactor,
		                                   db.config.getDesiredLogs(),
		                                   db.config.tLogPolicy,
		                                   id_used,
		                                   true,
		                                   primaryDC);
		RoleFitness newTLogFit(newTLogs, ProcessClass::TLog, id_used);

		bool oldSatelliteFallback = false;

		if (region.satelliteTLogPolicyFallback.isValid()) {
			for (auto& logSet : dbi.logSystemConfig.tLogs) {
				if (region.satelliteTLogPolicy.isValid() && logSet.isLocal && logSet.locality == tagLocalitySatellite) {
					oldSatelliteFallback = logSet.tLogPolicy->info() != region.satelliteTLogPolicy->info();
					ASSERT(!oldSatelliteFallback ||
					       (region.satelliteTLogPolicyFallback.isValid() &&
					        logSet.tLogPolicy->info() == region.satelliteTLogPolicyFallback->info()));
					break;
				}
			}
		}

		updateIdUsed(satellite_tlogs, old_id_used);
		RoleFitness oldSatelliteTLogFit(satellite_tlogs, ProcessClass::TLog, old_id_used);
		bool newSatelliteFallback = false;
		auto newSatelliteTLogs = satellite_tlogs;
		RoleFitness newSatelliteTLogFit = oldSatelliteTLogFit;
		if (region.satelliteTLogReplicationFactor > 0 && db.config.usableRegions > 1) {
			newSatelliteTLogs =
			    getWorkersForSatelliteLogs(db.config, region, remoteRegion, id_used, newSatelliteFallback, true);
			newSatelliteTLogFit = RoleFitness(newSatelliteTLogs, ProcessClass::TLog, id_used);
		}

		std::map<Optional<Key>, int32_t> satellite_priority;
		for (auto& r : region.satellites) {
			satellite_priority[r.dcId] = r.priority;
		}

		int32_t oldSatelliteRegionFit = std::numeric_limits<int32_t>::max();
		for (auto& it : satellite_tlogs) {
			if (satellite_priority.count(it.interf.locality.dcId())) {
				oldSatelliteRegionFit = std::min(oldSatelliteRegionFit, satellite_priority[it.interf.locality.dcId()]);
			} else {
				oldSatelliteRegionFit = -1;
			}
		}

		int32_t newSatelliteRegionFit = std::numeric_limits<int32_t>::max();
		for (auto& it : newSatelliteTLogs) {
			if (satellite_priority.count(it.interf.locality.dcId())) {
				newSatelliteRegionFit = std::min(newSatelliteRegionFit, satellite_priority[it.interf.locality.dcId()]);
			} else {
				newSatelliteRegionFit = -1;
			}
		}

		if (oldSatelliteFallback && !newSatelliteFallback) {
			TraceEvent("BetterMasterExists", id)
			    .detail("OldSatelliteFallback", oldSatelliteFallback)
			    .detail("NewSatelliteFallback", newSatelliteFallback);
			return true;
		}
		if (!oldSatelliteFallback && newSatelliteFallback) {
			TraceEvent("NewRecruitmentIsWorse", id)
			    .detail("OldSatelliteFallback", oldSatelliteFallback)
			    .detail("NewSatelliteFallback", newSatelliteFallback);
			return false;
		}

		if (oldSatelliteRegionFit < newSatelliteRegionFit) {
			TraceEvent("BetterMasterExists", id)
			    .detail("OldSatelliteRegionFit", oldSatelliteRegionFit)
			    .detail("NewSatelliteRegionFit", newSatelliteRegionFit);
			return true;
		}
		if (oldSatelliteRegionFit > newSatelliteRegionFit) {
			TraceEvent("NewRecruitmentIsWorse", id)
			    .detail("OldSatelliteRegionFit", oldSatelliteRegionFit)
			    .detail("NewSatelliteRegionFit", newSatelliteRegionFit);
			return false;
		}

		updateIdUsed(remote_tlogs, old_id_used);
		RoleFitness oldRemoteTLogFit(remote_tlogs, ProcessClass::TLog, old_id_used);
		std::vector<UID> exclusionWorkerIds;
		auto fn = [](const WorkerDetails& in) { return in.interf.id(); };
		std::transform(newTLogs.begin(), newTLogs.end(), std::back_inserter(exclusionWorkerIds), fn);
		std::transform(newSatelliteTLogs.begin(), newSatelliteTLogs.end(), std::back_inserter(exclusionWorkerIds), fn);
		RoleFitness newRemoteTLogFit = oldRemoteTLogFit;
		if (db.config.usableRegions > 1 && (dbi.recoveryState == RecoveryState::ALL_LOGS_RECRUITED ||
		                                    dbi.recoveryState == RecoveryState::FULLY_RECOVERED)) {
			newRemoteTLogFit = RoleFitness(getWorkersForTlogs(db.config,
			                                                  db.config.getRemoteTLogReplicationFactor(),
			                                                  db.config.getDesiredRemoteLogs(),
			                                                  db.config.getRemoteTLogPolicy(),
			                                                  id_used,
			                                                  true,
			                                                  remoteDC,
			                                                  exclusionWorkerIds),
			                               ProcessClass::TLog,
			                               id_used);
		}
		int oldRouterCount =
		    oldTLogFit.count * std::max<int>(1, db.config.desiredLogRouterCount / std::max(1, oldTLogFit.count));
		int newRouterCount =
		    newTLogFit.count * std::max<int>(1, db.config.desiredLogRouterCount / std::max(1, newTLogFit.count));
		updateIdUsed(log_routers, old_id_used);
		RoleFitness oldLogRoutersFit(log_routers, ProcessClass::LogRouter, old_id_used);
		RoleFitness newLogRoutersFit = oldLogRoutersFit;
		if (db.config.usableRegions > 1 && dbi.recoveryState == RecoveryState::FULLY_RECOVERED) {
			newLogRoutersFit = RoleFitness(getWorkersForRoleInDatacenter(*remoteDC.begin(),
			                                                             ProcessClass::LogRouter,
			                                                             newRouterCount,
			                                                             db.config,
			                                                             id_used,
			                                                             {},
			                                                             Optional<WorkerFitnessInfo>(),
			                                                             true),
			                               ProcessClass::LogRouter,
			                               id_used);
		}

		if (oldLogRoutersFit.count < oldRouterCount) {
			oldLogRoutersFit.worstFit = ProcessClass::NeverAssign;
		}
		if (newLogRoutersFit.count < newRouterCount) {
			newLogRoutersFit.worstFit = ProcessClass::NeverAssign;
		}

		// Check proxy/grvProxy/resolver fitness
		updateIdUsed(commitProxyClasses, old_id_used);
		updateIdUsed(grvProxyClasses, old_id_used);
		updateIdUsed(resolverClasses, old_id_used);
		RoleFitness oldCommitProxyFit(commitProxyClasses, ProcessClass::CommitProxy, old_id_used);
		RoleFitness oldGrvProxyFit(grvProxyClasses, ProcessClass::GrvProxy, old_id_used);
		RoleFitness oldResolverFit(resolverClasses, ProcessClass::Resolver, old_id_used);

		std::map<Optional<Standalone<StringRef>>, int> preferredSharing;
		auto first_commit_proxy = getWorkerForRoleInDatacenter(clusterControllerDcId,
		                                                       ProcessClass::CommitProxy,
		                                                       ProcessClass::ExcludeFit,
		                                                       db.config,
		                                                       id_used,
		                                                       preferredSharing,
		                                                       true);
		preferredSharing[first_commit_proxy.worker.interf.locality.processId()] = 0;
		auto first_grv_proxy = getWorkerForRoleInDatacenter(clusterControllerDcId,
		                                                    ProcessClass::GrvProxy,
		                                                    ProcessClass::ExcludeFit,
		                                                    db.config,
		                                                    id_used,
		                                                    preferredSharing,
		                                                    true);
		preferredSharing[first_grv_proxy.worker.interf.locality.processId()] = 1;
		auto first_resolver = getWorkerForRoleInDatacenter(clusterControllerDcId,
		                                                   ProcessClass::Resolver,
		                                                   ProcessClass::ExcludeFit,
		                                                   db.config,
		                                                   id_used,
		                                                   preferredSharing,
		                                                   true);
		preferredSharing[first_resolver.worker.interf.locality.processId()] = 2;
		auto maxUsed = std::max({ first_commit_proxy.used, first_grv_proxy.used, first_resolver.used });
		first_commit_proxy.used = maxUsed;
		first_grv_proxy.used = maxUsed;
		first_resolver.used = maxUsed;
		auto commit_proxies = getWorkersForRoleInDatacenter(clusterControllerDcId,
		                                                    ProcessClass::CommitProxy,
		                                                    db.config.getDesiredCommitProxies(),
		                                                    db.config,
		                                                    id_used,
		                                                    preferredSharing,
		                                                    first_commit_proxy,
		                                                    true);
		auto grv_proxies = getWorkersForRoleInDatacenter(clusterControllerDcId,
		                                                 ProcessClass::GrvProxy,
		                                                 db.config.getDesiredGrvProxies(),
		                                                 db.config,
		                                                 id_used,
		                                                 preferredSharing,
		                                                 first_grv_proxy,
		                                                 true);
		auto resolvers = getWorkersForRoleInDatacenter(clusterControllerDcId,
		                                               ProcessClass::Resolver,
		                                               db.config.getDesiredResolvers(),
		                                               db.config,
		                                               id_used,
		                                               preferredSharing,
		                                               first_resolver,
		                                               true);

		RoleFitness newCommitProxyFit(commit_proxies, ProcessClass::CommitProxy, id_used);
		RoleFitness newGrvProxyFit(grv_proxies, ProcessClass::GrvProxy, id_used);
		RoleFitness newResolverFit(resolvers, ProcessClass::Resolver, id_used);

		// Check backup worker fitness
		updateIdUsed(backup_workers, old_id_used);
		RoleFitness oldBackupWorkersFit(backup_workers, ProcessClass::Backup, old_id_used);
		const int nBackup = backup_addresses.size();
		RoleFitness newBackupWorkersFit(getWorkersForRoleInDatacenter(clusterControllerDcId,
		                                                              ProcessClass::Backup,
		                                                              nBackup,
		                                                              db.config,
		                                                              id_used,
		                                                              {},
		                                                              Optional<WorkerFitnessInfo>(),
		                                                              true),
		                                ProcessClass::Backup,
		                                id_used);

		auto oldFit = std::make_tuple(oldTLogFit,
		                              oldSatelliteTLogFit,
		                              oldCommitProxyFit,
		                              oldGrvProxyFit,
		                              oldResolverFit,
		                              oldBackupWorkersFit,
		                              oldRemoteTLogFit,
		                              oldLogRoutersFit);
		auto newFit = std::make_tuple(newTLogFit,
		                              newSatelliteTLogFit,
		                              newCommitProxyFit,
		                              newGrvProxyFit,
		                              newResolverFit,
		                              newBackupWorkersFit,
		                              newRemoteTLogFit,
		                              newLogRoutersFit);

		if (oldFit > newFit) {
			TraceEvent("BetterMasterExists", id)
			    .detail("OldMasterFit", oldMasterFit)
			    .detail("NewMasterFit", newMasterFit)
			    .detail("OldTLogFit", oldTLogFit.toString())
			    .detail("NewTLogFit", newTLogFit.toString())
			    .detail("OldSatelliteFit", oldSatelliteTLogFit.toString())
			    .detail("NewSatelliteFit", newSatelliteTLogFit.toString())
			    .detail("OldCommitProxyFit", oldCommitProxyFit.toString())
			    .detail("NewCommitProxyFit", newCommitProxyFit.toString())
			    .detail("OldGrvProxyFit", oldGrvProxyFit.toString())
			    .detail("NewGrvProxyFit", newGrvProxyFit.toString())
			    .detail("OldResolverFit", oldResolverFit.toString())
			    .detail("NewResolverFit", newResolverFit.toString())
			    .detail("OldBackupWorkerFit", oldBackupWorkersFit.toString())
			    .detail("NewBackupWorkerFit", newBackupWorkersFit.toString())
			    .detail("OldRemoteFit", oldRemoteTLogFit.toString())
			    .detail("NewRemoteFit", newRemoteTLogFit.toString())
			    .detail("OldRouterFit", oldLogRoutersFit.toString())
			    .detail("NewRouterFit", newLogRoutersFit.toString())
			    .detail("OldSatelliteFallback", oldSatelliteFallback)
			    .detail("NewSatelliteFallback", newSatelliteFallback);
			return true;
		}

		if (oldFit < newFit) {
			TraceEvent("NewRecruitmentIsWorse", id)
			    .detail("OldMasterFit", oldMasterFit)
			    .detail("NewMasterFit", newMasterFit)
			    .detail("OldTLogFit", oldTLogFit.toString())
			    .detail("NewTLogFit", newTLogFit.toString())
			    .detail("OldSatelliteFit", oldSatelliteTLogFit.toString())
			    .detail("NewSatelliteFit", newSatelliteTLogFit.toString())
			    .detail("OldCommitProxyFit", oldCommitProxyFit.toString())
			    .detail("NewCommitProxyFit", newCommitProxyFit.toString())
			    .detail("OldGrvProxyFit", oldGrvProxyFit.toString())
			    .detail("NewGrvProxyFit", newGrvProxyFit.toString())
			    .detail("OldResolverFit", oldResolverFit.toString())
			    .detail("NewResolverFit", newResolverFit.toString())
			    .detail("OldBackupWorkerFit", oldBackupWorkersFit.toString())
			    .detail("NewBackupWorkerFit", newBackupWorkersFit.toString())
			    .detail("OldRemoteFit", oldRemoteTLogFit.toString())
			    .detail("NewRemoteFit", newRemoteTLogFit.toString())
			    .detail("OldRouterFit", oldLogRoutersFit.toString())
			    .detail("NewRouterFit", newLogRoutersFit.toString())
			    .detail("OldSatelliteFallback", oldSatelliteFallback)
			    .detail("NewSatelliteFallback", newSatelliteFallback);
		}
		return false;
	}

	// Returns true iff processId is currently being used
	// for any non-singleton role other than master
	bool isUsedNotMaster(Optional<Key> processId) const {
		ASSERT(masterProcessId.present());
		if (processId == masterProcessId)
			return false;

		auto& dbInfo = db.serverInfo->get();
		for (const auto& tlogset : dbInfo.logSystemConfig.tLogs) {
			for (const auto& tlog : tlogset.tLogs) {
				if (tlog.present() && tlog.interf().filteredLocality.processId() == processId)
					return true;
			}
		}
		for (const CommitProxyInterface& interf : dbInfo.client.commitProxies) {
			if (interf.processId == processId)
				return true;
		}
		for (const GrvProxyInterface& interf : dbInfo.client.grvProxies) {
			if (interf.processId == processId)
				return true;
		}
		for (const ResolverInterface& interf : dbInfo.resolvers) {
			if (interf.locality.processId() == processId)
				return true;
		}
		if (processId == clusterControllerProcessId)
			return true;

		return false;
	}

	// Returns true iff
	// - role is master, or
	// - role is a singleton AND worker's pid is being used for any non-singleton role
	bool onMasterIsBetter(const WorkerDetails& worker, ProcessClass::ClusterRole role) const {
		ASSERT(masterProcessId.present());
		const auto& pid = worker.interf.locality.processId();
		if ((role != ProcessClass::DataDistributor && role != ProcessClass::Ratekeeper &&
		     role != ProcessClass::BlobManager) ||
		    pid == masterProcessId.get()) {
			return false;
		}
		return isUsedNotMaster(pid);
	}

	// Returns a map of <pid, numRolesUsingPid> for all non-singleton roles
	std::map<Optional<Standalone<StringRef>>, int> getUsedIds() {
		std::map<Optional<Standalone<StringRef>>, int> idUsed;
		updateKnownIds(&idUsed);

		auto& dbInfo = db.serverInfo->get();
		for (const auto& tlogset : dbInfo.logSystemConfig.tLogs) {
			for (const auto& tlog : tlogset.tLogs) {
				if (tlog.present()) {
					idUsed[tlog.interf().filteredLocality.processId()]++;
				}
			}
		}
		for (const CommitProxyInterface& interf : dbInfo.client.commitProxies) {
			ASSERT(interf.processId.present());
			idUsed[interf.processId]++;
		}
		for (const GrvProxyInterface& interf : dbInfo.client.grvProxies) {
			ASSERT(interf.processId.present());
			idUsed[interf.processId]++;
		}
		for (const ResolverInterface& interf : dbInfo.resolvers) {
			ASSERT(interf.locality.processId().present());
			idUsed[interf.locality.processId()]++;
		}
		return idUsed;
	}

	// Updates work health signals in `workerHealth` based on `req`.
	void updateWorkerHealth(const UpdateWorkerHealthRequest& req) {
		std::string degradedPeersString;
		for (int i = 0; i < req.degradedPeers.size(); ++i) {
			degradedPeersString += (i == 0 ? "" : " ") + req.degradedPeers[i].toString();
		}
		TraceEvent("ClusterControllerUpdateWorkerHealth")
		    .detail("WorkerAddress", req.address)
		    .detail("DegradedPeers", degradedPeersString);

		// `req.degradedPeers` contains the latest peer performance view from the worker. Clear the worker if the
		// requested worker doesn't see any degraded peers.
		if (req.degradedPeers.empty()) {
			workerHealth.erase(req.address);
			return;
		}

		double currentTime = now();

		// Current `workerHealth` doesn't have any information about the incoming worker. Add the worker into
		// `workerHealth`.
		if (workerHealth.find(req.address) == workerHealth.end()) {
			workerHealth[req.address] = {};
			for (const auto& degradedPeer : req.degradedPeers) {
				workerHealth[req.address].degradedPeers[degradedPeer] = { currentTime, currentTime };
			}

			return;
		}

		// The incoming worker already exists in `workerHealth`.

		auto& health = workerHealth[req.address];

		// First, remove any degraded peers recorded in the `workerHealth`, but aren't in the incoming request. These
		// machines network performance should have recovered.
		std::unordered_set<NetworkAddress> recoveredPeers;
		for (const auto& [peer, times] : health.degradedPeers) {
			recoveredPeers.insert(peer);
		}
		for (const auto& peer : req.degradedPeers) {
			if (recoveredPeers.find(peer) != recoveredPeers.end()) {
				recoveredPeers.erase(peer);
			}
		}
		for (const auto& peer : recoveredPeers) {
			health.degradedPeers.erase(peer);
		}

		// Update the worker's degradedPeers.
		for (const auto& peer : req.degradedPeers) {
			auto it = health.degradedPeers.find(peer);
			if (it == health.degradedPeers.end()) {
				health.degradedPeers[peer] = { currentTime, currentTime };
				continue;
			}
			it->second.lastRefreshTime = currentTime;
		}
	}

	// Checks that if any worker or their degraded peers have recovered. If so, remove them from `workerHealth`.
	void updateRecoveredWorkers() {
		double currentTime = now();
		for (auto& [workerAddress, health] : workerHealth) {
			for (auto it = health.degradedPeers.begin(); it != health.degradedPeers.end();) {
				if (currentTime - it->second.lastRefreshTime > SERVER_KNOBS->CC_DEGRADED_LINK_EXPIRATION_INTERVAL) {
					TraceEvent("WorkerPeerHealthRecovered").detail("Worker", workerAddress).detail("Peer", it->first);
					health.degradedPeers.erase(it++);
				} else {
					++it;
				}
			}
		}

		for (auto it = workerHealth.begin(); it != workerHealth.end();) {
			if (it->second.degradedPeers.empty()) {
				TraceEvent("WorkerAllPeerHealthRecovered").detail("Worker", it->first);
				workerHealth.erase(it++);
			} else {
				++it;
			}
		}
	}

	// Returns a list of servers who are experiencing degraded links. These are candidates to perform exclusion. Note
	// that only one endpoint of a bad link will be included in this list.
	std::unordered_set<NetworkAddress> getServersWithDegradedLink() {
		updateRecoveredWorkers();

		// Build a map keyed by measured degraded peer. This map gives the info that who complains a particular server.
		std::unordered_map<NetworkAddress, std::unordered_set<NetworkAddress>> degradedLinkDst2Src;
		double currentTime = now();
		for (const auto& [server, health] : workerHealth) {
			for (const auto& [degradedPeer, times] : health.degradedPeers) {
				if (currentTime - times.startTime < SERVER_KNOBS->CC_MIN_DEGRADATION_INTERVAL) {
					// This degraded link is not long enough to be considered as degraded.
					continue;
				}
				degradedLinkDst2Src[degradedPeer].insert(server);
			}
		}

		// Sort degraded peers based on the number of workers complaining about it.
		std::vector<std::pair<int, NetworkAddress>> count2DegradedPeer;
		for (const auto& [degradedPeer, complainers] : degradedLinkDst2Src) {
			count2DegradedPeer.push_back({ complainers.size(), degradedPeer });
		}
		std::sort(count2DegradedPeer.begin(), count2DegradedPeer.end(), std::greater<>());

		// Go through all reported degraded peers by decreasing order of the number of complainers. For a particular
		// degraded peer, if a complainer has already be considered as degraded, we skip the current examine degraded
		// peer since there has been one endpoint on the link between degradedPeer and complainer considered as
		// degraded. This is to address the issue that both endpoints on a bad link may be considered as degraded
		// server.
		//
		// For example, if server A is already considered as a degraded server, and A complains B, we won't add B as
		// degraded since A is already considered as degraded.
		std::unordered_set<NetworkAddress> currentDegradedServers;
		for (const auto& [complainerCount, badServer] : count2DegradedPeer) {
			for (const auto& complainer : degradedLinkDst2Src[badServer]) {
				if (currentDegradedServers.find(complainer) == currentDegradedServers.end()) {
					currentDegradedServers.insert(badServer);
					break;
				}
			}
		}

		// For degraded server that are complained by more than SERVER_KNOBS->CC_DEGRADED_PEER_DEGREE_TO_EXCLUDE, we
		// don't know if it is a hot server, or the network is bad. We remove from the returned degraded server list.
		std::unordered_set<NetworkAddress> currentDegradedServersWithinLimit;
		for (const auto& badServer : currentDegradedServers) {
			if (degradedLinkDst2Src[badServer].size() <= SERVER_KNOBS->CC_DEGRADED_PEER_DEGREE_TO_EXCLUDE) {
				currentDegradedServersWithinLimit.insert(badServer);
			}
		}
		return currentDegradedServersWithinLimit;
	}

	// Whether the transaction system (in primary DC if in HA setting) contains degraded servers.
	bool transactionSystemContainsDegradedServers() {
		const ServerDBInfo dbi = db.serverInfo->get();
		for (const auto& excludedServer : degradedServers) {
			if (dbi.master.addresses().contains(excludedServer)) {
				return true;
			}

			for (auto& logSet : dbi.logSystemConfig.tLogs) {
				if (!logSet.isLocal || logSet.locality == tagLocalitySatellite) {
					continue;
				}
				for (const auto& tlog : logSet.tLogs) {
					if (tlog.present() && tlog.interf().addresses().contains(excludedServer)) {
						return true;
					}
				}
			}

			for (auto& proxy : dbi.client.grvProxies) {
				if (proxy.addresses().contains(excludedServer)) {
					return true;
				}
			}

			for (auto& proxy : dbi.client.commitProxies) {
				if (proxy.addresses().contains(excludedServer)) {
					return true;
				}
			}

			for (auto& resolver : dbi.resolvers) {
				if (resolver.addresses().contains(excludedServer)) {
					return true;
				}
			}
		}

		return false;
	}

	// Whether transaction system in the remote DC, e.g. log router and tlogs in the remote DC, contains degraded
	// servers.
	bool remoteTransactionSystemContainsDegradedServers() {
		if (db.config.usableRegions <= 1) {
			return false;
		}

		for (const auto& excludedServer : degradedServers) {
			if (addressInDbAndRemoteDc(excludedServer, db.serverInfo)) {
				return true;
			}
		}

		return false;
	}

	// Returns true if remote DC is healthy and can failover to.
	bool remoteDCIsHealthy() {
		// When we just start, we ignore any remote DC health info since the current CC may be elected at wrong DC due
		// to that all the processes are still starting.
		if (machineStartTime() == 0) {
			return true;
		}

		if (now() - machineStartTime() < SERVER_KNOBS->INITIAL_UPDATE_CROSS_DC_INFO_DELAY) {
			return true;
		}

		// When remote DC health is not monitored, we may not know whether the remote is healthy or not. So return false
		// here to prevent failover.
		if (!remoteDCMonitorStarted) {
			return false;
		}

		return !remoteTransactionSystemContainsDegradedServers();
	}

	// Returns true when the cluster controller should trigger a recovery due to degraded servers used in the
	// transaction system in the primary data center.
	bool shouldTriggerRecoveryDueToDegradedServers() {
		if (degradedServers.size() > SERVER_KNOBS->CC_MAX_EXCLUSION_DUE_TO_HEALTH) {
			return false;
		}

		if (db.serverInfo->get().recoveryState < RecoveryState::ACCEPTING_COMMITS) {
			return false;
		}

		// Do not trigger recovery if the cluster controller is excluded, since the master will change
		// anyways once the cluster controller is moved
		if (id_worker[clusterControllerProcessId].priorityInfo.isExcluded) {
			return false;
		}

		return transactionSystemContainsDegradedServers();
	}

	// Returns true when the cluster controller should trigger a failover due to degraded servers used in the
	// transaction system in the primary data center, and no degradation in the remote data center.
	bool shouldTriggerFailoverDueToDegradedServers() {
		if (db.config.usableRegions <= 1) {
			return false;
		}

		if (SERVER_KNOBS->CC_FAILOVER_DUE_TO_HEALTH_MIN_DEGRADATION >
		    SERVER_KNOBS->CC_FAILOVER_DUE_TO_HEALTH_MAX_DEGRADATION) {
			TraceEvent(SevWarn, "TriggerFailoverDueToDegradedServersInvalidConfig")
			    .suppressFor(1.0)
			    .detail("Min", SERVER_KNOBS->CC_FAILOVER_DUE_TO_HEALTH_MIN_DEGRADATION)
			    .detail("Max", SERVER_KNOBS->CC_FAILOVER_DUE_TO_HEALTH_MAX_DEGRADATION);
			return false;
		}

		if (degradedServers.size() < SERVER_KNOBS->CC_FAILOVER_DUE_TO_HEALTH_MIN_DEGRADATION ||
		    degradedServers.size() > SERVER_KNOBS->CC_FAILOVER_DUE_TO_HEALTH_MAX_DEGRADATION) {
			return false;
		}

		// Do not trigger recovery if the cluster controller is excluded, since the master will change
		// anyways once the cluster controller is moved
		if (id_worker[clusterControllerProcessId].priorityInfo.isExcluded) {
			return false;
		}

		return transactionSystemContainsDegradedServers() && !remoteTransactionSystemContainsDegradedServers();
	}

	int recentRecoveryCountDueToHealth() {
		while (!recentHealthTriggeredRecoveryTime.empty() &&
		       now() - recentHealthTriggeredRecoveryTime.front() > SERVER_KNOBS->CC_TRACKING_HEALTH_RECOVERY_INTERVAL) {
			recentHealthTriggeredRecoveryTime.pop();
		}
		return recentHealthTriggeredRecoveryTime.size();
	}

	bool isExcludedDegradedServer(const NetworkAddressList& a) {
		for (const auto& server : excludedDegradedServers) {
			if (a.contains(server))
				return true;
		}
		return false;
	}

	std::map<Optional<Standalone<StringRef>>, WorkerInfo> id_worker;
	std::map<Optional<Standalone<StringRef>>, ProcessClass>
	    id_class; // contains the mapping from process id to process class from the database
	RangeResult lastProcessClasses;
	bool gotProcessClasses;
	bool gotFullyRecoveredConfig;
	Optional<Standalone<StringRef>> masterProcessId;
	Optional<Standalone<StringRef>> clusterControllerProcessId;
	Optional<Standalone<StringRef>> clusterControllerDcId;
	AsyncVar<Optional<std::vector<Optional<Key>>>> desiredDcIds; // desired DC priorities
	AsyncVar<std::pair<bool, Optional<std::vector<Optional<Key>>>>>
	    changingDcIds; // current DC priorities to change first, and whether that is the cluster controller
	AsyncVar<std::pair<bool, Optional<std::vector<Optional<Key>>>>>
	    changedDcIds; // current DC priorities to change second, and whether the cluster controller has been changed
	UID id;
	std::vector<RecruitFromConfigurationRequest> outstandingRecruitmentRequests;
	std::vector<RecruitRemoteFromConfigurationRequest> outstandingRemoteRecruitmentRequests;
	std::vector<std::pair<RecruitStorageRequest, double>> outstandingStorageRequests;
	std::vector<std::pair<RecruitBlobWorkerRequest, double>> outstandingBlobWorkerRequests;
	ActorCollection ac;
	UpdateWorkerList updateWorkerList;
	Future<Void> outstandingRequestChecker;
	Future<Void> outstandingRemoteRequestChecker;
	AsyncTrigger updateDBInfo;
	std::set<Endpoint> updateDBInfoEndpoints;
	std::set<Endpoint> removedDBInfoEndpoints;

	DBInfo db;
	Database cx;
	double startTime;
	Future<Void> goodRecruitmentTime;
	Future<Void> goodRemoteRecruitmentTime;
	Version datacenterVersionDifference;
	PromiseStream<Future<Void>> addActor;
	bool versionDifferenceUpdated;

<<<<<<< HEAD
=======
	bool remoteDCMonitorStarted;
	bool remoteTransactionSystemDegraded;

>>>>>>> 282f84c8
	// recruitX is used to signal when role X needs to be (re)recruited.
	// recruitingXID is used to track the ID of X's interface which is being recruited.
	// We use AsyncVars to kill (i.e. halt) singletons that have been replaced.
	AsyncVar<bool> recruitDistributor;
	Optional<UID> recruitingDistributorID;
<<<<<<< HEAD
	AsyncVar<bool> recruitRatekeeper;
	Optional<UID> recruitingRatekeeperID;
	AsyncVar<bool> recruitBlobManager;
	Optional<UID> recruitingBlobManagerID;
=======

	AsyncVar<bool> recruitRatekeeper;
	Optional<UID> recruitingRatekeeperID;
>>>>>>> 282f84c8

	// Stores the health information from a particular worker's perspective.
	struct WorkerHealth {
		struct DegradedTimes {
			double startTime = 0;
			double lastRefreshTime = 0;
		};
		std::unordered_map<NetworkAddress, DegradedTimes> degradedPeers;

		// TODO(zhewu): Include disk and CPU signals.
	};
	std::unordered_map<NetworkAddress, WorkerHealth> workerHealth;
	std::unordered_set<NetworkAddress>
	    degradedServers; // The servers that the cluster controller is considered as degraded. The servers in this list
	                     // are not excluded unless they are added to `excludedDegradedServers`.
	std::unordered_set<NetworkAddress>
	    excludedDegradedServers; // The degraded servers to be excluded when assigning workers to roles.
	std::queue<double> recentHealthTriggeredRecoveryTime;

	CounterCollection clusterControllerMetrics;

	Counter openDatabaseRequests;
	Counter registerWorkerRequests;
	Counter getWorkersRequests;
	Counter getClientWorkersRequests;
	Counter registerMasterRequests;
	Counter statusRequests;

	Reference<EventCacheHolder> recruitedMasterWorkerEventHolder;

	ClusterControllerData(ClusterControllerFullInterface const& ccInterface,
	                      LocalityData const& locality,
	                      ServerCoordinators const& coordinators)
	  : gotProcessClasses(false), gotFullyRecoveredConfig(false), clusterControllerProcessId(locality.processId()),
	    clusterControllerDcId(locality.dcId()), id(ccInterface.id()), ac(false), outstandingRequestChecker(Void()),
	    outstandingRemoteRequestChecker(Void()), startTime(now()), goodRecruitmentTime(Never()),
	    goodRemoteRecruitmentTime(Never()), datacenterVersionDifference(0), versionDifferenceUpdated(false),
<<<<<<< HEAD
	    recruitDistributor(false), recruitRatekeeper(false), recruitBlobManager(false),
	    clusterControllerMetrics("ClusterController", id.toString()),
=======
	    remoteDCMonitorStarted(false), remoteTransactionSystemDegraded(false), recruitDistributor(false),
	    recruitRatekeeper(false), clusterControllerMetrics("ClusterController", id.toString()),
>>>>>>> 282f84c8
	    openDatabaseRequests("OpenDatabaseRequests", clusterControllerMetrics),
	    registerWorkerRequests("RegisterWorkerRequests", clusterControllerMetrics),
	    getWorkersRequests("GetWorkersRequests", clusterControllerMetrics),
	    getClientWorkersRequests("GetClientWorkersRequests", clusterControllerMetrics),
	    registerMasterRequests("RegisterMasterRequests", clusterControllerMetrics),
	    statusRequests("StatusRequests", clusterControllerMetrics),
	    recruitedMasterWorkerEventHolder(makeReference<EventCacheHolder>("RecruitedMasterWorker")) {
		auto serverInfo = ServerDBInfo();
		serverInfo.id = deterministicRandom()->randomUniqueID();
		serverInfo.infoGeneration = ++db.dbInfoCount;
		serverInfo.masterLifetime.ccID = id;
		serverInfo.clusterInterface = ccInterface;
		serverInfo.myLocality = locality;
		db.serverInfo->set(serverInfo);
		cx = openDBOnServer(db.serverInfo, TaskPriority::DefaultEndpoint, LockAware::True);
	}

	~ClusterControllerData() {
		ac.clear(false);
		id_worker.clear();
	}
};

// Wrapper for singleton interfaces
template <class Interface>
struct Singleton {
	const Optional<Interface>& interface;

	Singleton(const Optional<Interface>& interface) : interface(interface) {}

	virtual Role getRole() const = 0;
	virtual ProcessClass::ClusterRole getClusterRole() const = 0;

	virtual void setInterfaceToDbInfo(ClusterControllerData* cc) const = 0;
	virtual void halt(ClusterControllerData* cc, Optional<Standalone<StringRef>> pid) const = 0;
	virtual void recruit(ClusterControllerData* cc) const = 0;
};

struct RatekeeperSingleton : Singleton<RatekeeperInterface> {

	RatekeeperSingleton(const Optional<RatekeeperInterface>& interface) : Singleton(interface) {}

	Role getRole() const { return Role::RATEKEEPER; }
	ProcessClass::ClusterRole getClusterRole() const { return ProcessClass::Ratekeeper; }

	void setInterfaceToDbInfo(ClusterControllerData* cc) const {
		if (interface.present()) {
			cc->db.setRatekeeper(interface.get());
		}
	}
	void halt(ClusterControllerData* cc, Optional<Standalone<StringRef>> pid) const {
		if (interface.present()) {
			cc->id_worker[pid].haltRatekeeper =
			    brokenPromiseToNever(interface.get().haltRatekeeper.getReply(HaltRatekeeperRequest(cc->id)));
		}
	}
	void recruit(ClusterControllerData* cc) const { cc->recruitRatekeeper.set(true); }
};

struct DataDistributorSingleton : Singleton<DataDistributorInterface> {

	DataDistributorSingleton(const Optional<DataDistributorInterface>& interface) : Singleton(interface) {}

	Role getRole() const { return Role::DATA_DISTRIBUTOR; }
	ProcessClass::ClusterRole getClusterRole() const { return ProcessClass::DataDistributor; }

	void setInterfaceToDbInfo(ClusterControllerData* cc) const {
		if (interface.present()) {
			cc->db.setDistributor(interface.get());
		}
	}
	void halt(ClusterControllerData* cc, Optional<Standalone<StringRef>> pid) const {
		if (interface.present()) {
			cc->id_worker[pid].haltDistributor =
			    brokenPromiseToNever(interface.get().haltDataDistributor.getReply(HaltDataDistributorRequest(cc->id)));
		}
	}
	void recruit(ClusterControllerData* cc) const { cc->recruitDistributor.set(true); }
};

<<<<<<< HEAD
struct BlobManagerSingleton : Singleton<BlobManagerInterface> {

	BlobManagerSingleton(const Optional<BlobManagerInterface>& interface) : Singleton(interface) {}

	Role getRole() const { return Role::BLOB_MANAGER; }
	ProcessClass::ClusterRole getClusterRole() const { return ProcessClass::BlobManager; }

	void setInterfaceToDbInfo(ClusterControllerData* cc) const {
		if (interface.present()) {
			cc->db.setBlobManager(interface.get());
		}
	}
	void halt(ClusterControllerData* cc, Optional<Standalone<StringRef>> pid) const {
		if (interface.present()) {
			cc->id_worker[pid].haltBlobManager =
			    brokenPromiseToNever(interface.get().haltBlobManager.getReply(HaltBlobManagerRequest(cc->id)));
		}
	}
	void recruit(ClusterControllerData* cc) const { cc->recruitBlobManager.set(true); }
};

=======
>>>>>>> 282f84c8
ACTOR Future<Void> clusterWatchDatabase(ClusterControllerData* cluster, ClusterControllerData::DBInfo* db) {
	state MasterInterface iMaster;

	// SOMEDAY: If there is already a non-failed master referenced by zkMasterInfo, use that one until it fails
	// When this someday is implemented, make sure forced failures still cause the master to be recruited again

	loop {
		TraceEvent("CCWDB", cluster->id).log();
		try {
			state double recoveryStart = now();
			TraceEvent("CCWDB", cluster->id).detail("Recruiting", "Master");

			// We must recruit the master in the same data center as the cluster controller.
			// This should always be possible, because we can recruit the master on the same process as the cluster
			// controller.
			std::map<Optional<Standalone<StringRef>>, int> id_used;
			id_used[cluster->clusterControllerProcessId]++;
			state WorkerFitnessInfo masterWorker = cluster->getWorkerForRoleInDatacenter(
			    cluster->clusterControllerDcId, ProcessClass::Master, ProcessClass::NeverAssign, db->config, id_used);
			if ((masterWorker.worker.processClass.machineClassFitness(ProcessClass::Master) >
			         SERVER_KNOBS->EXPECTED_MASTER_FITNESS ||
			     masterWorker.worker.interf.locality.processId() == cluster->clusterControllerProcessId) &&
			    !cluster->goodRecruitmentTime.isReady()) {
				TraceEvent("CCWDB", cluster->id)
				    .detail("Fitness", masterWorker.worker.processClass.machineClassFitness(ProcessClass::Master));
				wait(delay(SERVER_KNOBS->ATTEMPT_RECRUITMENT_DELAY));
				continue;
			}
			RecruitMasterRequest rmq;
			rmq.lifetime = db->serverInfo->get().masterLifetime;
			rmq.forceRecovery = db->forceRecovery;

			cluster->masterProcessId = masterWorker.worker.interf.locality.processId();
			cluster->db.unfinishedRecoveries++;
			state Future<ErrorOr<MasterInterface>> fNewMaster = masterWorker.worker.interf.master.tryGetReply(rmq);
			wait(ready(fNewMaster) || db->forceMasterFailure.onTrigger());
			if (fNewMaster.isReady() && fNewMaster.get().present()) {
				TraceEvent("CCWDB", cluster->id).detail("Recruited", fNewMaster.get().get().id());

				// for status tool
				TraceEvent("RecruitedMasterWorker", cluster->id)
				    .detail("Address", fNewMaster.get().get().address())
				    .trackLatest(cluster->recruitedMasterWorkerEventHolder->trackingKey);

				iMaster = fNewMaster.get().get();

				db->masterRegistrationCount = 0;
				db->recoveryStalled = false;

				auto dbInfo = ServerDBInfo();
				dbInfo.master = iMaster;
				dbInfo.id = deterministicRandom()->randomUniqueID();
				dbInfo.infoGeneration = ++db->dbInfoCount;
				dbInfo.masterLifetime = db->serverInfo->get().masterLifetime;
				++dbInfo.masterLifetime;
				dbInfo.clusterInterface = db->serverInfo->get().clusterInterface;
				dbInfo.distributor = db->serverInfo->get().distributor;
				dbInfo.ratekeeper = db->serverInfo->get().ratekeeper;
				dbInfo.blobManager = db->serverInfo->get().blobManager;
				dbInfo.latencyBandConfig = db->serverInfo->get().latencyBandConfig;

				TraceEvent("CCWDB", cluster->id)
				    .detail("Lifetime", dbInfo.masterLifetime.toString())
				    .detail("ChangeID", dbInfo.id);
				db->serverInfo->set(dbInfo);

				state Future<Void> spinDelay = delay(
				    SERVER_KNOBS
				        ->MASTER_SPIN_DELAY); // Don't retry master recovery more than once per second, but don't delay
				                              // the "first" recovery after more than a second of normal operation

				TraceEvent("CCWDB", cluster->id).detail("Watching", iMaster.id());

				// Master failure detection is pretty sensitive, but if we are in the middle of a very long recovery we
				// really don't want to have to start over
				loop choose {
					when(wait(waitFailureClient(
					              iMaster.waitFailure,
					              db->masterRegistrationCount
					                  ? SERVER_KNOBS->MASTER_FAILURE_REACTION_TIME
					                  : (now() - recoveryStart) * SERVER_KNOBS->MASTER_FAILURE_SLOPE_DURING_RECOVERY,
					              db->masterRegistrationCount ? -SERVER_KNOBS->MASTER_FAILURE_REACTION_TIME /
					                                                SERVER_KNOBS->SECONDS_BEFORE_NO_FAILURE_DELAY
					                                          : SERVER_KNOBS->MASTER_FAILURE_SLOPE_DURING_RECOVERY) ||
					          db->forceMasterFailure.onTrigger())) {
						break;
					}
					when(wait(db->serverInfo->onChange())) {}
				}
				wait(spinDelay);

				TEST(true); // clusterWatchDatabase() master failed
				TraceEvent(SevWarn, "DetectedFailedMaster", cluster->id).detail("OldMaster", iMaster.id());
			} else {
				TEST(true); // clusterWatchDatabas() !newMaster.present()
				wait(delay(SERVER_KNOBS->MASTER_SPIN_DELAY));
			}
		} catch (Error& e) {
			TraceEvent("CCWDB", cluster->id).error(e, true).detail("Master", iMaster.id());
			if (e.code() == error_code_actor_cancelled)
				throw;

			bool ok = e.code() == error_code_no_more_servers;
			TraceEvent(ok ? SevWarn : SevError, "ClusterWatchDatabaseRetrying", cluster->id).error(e);
			if (!ok)
				throw e;
			wait(delay(SERVER_KNOBS->ATTEMPT_RECRUITMENT_DELAY));
		}
	}
}

ACTOR Future<Void> clusterGetServerInfo(ClusterControllerData::DBInfo* db,
                                        UID knownServerInfoID,
                                        ReplyPromise<ServerDBInfo> reply) {
	while (db->serverInfo->get().id == knownServerInfoID) {
		choose {
			when(wait(yieldedFuture(db->serverInfo->onChange()))) {}
			when(wait(delayJittered(300))) { break; } // The server might be long gone!
		}
	}
	reply.send(db->serverInfo->get());
	return Void();
}

ACTOR Future<Void> clusterOpenDatabase(ClusterControllerData::DBInfo* db, OpenDatabaseRequest req) {
	db->clientStatus[req.reply.getEndpoint().getPrimaryAddress()] = std::make_pair(now(), req);
	if (db->clientStatus.size() > 10000) {
		TraceEvent(SevWarnAlways, "TooManyClientStatusEntries").suppressFor(1.0);
	}

	while (db->clientInfo->get().id == req.knownClientInfoID) {
		choose {
			when(wait(db->clientInfo->onChange())) {}
			when(wait(delayJittered(SERVER_KNOBS->COORDINATOR_REGISTER_INTERVAL))) {
				break;
			} // The client might be long gone!
		}
	}

	req.reply.send(db->clientInfo->get());
	return Void();
}

void checkOutstandingRecruitmentRequests(ClusterControllerData* self) {
	for (int i = 0; i < self->outstandingRecruitmentRequests.size(); i++) {
		RecruitFromConfigurationRequest& req = self->outstandingRecruitmentRequests[i];
		try {
			RecruitFromConfigurationReply rep = self->findWorkersForConfiguration(req);
			req.reply.send(rep);
			swapAndPop(&self->outstandingRecruitmentRequests, i--);
		} catch (Error& e) {
			if (e.code() == error_code_no_more_servers || e.code() == error_code_operation_failed) {
				TraceEvent(SevWarn, "RecruitTLogMatchingSetNotAvailable", self->id).error(e);
			} else {
				TraceEvent(SevError, "RecruitTLogsRequestError", self->id).error(e);
				throw;
			}
		}
	}
}

void checkOutstandingRemoteRecruitmentRequests(ClusterControllerData* self) {
	for (int i = 0; i < self->outstandingRemoteRecruitmentRequests.size(); i++) {
		RecruitRemoteFromConfigurationRequest& req = self->outstandingRemoteRecruitmentRequests[i];
		try {
			RecruitRemoteFromConfigurationReply rep = self->findRemoteWorkersForConfiguration(req);
			req.reply.send(rep);
			swapAndPop(&self->outstandingRemoteRecruitmentRequests, i--);
		} catch (Error& e) {
			if (e.code() == error_code_no_more_servers || e.code() == error_code_operation_failed) {
				TraceEvent(SevWarn, "RecruitRemoteTLogMatchingSetNotAvailable", self->id).error(e);
			} else {
				TraceEvent(SevError, "RecruitRemoteTLogsRequestError", self->id).error(e);
				throw;
			}
		}
	}
}

void checkOutstandingStorageRequests(ClusterControllerData* self) {
	for (int i = 0; i < self->outstandingStorageRequests.size(); i++) {
		auto& req = self->outstandingStorageRequests[i];
		try {
			if (req.second < now()) {
				req.first.reply.sendError(timed_out());
				swapAndPop(&self->outstandingStorageRequests, i--);
			} else {
				if (!self->gotProcessClasses && !req.first.criticalRecruitment)
					throw no_more_servers();

				auto worker = self->getStorageWorker(req.first);
				RecruitStorageReply rep;
				rep.worker = worker.interf;
				rep.processClass = worker.processClass;
				req.first.reply.send(rep);
				swapAndPop(&self->outstandingStorageRequests, i--);
			}
		} catch (Error& e) {
			if (e.code() == error_code_no_more_servers) {
				TraceEvent(SevWarn, "RecruitStorageNotAvailable", self->id)
				    .suppressFor(1.0)
				    .detail("OutstandingReq", i)
				    .detail("IsCriticalRecruitment", req.first.criticalRecruitment)
				    .error(e);
			} else {
				TraceEvent(SevError, "RecruitStorageError", self->id).error(e);
				throw;
			}
		}
	}
}

<<<<<<< HEAD
// When workers aren't available at the time of request, the request
// gets added to a list of outstanding reqs. Here, we try to resolve these
// outstanding requests.
void checkOutstandingBlobWorkerRequests(ClusterControllerData* self) {
	for (int i = 0; i < self->outstandingBlobWorkerRequests.size(); i++) {
		auto& req = self->outstandingBlobWorkerRequests[i];
		try {
			if (req.second < now()) {
				req.first.reply.sendError(timed_out());
				swapAndPop(&self->outstandingBlobWorkerRequests, i--);
			} else {
				if (!self->gotProcessClasses)
					throw no_more_servers();

				auto worker = self->getBlobWorker(req.first);
				RecruitBlobWorkerReply rep;
				rep.worker = worker.interf;
				rep.processClass = worker.processClass;
				req.first.reply.send(rep);
				// can remove it once we know the worker was found
				swapAndPop(&self->outstandingBlobWorkerRequests, i--);
			}
		} catch (Error& e) {
			if (e.code() == error_code_no_more_servers) {
				TraceEvent(SevWarn, "RecruitBlobWorkerNotAvailable", self->id)
				    .suppressFor(1.0)
				    .detail("OutstandingReq", i)
				    .error(e);
			} else {
				TraceEvent(SevError, "RecruitBlobWorkerError", self->id).error(e);
				throw;
			}
		}
	}
}

=======
>>>>>>> 282f84c8
// Finds and returns a new process for role
WorkerDetails findNewProcessForSingleton(ClusterControllerData* self,
                                         const ProcessClass::ClusterRole role,
                                         std::map<Optional<Standalone<StringRef>>, int>& id_used) {
	// find new process in cluster for role
	WorkerDetails newWorker =
	    self->getWorkerForRoleInDatacenter(
	            self->clusterControllerDcId, role, ProcessClass::NeverAssign, self->db.config, id_used, {}, true)
	        .worker;

	// check if master's process is actually better suited for role
	if (self->onMasterIsBetter(newWorker, role)) {
		newWorker = self->id_worker[self->masterProcessId.get()].details;
	}

	// acknowledge that the pid is now potentially used by this role as well
	id_used[newWorker.interf.locality.processId()]++;

	return newWorker;
}

// Return best possible fitness for singleton. Note that lower fitness is better.
ProcessClass::Fitness findBestFitnessForSingleton(const ClusterControllerData* self,
                                                  const WorkerDetails& worker,
                                                  const ProcessClass::ClusterRole& role) {
	auto bestFitness = worker.processClass.machineClassFitness(role);
	// If the process has been marked as excluded, we take the max with ExcludeFit to ensure its fit
	// is at least as bad as ExcludeFit. This assists with successfully offboarding such processes
	// and removing them from the cluster.
	if (self->db.config.isExcludedServer(worker.interf.addresses())) {
		bestFitness = std::max(bestFitness, ProcessClass::ExcludeFit);
	}
	return bestFitness;
}

// Returns true iff the singleton is healthy. "Healthy" here means that
// the singleton is stable (see below) and doesn't need to be rerecruited.
// Side effects: (possibly) initiates recruitment
template <class Interface>
bool isHealthySingleton(ClusterControllerData* self,
                        const WorkerDetails& newWorker,
                        const Singleton<Interface>& singleton,
                        const ProcessClass::Fitness& bestFitness,
                        const Optional<UID> recruitingID) {
	// A singleton is stable if it exists in cluster, has not been killed off of proc and is not being recruited
	bool isStableSingleton = singleton.interface.present() &&
	                         self->id_worker.count(singleton.interface.get().locality.processId()) &&
	                         (!recruitingID.present() || (recruitingID.get() == singleton.interface.get().id()));

	if (!isStableSingleton) {
		return false; // not healthy because unstable
	}

	auto& currWorker = self->id_worker[singleton.interface.get().locality.processId()];
	auto currFitness = currWorker.details.processClass.machineClassFitness(singleton.getClusterRole());
	if (currWorker.priorityInfo.isExcluded) {
		currFitness = ProcessClass::ExcludeFit;
	}
	// If any of the following conditions are met, we will switch the singleton's process:
	// - if the current proc is used by some non-master, non-singleton role
	// - if the current fitness is less than optimal (lower fitness is better)
	// - if currently at peak fitness but on same process as master, and the new worker is on different process
	bool shouldRerecruit =
	    self->isUsedNotMaster(currWorker.details.interf.locality.processId()) || bestFitness < currFitness ||
	    (currFitness == bestFitness && currWorker.details.interf.locality.processId() == self->masterProcessId &&
	     newWorker.interf.locality.processId() != self->masterProcessId);
	if (shouldRerecruit) {
		std::string roleAbbr = singleton.getRole().abbreviation;
		TraceEvent(("CCHalt" + roleAbbr).c_str(), self->id)
		    .detail(roleAbbr + "ID", singleton.interface.get().id())
		    .detail("Excluded", currWorker.priorityInfo.isExcluded)
		    .detail("Fitness", currFitness)
		    .detail("BestFitness", bestFitness);
		singleton.recruit(self); // SIDE EFFECT: initiating recruitment
		return false; // not healthy since needed to be rerecruited
	} else {
		return true; // healthy because doesn't need to be rerecruited
	}
}

// Returns a mapping from pid->pidCount for pids
std::map<Optional<Standalone<StringRef>>, int> getColocCounts(
    const std::vector<Optional<Standalone<StringRef>>>& pids) {
	std::map<Optional<Standalone<StringRef>>, int> counts;
	for (const auto& pid : pids) {
		++counts[pid];
	}
	return counts;
}

// Checks if there exists a better process for each singleton (e.g. DD) compared
// to the process it is currently on.
void checkBetterSingletons(ClusterControllerData* self) {
	if (!self->masterProcessId.present() ||
	    self->db.serverInfo->get().recoveryState < RecoveryState::ACCEPTING_COMMITS) {
		return;
	}

	// note: this map doesn't consider pids used by existing singletons
	std::map<Optional<Standalone<StringRef>>, int> id_used = self->getUsedIds();

	// We prefer spreading out other roles more than separating singletons on their own process
	// so we artificially amplify the pid count for the processes used by non-singleton roles.
	// In other words, we make the processes used for other roles less desirable to be used
	// by singletons as well.
	for (auto& it : id_used) {
		it.second *= PID_USED_AMP_FOR_NON_SINGLETON;
	}

	// Try to find a new process for each singleton.
	WorkerDetails newRKWorker = findNewProcessForSingleton(self, ProcessClass::Ratekeeper, id_used);
	WorkerDetails newDDWorker = findNewProcessForSingleton(self, ProcessClass::DataDistributor, id_used);
<<<<<<< HEAD
	WorkerDetails newBMWorker = findNewProcessForSingleton(self, ProcessClass::BlobManager, id_used);
=======
>>>>>>> 282f84c8

	// Find best possible fitnesses for each singleton.
	auto bestFitnessForRK = findBestFitnessForSingleton(self, newRKWorker, ProcessClass::Ratekeeper);
	auto bestFitnessForDD = findBestFitnessForSingleton(self, newDDWorker, ProcessClass::DataDistributor);
<<<<<<< HEAD
	auto bestFitnessForBM = findBestFitnessForSingleton(self, newBMWorker, ProcessClass::BlobManager);
=======
>>>>>>> 282f84c8

	auto& db = self->db.serverInfo->get();
	auto rkSingleton = RatekeeperSingleton(db.ratekeeper);
	auto ddSingleton = DataDistributorSingleton(db.distributor);
<<<<<<< HEAD
	auto bmSingleton = BlobManagerSingleton(db.blobManager);
=======
>>>>>>> 282f84c8

	// Check if the singletons are healthy.
	// side effect: try to rerecruit the singletons to more optimal processes
	bool rkHealthy = isHealthySingleton<RatekeeperInterface>(
	    self, newRKWorker, rkSingleton, bestFitnessForRK, self->recruitingRatekeeperID);

	bool ddHealthy = isHealthySingleton<DataDistributorInterface>(
	    self, newDDWorker, ddSingleton, bestFitnessForDD, self->recruitingDistributorID);

<<<<<<< HEAD
	bool bmHealthy = isHealthySingleton<BlobManagerInterface>(
	    self, newBMWorker, bmSingleton, bestFitnessForBM, self->recruitingBlobManagerID);

	// if any of the singletons are unhealthy (rerecruited or not stable), then do not
	// consider any further re-recruitments
	if (!(rkHealthy && ddHealthy && bmHealthy)) {
=======
	// if any of the singletons are unhealthy (rerecruited or not stable), then do not
	// consider any further re-recruitments
	if (!(rkHealthy && ddHealthy)) {
>>>>>>> 282f84c8
		return;
	}

	// if we reach here, we know that the singletons are healthy so let's
	// check if we can colocate the singletons in a more optimal way

<<<<<<< HEAD
	// TODO: verify that we don't need to get the pid from the worker like we were doing before
	Optional<Standalone<StringRef>> currRKProcessId = rkSingleton.interface.get().locality.processId();
	Optional<Standalone<StringRef>> currDDProcessId = ddSingleton.interface.get().locality.processId();
	Optional<Standalone<StringRef>> currBMProcessId = bmSingleton.interface.get().locality.processId();
	Optional<Standalone<StringRef>> newRKProcessId = newRKWorker.interf.locality.processId();
	Optional<Standalone<StringRef>> newDDProcessId = newDDWorker.interf.locality.processId();
	Optional<Standalone<StringRef>> newBMProcessId = newBMWorker.interf.locality.processId();

	auto currColocMap = getColocCounts({ currRKProcessId, currDDProcessId, currBMProcessId });
	auto newColocMap = getColocCounts({ newRKProcessId, newDDProcessId, newBMProcessId });

	// if the new coloc counts are collectively better (i.e. each singleton's coloc count has not increased)
	if (newColocMap[newRKProcessId] <= currColocMap[currRKProcessId] &&
	    newColocMap[newDDProcessId] <= currColocMap[currDDProcessId] &&
	    newColocMap[newBMProcessId] <= currColocMap[currBMProcessId]) {
=======
	Optional<Standalone<StringRef>> currRKProcessId = rkSingleton.interface.get().locality.processId();
	Optional<Standalone<StringRef>> currDDProcessId = ddSingleton.interface.get().locality.processId();
	Optional<Standalone<StringRef>> newRKProcessId = newRKWorker.interf.locality.processId();
	Optional<Standalone<StringRef>> newDDProcessId = newDDWorker.interf.locality.processId();

	auto currColocMap = getColocCounts({ currRKProcessId, currDDProcessId });
	auto newColocMap = getColocCounts({ newRKProcessId, newDDProcessId });

	// if the new coloc counts are not worse (i.e. each singleton's coloc count has not increased)
	if (newColocMap[newRKProcessId] <= currColocMap[currRKProcessId] &&
	    newColocMap[newDDProcessId] <= currColocMap[currDDProcessId]) {
>>>>>>> 282f84c8
		// rerecruit the singleton for which we have found a better process, if any
		if (newColocMap[newRKProcessId] < currColocMap[currRKProcessId]) {
			rkSingleton.recruit(self);
		} else if (newColocMap[newDDProcessId] < currColocMap[currDDProcessId]) {
			ddSingleton.recruit(self);
<<<<<<< HEAD
		} else if (newColocMap[newBMProcessId] < currColocMap[currBMProcessId]) {
			bmSingleton.recruit(self);
=======
>>>>>>> 282f84c8
		}
	}
}

ACTOR Future<Void> doCheckOutstandingRequests(ClusterControllerData* self) {
	try {
		wait(delay(SERVER_KNOBS->CHECK_OUTSTANDING_INTERVAL));
		while (!self->goodRecruitmentTime.isReady()) {
			wait(self->goodRecruitmentTime);
		}

		checkOutstandingRecruitmentRequests(self);
		checkOutstandingStorageRequests(self);
<<<<<<< HEAD
		checkOutstandingBlobWorkerRequests(self);
=======
>>>>>>> 282f84c8
		checkBetterSingletons(self);

		self->checkRecoveryStalled();
		if (self->betterMasterExists()) {
			self->db.forceMasterFailure.trigger();
			TraceEvent("MasterRegistrationKill", self->id).detail("MasterId", self->db.serverInfo->get().master.id());
		}
	} catch (Error& e) {
		if (e.code() != error_code_no_more_servers) {
			TraceEvent(SevError, "CheckOutstandingError").error(e);
		}
	}
	return Void();
}

ACTOR Future<Void> doCheckOutstandingRemoteRequests(ClusterControllerData* self) {
	try {
		wait(delay(SERVER_KNOBS->CHECK_OUTSTANDING_INTERVAL));
		while (!self->goodRemoteRecruitmentTime.isReady()) {
			wait(self->goodRemoteRecruitmentTime);
		}

		checkOutstandingRemoteRecruitmentRequests(self);
	} catch (Error& e) {
		if (e.code() != error_code_no_more_servers) {
			TraceEvent(SevError, "CheckOutstandingError").error(e);
		}
	}
	return Void();
}

void checkOutstandingRequests(ClusterControllerData* self) {
	if (self->outstandingRemoteRequestChecker.isReady()) {
		self->outstandingRemoteRequestChecker = doCheckOutstandingRemoteRequests(self);
	}

	if (self->outstandingRequestChecker.isReady()) {
		self->outstandingRequestChecker = doCheckOutstandingRequests(self);
	}
}

ACTOR Future<Void> rebootAndCheck(ClusterControllerData* cluster, Optional<Standalone<StringRef>> processID) {
	{
		auto watcher = cluster->id_worker.find(processID);
		ASSERT(watcher != cluster->id_worker.end());

		watcher->second.reboots++;
		wait(delay(g_network->isSimulated() ? SERVER_KNOBS->SIM_SHUTDOWN_TIMEOUT : SERVER_KNOBS->SHUTDOWN_TIMEOUT));
	}

	{
		auto watcher = cluster->id_worker.find(processID);
		if (watcher != cluster->id_worker.end()) {
			watcher->second.reboots--;
			if (watcher->second.reboots < 2)
				checkOutstandingRequests(cluster);
		}
	}

	return Void();
}

ACTOR Future<Void> workerAvailabilityWatch(WorkerInterface worker,
                                           ProcessClass startingClass,
                                           ClusterControllerData* cluster) {
	state Future<Void> failed =
	    (worker.address() == g_network->getLocalAddress() || startingClass.classType() == ProcessClass::TesterClass)
	        ? Never()
	        : waitFailureClient(worker.waitFailure, SERVER_KNOBS->WORKER_FAILURE_TIME);
	cluster->updateWorkerList.set(worker.locality.processId(),
	                              ProcessData(worker.locality, startingClass, worker.stableAddress()));
	cluster->updateDBInfoEndpoints.insert(worker.updateServerDBInfo.getEndpoint());
	cluster->updateDBInfo.trigger();
	// This switching avoids a race where the worker can be added to id_worker map after the workerAvailabilityWatch
	// fails for the worker.
	wait(delay(0));

	loop {
		choose {
			when(wait(IFailureMonitor::failureMonitor().onStateEqual(
			    worker.storage.getEndpoint(),
			    FailureStatus(
			        IFailureMonitor::failureMonitor().getState(worker.storage.getEndpoint()).isAvailable())))) {
				if (IFailureMonitor::failureMonitor().getState(worker.storage.getEndpoint()).isAvailable()) {
					cluster->ac.add(rebootAndCheck(cluster, worker.locality.processId()));
					checkOutstandingRequests(cluster);
				}
			}
			when(wait(failed)) { // remove workers that have failed
				WorkerInfo& failedWorkerInfo = cluster->id_worker[worker.locality.processId()];

				if (!failedWorkerInfo.reply.isSet()) {
					failedWorkerInfo.reply.send(
					    RegisterWorkerReply(failedWorkerInfo.details.processClass, failedWorkerInfo.priorityInfo));
				}
				if (worker.locality.processId() == cluster->masterProcessId) {
					cluster->masterProcessId = Optional<Key>();
				}
				TraceEvent("ClusterControllerWorkerFailed", cluster->id)
				    .detail("ProcessId", worker.locality.processId())
				    .detail("ProcessClass", failedWorkerInfo.details.processClass.toString())
				    .detail("Address", worker.address());
				cluster->removedDBInfoEndpoints.insert(worker.updateServerDBInfo.getEndpoint());
				cluster->id_worker.erase(worker.locality.processId());
				cluster->updateWorkerList.set(worker.locality.processId(), Optional<ProcessData>());
				return Void();
			}
		}
	}
}

struct FailureStatusInfo {
	FailureStatus status;
	double lastRequestTime;
	double penultimateRequestTime;

	FailureStatusInfo() : lastRequestTime(0), penultimateRequestTime(0) {}

	void insertRequest(double now) {
		penultimateRequestTime = lastRequestTime;
		lastRequestTime = now;
	}

	double latency(double now) const {
		return std::max(now - lastRequestTime, lastRequestTime - penultimateRequestTime);
	}
};

ACTOR Future<std::vector<TLogInterface>> requireAll(std::vector<Future<Optional<std::vector<TLogInterface>>>> in) {
	state std::vector<TLogInterface> out;
	state int i;
	for (i = 0; i < in.size(); i++) {
		Optional<std::vector<TLogInterface>> x = wait(in[i]);
		if (!x.present())
			throw recruitment_failed();
		out.insert(out.end(), x.get().begin(), x.get().end());
	}
	return out;
}

void clusterRecruitStorage(ClusterControllerData* self, RecruitStorageRequest req) {
	try {
		if (!self->gotProcessClasses && !req.criticalRecruitment)
			throw no_more_servers();
		auto worker = self->getStorageWorker(req);
		RecruitStorageReply rep;
		rep.worker = worker.interf;
		rep.processClass = worker.processClass;
		req.reply.send(rep);
	} catch (Error& e) {
		if (e.code() == error_code_no_more_servers) {
			self->outstandingStorageRequests.push_back(std::make_pair(req, now() + SERVER_KNOBS->RECRUITMENT_TIMEOUT));
			TraceEvent(SevWarn, "RecruitStorageNotAvailable", self->id)
			    .detail("IsCriticalRecruitment", req.criticalRecruitment)
			    .error(e);
		} else {
			TraceEvent(SevError, "RecruitStorageError", self->id).error(e);
			throw; // Any other error will bring down the cluster controller
		}
	}
}

// Trys to send a reply to req with a worker (process) that a blob worker can be recruited on
// Otherwise, add the req to a list of outstanding reqs that will eventually be dealt with
void clusterRecruitBlobWorker(ClusterControllerData* self, RecruitBlobWorkerRequest req) {
	try {
		if (!self->gotProcessClasses)
			throw no_more_servers();
		auto worker = self->getBlobWorker(req);
		RecruitBlobWorkerReply rep;
		rep.worker = worker.interf;
		rep.processClass = worker.processClass;
		req.reply.send(rep);
	} catch (Error& e) {
		if (e.code() == error_code_no_more_servers) {
			self->outstandingBlobWorkerRequests.push_back(
			    std::make_pair(req, now() + SERVER_KNOBS->RECRUITMENT_TIMEOUT));
			TraceEvent(SevWarn, "RecruitBlobWorkerNotAvailable", self->id).error(e);
		} else {
			TraceEvent(SevError, "RecruitBlobWorkerError", self->id).error(e);
			throw; // Any other error will bring down the cluster controller
		}
	}
}

ACTOR Future<Void> clusterRecruitFromConfiguration(ClusterControllerData* self, RecruitFromConfigurationRequest req) {
	// At the moment this doesn't really need to be an actor (it always completes immediately)
	TEST(true); // ClusterController RecruitTLogsRequest
	loop {
		try {
			auto rep = self->findWorkersForConfiguration(req);
			req.reply.send(rep);
			return Void();
		} catch (Error& e) {
			if (e.code() == error_code_no_more_servers && self->goodRecruitmentTime.isReady()) {
				self->outstandingRecruitmentRequests.push_back(req);
				TraceEvent(SevWarn, "RecruitFromConfigurationNotAvailable", self->id).error(e);
				return Void();
			} else if (e.code() == error_code_operation_failed || e.code() == error_code_no_more_servers) {
				// recruitment not good enough, try again
				TraceEvent("RecruitFromConfigurationRetry", self->id)
				    .error(e)
				    .detail("GoodRecruitmentTimeReady", self->goodRecruitmentTime.isReady());
				while (!self->goodRecruitmentTime.isReady()) {
					wait(lowPriorityDelay(SERVER_KNOBS->ATTEMPT_RECRUITMENT_DELAY));
				}
			} else {
				TraceEvent(SevError, "RecruitFromConfigurationError", self->id).error(e);
				throw; // goodbye, cluster controller
			}
		}
		wait(lowPriorityDelay(SERVER_KNOBS->ATTEMPT_RECRUITMENT_DELAY));
	}
}

ACTOR Future<Void> clusterRecruitRemoteFromConfiguration(ClusterControllerData* self,
                                                         RecruitRemoteFromConfigurationRequest req) {
	// At the moment this doesn't really need to be an actor (it always completes immediately)
	TEST(true); // ClusterController RecruitTLogsRequest Remote
	loop {
		try {
			RecruitRemoteFromConfigurationReply rep = self->findRemoteWorkersForConfiguration(req);
			req.reply.send(rep);
			return Void();
		} catch (Error& e) {
			if (e.code() == error_code_no_more_servers && self->goodRemoteRecruitmentTime.isReady()) {
				self->outstandingRemoteRecruitmentRequests.push_back(req);
				TraceEvent(SevWarn, "RecruitRemoteFromConfigurationNotAvailable", self->id).error(e);
				return Void();
			} else if (e.code() == error_code_operation_failed || e.code() == error_code_no_more_servers) {
				// recruitment not good enough, try again
				TraceEvent("RecruitRemoteFromConfigurationRetry", self->id)
				    .error(e)
				    .detail("GoodRecruitmentTimeReady", self->goodRemoteRecruitmentTime.isReady());
				while (!self->goodRemoteRecruitmentTime.isReady()) {
					wait(lowPriorityDelay(SERVER_KNOBS->ATTEMPT_RECRUITMENT_DELAY));
				}
			} else {
				TraceEvent(SevError, "RecruitRemoteFromConfigurationError", self->id).error(e);
				throw; // goodbye, cluster controller
			}
		}
		wait(lowPriorityDelay(SERVER_KNOBS->ATTEMPT_RECRUITMENT_DELAY));
	}
}

void clusterRegisterMaster(ClusterControllerData* self, RegisterMasterRequest const& req) {
	req.reply.send(Void());

	TraceEvent("MasterRegistrationReceived", self->id)
	    .detail("MasterId", req.id)
	    .detail("Master", req.mi.toString())
	    .detail("Tlogs", describe(req.logSystemConfig.tLogs))
	    .detail("Resolvers", req.resolvers.size())
	    .detail("RecoveryState", (int)req.recoveryState)
	    .detail("RegistrationCount", req.registrationCount)
	    .detail("CommitProxies", req.commitProxies.size())
	    .detail("GrvProxies", req.grvProxies.size())
	    .detail("RecoveryCount", req.recoveryCount)
	    .detail("Stalled", req.recoveryStalled)
	    .detail("OldestBackupEpoch", req.logSystemConfig.oldestBackupEpoch);

	// make sure the request comes from an active database
	auto db = &self->db;
	if (db->serverInfo->get().master.id() != req.id || req.registrationCount <= db->masterRegistrationCount) {
		TraceEvent("MasterRegistrationNotFound", self->id)
		    .detail("MasterId", req.id)
		    .detail("ExistingId", db->serverInfo->get().master.id())
		    .detail("RegCount", req.registrationCount)
		    .detail("ExistingRegCount", db->masterRegistrationCount);
		return;
	}

	if (req.recoveryState == RecoveryState::FULLY_RECOVERED) {
		self->db.unfinishedRecoveries = 0;
		self->db.logGenerations = 0;
		ASSERT(!req.logSystemConfig.oldTLogs.size());
	} else {
		self->db.logGenerations = std::max<int>(self->db.logGenerations, req.logSystemConfig.oldTLogs.size());
	}

	db->masterRegistrationCount = req.registrationCount;
	db->recoveryStalled = req.recoveryStalled;
	if (req.configuration.present()) {
		db->config = req.configuration.get();

		if (req.recoveryState >= RecoveryState::ACCEPTING_COMMITS) {
			self->gotFullyRecoveredConfig = true;
			db->fullyRecoveredConfig = req.configuration.get();
			for (auto& it : self->id_worker) {
				bool isExcludedFromConfig =
				    db->fullyRecoveredConfig.isExcludedServer(it.second.details.interf.addresses());
				if (it.second.priorityInfo.isExcluded != isExcludedFromConfig) {
					it.second.priorityInfo.isExcluded = isExcludedFromConfig;
					if (!it.second.reply.isSet()) {
						it.second.reply.send(
						    RegisterWorkerReply(it.second.details.processClass, it.second.priorityInfo));
					}
				}
			}
		}
	}

	bool isChanged = false;
	auto dbInfo = self->db.serverInfo->get();

	if (dbInfo.recoveryState != req.recoveryState) {
		dbInfo.recoveryState = req.recoveryState;
		isChanged = true;
	}

	if (dbInfo.priorCommittedLogServers != req.priorCommittedLogServers) {
		dbInfo.priorCommittedLogServers = req.priorCommittedLogServers;
		isChanged = true;
	}

	// Construct the client information
	if (db->clientInfo->get().commitProxies != req.commitProxies ||
	    db->clientInfo->get().grvProxies != req.grvProxies) {
		isChanged = true;
		// TODO why construct a new one and not just copy the old one and change proxies + id?
		ClientDBInfo clientInfo;
		clientInfo.id = deterministicRandom()->randomUniqueID();
		clientInfo.commitProxies = req.commitProxies;
		clientInfo.grvProxies = req.grvProxies;
		db->clientInfo->set(clientInfo);
		dbInfo.client = db->clientInfo->get();
	}

	if (!dbInfo.logSystemConfig.isEqual(req.logSystemConfig)) {
		isChanged = true;
		dbInfo.logSystemConfig = req.logSystemConfig;
	}

	if (dbInfo.resolvers != req.resolvers) {
		isChanged = true;
		dbInfo.resolvers = req.resolvers;
	}

	if (dbInfo.recoveryCount != req.recoveryCount) {
		isChanged = true;
		dbInfo.recoveryCount = req.recoveryCount;
	}

	if (isChanged) {
		dbInfo.id = deterministicRandom()->randomUniqueID();
		dbInfo.infoGeneration = ++self->db.dbInfoCount;
		self->db.serverInfo->set(dbInfo);
	}

	checkOutstandingRequests(self);
}

// Halts the registering (i.e. requesting) singleton if one is already in the process of being recruited
// or, halts the existing singleton in favour of the requesting one
template <class Interface>
void haltRegisteringOrCurrentSingleton(ClusterControllerData* self,
                                       const WorkerInterface& worker,
                                       const Singleton<Interface>& currSingleton,
                                       const Singleton<Interface>& registeringSingleton,
                                       const Optional<UID> recruitingID) {
	ASSERT(currSingleton.getRole() == registeringSingleton.getRole());
	const UID registeringID = registeringSingleton.interface.get().id();
	const std::string roleName = currSingleton.getRole().roleName;
	const std::string roleAbbr = currSingleton.getRole().abbreviation;

	// halt the requesting singleton if it isn't the one currently being recruited
	if ((recruitingID.present() && recruitingID.get() != registeringID) ||
	    self->clusterControllerDcId != worker.locality.dcId()) {
		TraceEvent(("CCHaltRegistering" + roleName).c_str(), self->id)
		    .detail(roleAbbr + "ID", registeringID)
		    .detail("DcID", printable(self->clusterControllerDcId))
		    .detail("ReqDcID", printable(worker.locality.dcId()))
		    .detail("Recruiting" + roleAbbr + "ID", recruitingID.present() ? recruitingID.get() : UID());
		registeringSingleton.halt(self, worker.locality.processId());
	} else if (!recruitingID.present()) {
		// if not currently recruiting, then halt previous one in favour of requesting one
		TraceEvent(("CCRegister" + roleName).c_str(), self->id).detail(roleAbbr + "ID", registeringID);
		if (currSingleton.interface.present() && currSingleton.interface.get().id() != registeringID &&
		    self->id_worker.count(currSingleton.interface.get().locality.processId())) {
			TraceEvent(("CCHaltPrevious" + roleName).c_str(), self->id)
			    .detail(roleAbbr + "ID", currSingleton.interface.get().id())
			    .detail("DcID", printable(self->clusterControllerDcId))
			    .detail("ReqDcID", printable(worker.locality.dcId()))
			    .detail("Recruiting" + roleAbbr + "ID", recruitingID.present() ? recruitingID.get() : UID());
			currSingleton.halt(self, currSingleton.interface.get().locality.processId());
		}
		// set the curr singleton if it doesn't exist or its different from the requesting one
		if (!currSingleton.interface.present() || currSingleton.interface.get().id() != registeringID) {
			registeringSingleton.setInterfaceToDbInfo(self);
		}
	}
}

void registerWorker(RegisterWorkerRequest req, ClusterControllerData* self, ConfigBroadcaster* configBroadcaster) {
	const WorkerInterface& w = req.wi;
	ProcessClass newProcessClass = req.processClass;
	auto info = self->id_worker.find(w.locality.processId());
	ClusterControllerPriorityInfo newPriorityInfo = req.priorityInfo;
	newPriorityInfo.processClassFitness = newProcessClass.machineClassFitness(ProcessClass::ClusterController);

	for (auto it : req.incompatiblePeers) {
		self->db.incompatibleConnections[it] = now() + SERVER_KNOBS->INCOMPATIBLE_PEERS_LOGGING_INTERVAL;
	}
	self->removedDBInfoEndpoints.erase(w.updateServerDBInfo.getEndpoint());

	if (info == self->id_worker.end()) {
		TraceEvent("ClusterControllerActualWorkers", self->id)
		    .detail("WorkerId", w.id())
		    .detail("ProcessId", w.locality.processId())
		    .detail("ZoneId", w.locality.zoneId())
		    .detail("DataHall", w.locality.dataHallId())
		    .detail("PClass", req.processClass.toString())
		    .detail("Workers", self->id_worker.size());
		self->goodRecruitmentTime = lowPriorityDelay(SERVER_KNOBS->WAIT_FOR_GOOD_RECRUITMENT_DELAY);
		self->goodRemoteRecruitmentTime = lowPriorityDelay(SERVER_KNOBS->WAIT_FOR_GOOD_REMOTE_RECRUITMENT_DELAY);
	} else {
		TraceEvent("ClusterControllerWorkerAlreadyRegistered", self->id)
		    .suppressFor(1.0)
		    .detail("WorkerId", w.id())
		    .detail("ProcessId", w.locality.processId())
		    .detail("ZoneId", w.locality.zoneId())
		    .detail("DataHall", w.locality.dataHallId())
		    .detail("PClass", req.processClass.toString())
		    .detail("Workers", self->id_worker.size())
		    .detail("Degraded", req.degraded);
	}
	if (w.address() == g_network->getLocalAddress()) {
		if (self->changingDcIds.get().first) {
			if (self->changingDcIds.get().second.present()) {
				newPriorityInfo.dcFitness = ClusterControllerPriorityInfo::calculateDCFitness(
				    w.locality.dcId(), self->changingDcIds.get().second.get());
			}
		} else if (self->changedDcIds.get().second.present()) {
			newPriorityInfo.dcFitness = ClusterControllerPriorityInfo::calculateDCFitness(
			    w.locality.dcId(), self->changedDcIds.get().second.get());
		}
	} else {
		if (!self->changingDcIds.get().first) {
			if (self->changingDcIds.get().second.present()) {
				newPriorityInfo.dcFitness = ClusterControllerPriorityInfo::calculateDCFitness(
				    w.locality.dcId(), self->changingDcIds.get().second.get());
			}
		} else if (self->changedDcIds.get().second.present()) {
			newPriorityInfo.dcFitness = ClusterControllerPriorityInfo::calculateDCFitness(
			    w.locality.dcId(), self->changedDcIds.get().second.get());
		}
	}

	// Check process class and exclusive property
	if (info == self->id_worker.end() || info->second.details.interf.id() != w.id() ||
	    req.generation >= info->second.gen) {
		if (self->gotProcessClasses) {
			auto classIter = self->id_class.find(w.locality.processId());

			if (classIter != self->id_class.end() && (classIter->second.classSource() == ProcessClass::DBSource ||
			                                          req.initialClass.classType() == ProcessClass::UnsetClass)) {
				newProcessClass = classIter->second;
			} else {
				newProcessClass = req.initialClass;
			}
			newPriorityInfo.processClassFitness = newProcessClass.machineClassFitness(ProcessClass::ClusterController);
		}

		if (self->gotFullyRecoveredConfig) {
			newPriorityInfo.isExcluded = self->db.fullyRecoveredConfig.isExcludedServer(w.addresses());
		}
	}

	if (info == self->id_worker.end()) {
		self->id_worker[w.locality.processId()] = WorkerInfo(workerAvailabilityWatch(w, newProcessClass, self),
		                                                     req.reply,
		                                                     req.generation,
		                                                     w,
		                                                     req.initialClass,
		                                                     newProcessClass,
		                                                     newPriorityInfo,
		                                                     req.degraded,
		                                                     req.issues);
		if (!self->masterProcessId.present() &&
		    w.locality.processId() == self->db.serverInfo->get().master.locality.processId()) {
			self->masterProcessId = w.locality.processId();
		}
		if (configBroadcaster != nullptr) {
			self->addActor.send(configBroadcaster->registerWorker(
			    req.lastSeenKnobVersion,
			    req.knobConfigClassSet,
			    self->id_worker[w.locality.processId()].watcher,
			    self->id_worker[w.locality.processId()].details.interf.configBroadcastInterface));
		}
		checkOutstandingRequests(self);
	} else if (info->second.details.interf.id() != w.id() || req.generation >= info->second.gen) {
		if (!info->second.reply.isSet()) {
			info->second.reply.send(Never());
		}
		info->second.reply = req.reply;
		info->second.details.processClass = newProcessClass;
		info->second.priorityInfo = newPriorityInfo;
		info->second.initialClass = req.initialClass;
		info->second.details.degraded = req.degraded;
		info->second.gen = req.generation;
		info->second.issues = req.issues;

		if (info->second.details.interf.id() != w.id()) {
			self->removedDBInfoEndpoints.insert(info->second.details.interf.updateServerDBInfo.getEndpoint());
			info->second.details.interf = w;
			info->second.watcher = workerAvailabilityWatch(w, newProcessClass, self);
		}
		if (configBroadcaster != nullptr) {
			self->addActor.send(
			    configBroadcaster->registerWorker(req.lastSeenKnobVersion,
			                                      req.knobConfigClassSet,
			                                      info->second.watcher,
			                                      info->second.details.interf.configBroadcastInterface));
		}
		checkOutstandingRequests(self);
	} else {
		TEST(true); // Received an old worker registration request.
	}

	// For each singleton
	// - if the registering singleton conflicts with the singleton being recruited, kill the registering one
	// - if the singleton is not being recruited, kill the existing one in favour of the registering one
	if (req.distributorInterf.present()) {
		auto currSingleton = DataDistributorSingleton(self->db.serverInfo->get().distributor);
		auto registeringSingleton = DataDistributorSingleton(req.distributorInterf);
		haltRegisteringOrCurrentSingleton<DataDistributorInterface>(
		    self, w, currSingleton, registeringSingleton, self->recruitingDistributorID);
	}

	if (req.ratekeeperInterf.present()) {
		auto currSingleton = RatekeeperSingleton(self->db.serverInfo->get().ratekeeper);
		auto registeringSingleton = RatekeeperSingleton(req.ratekeeperInterf);
		haltRegisteringOrCurrentSingleton<RatekeeperInterface>(
		    self, w, currSingleton, registeringSingleton, self->recruitingRatekeeperID);
<<<<<<< HEAD
	}

	if (req.blobManagerInterf.present()) {
		auto currSingleton = BlobManagerSingleton(self->db.serverInfo->get().blobManager);
		auto registeringSingleton = BlobManagerSingleton(req.blobManagerInterf);
		haltRegisteringOrCurrentSingleton<BlobManagerInterface>(
		    self, w, currSingleton, registeringSingleton, self->recruitingBlobManagerID);
=======
>>>>>>> 282f84c8
	}

	// Notify the worker to register again with new process class/exclusive property
	if (!req.reply.isSet() && newPriorityInfo != req.priorityInfo) {
		req.reply.send(RegisterWorkerReply(newProcessClass, newPriorityInfo));
	}
}

#define TIME_KEEPER_VERSION LiteralStringRef("1")

ACTOR Future<Void> timeKeeperSetVersion(ClusterControllerData* self) {
	state Reference<ReadYourWritesTransaction> tr = makeReference<ReadYourWritesTransaction>(self->cx);
	loop {
		try {
			tr->setOption(FDBTransactionOptions::ACCESS_SYSTEM_KEYS);
			tr->setOption(FDBTransactionOptions::LOCK_AWARE);
			tr->setOption(FDBTransactionOptions::PRIORITY_SYSTEM_IMMEDIATE);
			tr->set(timeKeeperVersionKey, TIME_KEEPER_VERSION);
			wait(tr->commit());
			break;
		} catch (Error& e) {
			wait(tr->onError(e));
		}
	}

	return Void();
}

// This actor periodically gets read version and writes it to cluster with current timestamp as key. To avoid running
// out of space, it limits the max number of entries and clears old entries on each update. This mapping is used from
// backup and restore to get the version information for a timestamp.
ACTOR Future<Void> timeKeeper(ClusterControllerData* self) {
	state KeyBackedMap<int64_t, Version> versionMap(timeKeeperPrefixRange.begin);

	TraceEvent("TimeKeeperStarted").log();

	wait(timeKeeperSetVersion(self));

	loop {
		state Reference<ReadYourWritesTransaction> tr = makeReference<ReadYourWritesTransaction>(self->cx);
		loop {
			try {
				state UID debugID = deterministicRandom()->randomUniqueID();
				if (!g_network->isSimulated()) {
					// This is done to provide an arbitrary logged transaction every ~10s.
					// FIXME: replace or augment this with logging on the proxy which tracks
					// how long it is taking to hear responses from each other component.
					tr->debugTransaction(debugID);
				}
				tr->setOption(FDBTransactionOptions::ACCESS_SYSTEM_KEYS);
				tr->setOption(FDBTransactionOptions::LOCK_AWARE);
				tr->setOption(FDBTransactionOptions::PRIORITY_SYSTEM_IMMEDIATE);

				Optional<Value> disableValue = wait(tr->get(timeKeeperDisableKey));
				if (disableValue.present()) {
					break;
				}

				Version v = tr->getReadVersion().get();
				int64_t currentTime = (int64_t)now();
				versionMap.set(tr, currentTime, v);
				if (!g_network->isSimulated()) {
					TraceEvent("TimeKeeperCommit", debugID).detail("Version", v);
				}
				int64_t ttl = currentTime - SERVER_KNOBS->TIME_KEEPER_DELAY * SERVER_KNOBS->TIME_KEEPER_MAX_ENTRIES;
				if (ttl > 0) {
					versionMap.erase(tr, 0, ttl);
				}

				wait(tr->commit());
				break;
			} catch (Error& e) {
				wait(tr->onError(e));
			}
		}

		wait(delay(SERVER_KNOBS->TIME_KEEPER_DELAY));
	}
}

ACTOR Future<Void> statusServer(FutureStream<StatusRequest> requests,
                                ClusterControllerData* self,
                                ServerCoordinators coordinators,
                                ConfigBroadcaster const* configBroadcaster) {
	// Seconds since the END of the last GetStatus executed
	state double last_request_time = 0.0;

	// Place to accumulate a batch of requests to respond to
	state std::vector<StatusRequest> requests_batch;

	loop {
		try {
			// Wait til first request is ready
			StatusRequest req = waitNext(requests);
			++self->statusRequests;
			requests_batch.push_back(req);

			// Earliest time at which we may begin a new request
			double next_allowed_request_time = last_request_time + SERVER_KNOBS->STATUS_MIN_TIME_BETWEEN_REQUESTS;

			// Wait if needed to satisfy min_time knob, also allows more requets to queue up.
			double minwait = std::max(next_allowed_request_time - now(), 0.0);
			wait(delay(minwait));

			// Get all requests that are ready right *now*, before GetStatus() begins.
			// All of these requests will be responded to with the next GetStatus() result.
			// If requests are batched, do not respond to more than MAX_STATUS_REQUESTS_PER_SECOND
			// requests per second
			while (requests.isReady()) {
				auto req = requests.pop();
				if (SERVER_KNOBS->STATUS_MIN_TIME_BETWEEN_REQUESTS > 0.0 &&
				    requests_batch.size() + 1 >
				        SERVER_KNOBS->STATUS_MIN_TIME_BETWEEN_REQUESTS * SERVER_KNOBS->MAX_STATUS_REQUESTS_PER_SECOND) {
					TraceEvent(SevWarnAlways, "TooManyStatusRequests")
					    .suppressFor(1.0)
					    .detail("BatchSize", requests_batch.size());
					req.reply.sendError(server_overloaded());
				} else {
					requests_batch.push_back(req);
				}
			}

			// Get status but trap errors to send back to client.
			std::vector<WorkerDetails> workers;
			std::vector<ProcessIssues> workerIssues;

			for (auto& it : self->id_worker) {
				workers.push_back(it.second.details);
				if (it.second.issues.size()) {
					workerIssues.push_back(ProcessIssues(it.second.details.interf.address(), it.second.issues));
				}
			}

			std::vector<NetworkAddress> incompatibleConnections;
			for (auto it = self->db.incompatibleConnections.begin(); it != self->db.incompatibleConnections.end();) {
				if (it->second < now()) {
					it = self->db.incompatibleConnections.erase(it);
				} else {
					incompatibleConnections.push_back(it->first);
					it++;
				}
			}

			state ErrorOr<StatusReply> result = wait(errorOr(clusterGetStatus(self->db.serverInfo,
			                                                                  self->cx,
			                                                                  workers,
			                                                                  workerIssues,
			                                                                  &self->db.clientStatus,
			                                                                  coordinators,
			                                                                  incompatibleConnections,
			                                                                  self->datacenterVersionDifference,
			                                                                  configBroadcaster)));

			if (result.isError() && result.getError().code() == error_code_actor_cancelled)
				throw result.getError();

			// Update last_request_time now because GetStatus is finished and the delay is to be measured between
			// requests
			last_request_time = now();

			while (!requests_batch.empty()) {
				if (result.isError())
					requests_batch.back().reply.sendError(result.getError());
				else
					requests_batch.back().reply.send(result.get());
				requests_batch.pop_back();
				wait(yield());
			}
		} catch (Error& e) {
			TraceEvent(SevError, "StatusServerError").error(e);
			throw e;
		}
	}
}

ACTOR Future<Void> monitorProcessClasses(ClusterControllerData* self) {

	state ReadYourWritesTransaction trVer(self->db.db);
	loop {
		try {
			trVer.setOption(FDBTransactionOptions::ACCESS_SYSTEM_KEYS);
			trVer.setOption(FDBTransactionOptions::PRIORITY_SYSTEM_IMMEDIATE);

			Optional<Value> val = wait(trVer.get(processClassVersionKey));

			if (val.present())
				break;

			RangeResult processClasses = wait(trVer.getRange(processClassKeys, CLIENT_KNOBS->TOO_MANY));
			ASSERT(!processClasses.more && processClasses.size() < CLIENT_KNOBS->TOO_MANY);

			trVer.clear(processClassKeys);
			trVer.set(processClassVersionKey, processClassVersionValue);
			for (auto it : processClasses) {
				UID processUid = decodeProcessClassKeyOld(it.key);
				trVer.set(processClassKeyFor(processUid.toString()), it.value);
			}

			wait(trVer.commit());
			TraceEvent("ProcessClassUpgrade").log();
			break;
		} catch (Error& e) {
			wait(trVer.onError(e));
		}
	}

	loop {
		state ReadYourWritesTransaction tr(self->db.db);

		loop {
			try {
				tr.setOption(FDBTransactionOptions::ACCESS_SYSTEM_KEYS);
				tr.setOption(FDBTransactionOptions::PRIORITY_SYSTEM_IMMEDIATE);
				RangeResult processClasses = wait(tr.getRange(processClassKeys, CLIENT_KNOBS->TOO_MANY));
				ASSERT(!processClasses.more && processClasses.size() < CLIENT_KNOBS->TOO_MANY);

				if (processClasses != self->lastProcessClasses || !self->gotProcessClasses) {
					self->id_class.clear();
					for (int i = 0; i < processClasses.size(); i++) {
						auto c = decodeProcessClassValue(processClasses[i].value);
						ASSERT(c.classSource() != ProcessClass::CommandLineSource);
						self->id_class[decodeProcessClassKey(processClasses[i].key)] = c;
					}

					for (auto& w : self->id_worker) {
						auto classIter = self->id_class.find(w.first);
						ProcessClass newProcessClass;

						if (classIter != self->id_class.end() &&
						    (classIter->second.classSource() == ProcessClass::DBSource ||
						     w.second.initialClass.classType() == ProcessClass::UnsetClass)) {
							newProcessClass = classIter->second;
						} else {
							newProcessClass = w.second.initialClass;
						}

						if (newProcessClass != w.second.details.processClass) {
							w.second.details.processClass = newProcessClass;
							w.second.priorityInfo.processClassFitness =
							    newProcessClass.machineClassFitness(ProcessClass::ClusterController);
							if (!w.second.reply.isSet()) {
								w.second.reply.send(
								    RegisterWorkerReply(w.second.details.processClass, w.second.priorityInfo));
							}
						}
					}

					self->lastProcessClasses = processClasses;
					self->gotProcessClasses = true;
					checkOutstandingRequests(self);
				}

				state Future<Void> watchFuture = tr.watch(processClassChangeKey);
				wait(tr.commit());
				wait(watchFuture);
				break;
			} catch (Error& e) {
				wait(tr.onError(e));
			}
		}
	}
}

ACTOR Future<Void> monitorServerInfoConfig(ClusterControllerData::DBInfo* db) {
	loop {
		state ReadYourWritesTransaction tr(db->db);
		loop {
			try {
				tr.setOption(FDBTransactionOptions::READ_SYSTEM_KEYS);
				tr.setOption(FDBTransactionOptions::PRIORITY_SYSTEM_IMMEDIATE);
				tr.setOption(FDBTransactionOptions::READ_LOCK_AWARE);

				Optional<Value> configVal = wait(tr.get(latencyBandConfigKey));
				Optional<LatencyBandConfig> config;
				if (configVal.present()) {
					config = LatencyBandConfig::parse(configVal.get());
				}

				auto serverInfo = db->serverInfo->get();
				if (config != serverInfo.latencyBandConfig) {
					TraceEvent("LatencyBandConfigChanged").detail("Present", config.present());
					serverInfo.id = deterministicRandom()->randomUniqueID();
					serverInfo.infoGeneration = ++db->dbInfoCount;
					serverInfo.latencyBandConfig = config;
					db->serverInfo->set(serverInfo);
				}

				state Future<Void> configChangeFuture = tr.watch(latencyBandConfigKey);

				wait(tr.commit());
				wait(configChangeFuture);

				break;
			} catch (Error& e) {
				wait(tr.onError(e));
			}
		}
	}
}

// Monitors the global configuration version key for changes. When changes are
// made, the global configuration history is read and any updates are sent to
// all processes in the system by updating the ClientDBInfo object. The
// GlobalConfig actor class contains the functionality to read the latest
// history and update the processes local view.
ACTOR Future<Void> monitorGlobalConfig(ClusterControllerData::DBInfo* db) {
	loop {
		state ReadYourWritesTransaction tr(db->db);
		loop {
			try {
				tr.setOption(FDBTransactionOptions::ACCESS_SYSTEM_KEYS);
				tr.setOption(FDBTransactionOptions::PRIORITY_SYSTEM_IMMEDIATE);
				state Optional<Value> globalConfigVersion = wait(tr.get(globalConfigVersionKey));
				state ClientDBInfo clientInfo = db->serverInfo->get().client;

				if (globalConfigVersion.present()) {
					// Since the history keys end with versionstamps, they
					// should be sorted correctly (versionstamps are stored in
					// big-endian order).
					RangeResult globalConfigHistory =
					    wait(tr.getRange(globalConfigHistoryKeys, CLIENT_KNOBS->TOO_MANY));
					// If the global configuration version key has been set,
					// the history should contain at least one item.
					ASSERT(globalConfigHistory.size() > 0);
					clientInfo.history.clear();

					for (const auto& kv : globalConfigHistory) {
						ObjectReader reader(kv.value.begin(), IncludeVersion());
						if (reader.protocolVersion() != g_network->protocolVersion()) {
							// If the protocol version has changed, the
							// GlobalConfig actor should refresh its view by
							// reading the entire global configuration key
							// range.  Setting the version to the max int64_t
							// will always cause the global configuration
							// updater to refresh its view of the configuration
							// keyspace.
							clientInfo.history.clear();
							clientInfo.history.emplace_back(std::numeric_limits<Version>::max());
							break;
						}

						VersionHistory vh;
						reader.deserialize(vh);

						// Read commit version out of versionstamp at end of key.
						BinaryReader versionReader =
						    BinaryReader(kv.key.removePrefix(globalConfigHistoryPrefix), Unversioned());
						Version historyCommitVersion;
						versionReader >> historyCommitVersion;
						historyCommitVersion = bigEndian64(historyCommitVersion);
						vh.version = historyCommitVersion;

						clientInfo.history.push_back(std::move(vh));
					}

					if (clientInfo.history.size() > 0) {
						// The first item in the historical list of mutations
						// is only used to:
						//   a) Recognize that some historical changes may have
						//      been missed, and the entire global
						//      configuration keyspace needs to be read, or..
						//   b) Check which historical updates have already
						//      been applied. If this is the case, the first
						//      history item must have a version greater than
						//      or equal to whatever version the global
						//      configuration was last updated at, and
						//      therefore won't need to be applied again.
						clientInfo.history[0].mutations = Standalone<VectorRef<MutationRef>>();
					}

					clientInfo.id = deterministicRandom()->randomUniqueID();
					// Update ServerDBInfo so fdbserver processes receive updated history.
					ServerDBInfo serverInfo = db->serverInfo->get();
					serverInfo.id = deterministicRandom()->randomUniqueID();
					serverInfo.infoGeneration = ++db->dbInfoCount;
					serverInfo.client = clientInfo;
					db->serverInfo->set(serverInfo);

					// Update ClientDBInfo so client processes receive updated history.
					db->clientInfo->set(clientInfo);
				}

				state Future<Void> globalConfigFuture = tr.watch(globalConfigVersionKey);
				wait(tr.commit());
				wait(globalConfigFuture);
				break;
			} catch (Error& e) {
				wait(tr.onError(e));
			}
		}
	}
}

ACTOR Future<Void> updatedChangingDatacenters(ClusterControllerData* self) {
	// do not change the cluster controller until all the processes have had a chance to register
	wait(delay(SERVER_KNOBS->WAIT_FOR_GOOD_RECRUITMENT_DELAY));
	loop {
		state Future<Void> onChange = self->desiredDcIds.onChange();
		if (!self->desiredDcIds.get().present()) {
			self->changingDcIds.set(std::make_pair(false, self->desiredDcIds.get()));
		} else {
			auto& worker = self->id_worker[self->clusterControllerProcessId];
			uint8_t newFitness = ClusterControllerPriorityInfo::calculateDCFitness(
			    worker.details.interf.locality.dcId(), self->desiredDcIds.get().get());
			self->changingDcIds.set(
			    std::make_pair(worker.priorityInfo.dcFitness > newFitness, self->desiredDcIds.get()));

			TraceEvent("UpdateChangingDatacenter", self->id)
			    .detail("OldFitness", worker.priorityInfo.dcFitness)
			    .detail("NewFitness", newFitness);
			if (worker.priorityInfo.dcFitness > newFitness) {
				worker.priorityInfo.dcFitness = newFitness;
				if (!worker.reply.isSet()) {
					worker.reply.send(RegisterWorkerReply(worker.details.processClass, worker.priorityInfo));
				}
			} else {
				state int currentFit = ProcessClass::BestFit;
				while (currentFit <= ProcessClass::NeverAssign) {
					bool updated = false;
					for (auto& it : self->id_worker) {
						if ((!it.second.priorityInfo.isExcluded &&
						     it.second.priorityInfo.processClassFitness == currentFit) ||
						    currentFit == ProcessClass::NeverAssign) {
							uint8_t fitness = ClusterControllerPriorityInfo::calculateDCFitness(
							    it.second.details.interf.locality.dcId(), self->changingDcIds.get().second.get());
							if (it.first != self->clusterControllerProcessId &&
							    it.second.priorityInfo.dcFitness != fitness) {
								updated = true;
								it.second.priorityInfo.dcFitness = fitness;
								if (!it.second.reply.isSet()) {
									it.second.reply.send(
									    RegisterWorkerReply(it.second.details.processClass, it.second.priorityInfo));
								}
							}
						}
					}
					if (updated && currentFit < ProcessClass::NeverAssign) {
						wait(delay(SERVER_KNOBS->CC_CLASS_DELAY));
					}
					currentFit++;
				}
			}
		}

		wait(onChange);
	}
}

ACTOR Future<Void> updatedChangedDatacenters(ClusterControllerData* self) {
	state Future<Void> changeDelay = delay(SERVER_KNOBS->CC_CHANGE_DELAY);
	state Future<Void> onChange = self->changingDcIds.onChange();
	loop {
		choose {
			when(wait(onChange)) {
				changeDelay = delay(SERVER_KNOBS->CC_CHANGE_DELAY);
				onChange = self->changingDcIds.onChange();
			}
			when(wait(changeDelay)) {
				changeDelay = Never();
				onChange = self->changingDcIds.onChange();

				self->changedDcIds.set(self->changingDcIds.get());
				if (self->changedDcIds.get().second.present()) {
					TraceEvent("UpdateChangedDatacenter", self->id).detail("CCFirst", self->changedDcIds.get().first);
					if (!self->changedDcIds.get().first) {
						auto& worker = self->id_worker[self->clusterControllerProcessId];
						uint8_t newFitness = ClusterControllerPriorityInfo::calculateDCFitness(
						    worker.details.interf.locality.dcId(), self->changedDcIds.get().second.get());
						if (worker.priorityInfo.dcFitness != newFitness) {
							worker.priorityInfo.dcFitness = newFitness;
							if (!worker.reply.isSet()) {
								worker.reply.send(
								    RegisterWorkerReply(worker.details.processClass, worker.priorityInfo));
							}
						}
					} else {
						state int currentFit = ProcessClass::BestFit;
						while (currentFit <= ProcessClass::NeverAssign) {
							bool updated = false;
							for (auto& it : self->id_worker) {
								if ((!it.second.priorityInfo.isExcluded &&
								     it.second.priorityInfo.processClassFitness == currentFit) ||
								    currentFit == ProcessClass::NeverAssign) {
									uint8_t fitness = ClusterControllerPriorityInfo::calculateDCFitness(
									    it.second.details.interf.locality.dcId(),
									    self->changedDcIds.get().second.get());
									if (it.first != self->clusterControllerProcessId &&
									    it.second.priorityInfo.dcFitness != fitness) {
										updated = true;
										it.second.priorityInfo.dcFitness = fitness;
										if (!it.second.reply.isSet()) {
											it.second.reply.send(RegisterWorkerReply(it.second.details.processClass,
											                                         it.second.priorityInfo));
										}
									}
								}
							}
							if (updated && currentFit < ProcessClass::NeverAssign) {
								wait(delay(SERVER_KNOBS->CC_CLASS_DELAY));
							}
							currentFit++;
						}
					}
				}
			}
		}
	}
}

ACTOR Future<Void> updateDatacenterVersionDifference(ClusterControllerData* self) {
	state double lastLogTime = 0;
	loop {
		self->versionDifferenceUpdated = false;
		if (self->db.serverInfo->get().recoveryState >= RecoveryState::ACCEPTING_COMMITS &&
		    self->db.config.usableRegions == 1) {
			bool oldDifferenceTooLarge = !self->versionDifferenceUpdated ||
			                             self->datacenterVersionDifference >= SERVER_KNOBS->MAX_VERSION_DIFFERENCE;
			self->versionDifferenceUpdated = true;
			self->datacenterVersionDifference = 0;

			if (oldDifferenceTooLarge) {
				checkOutstandingRequests(self);
			}

			wait(self->db.serverInfo->onChange());
			continue;
		}

		state Optional<TLogInterface> primaryLog;
		state Optional<TLogInterface> remoteLog;
		if (self->db.serverInfo->get().recoveryState >= RecoveryState::ALL_LOGS_RECRUITED) {
			for (auto& logSet : self->db.serverInfo->get().logSystemConfig.tLogs) {
				if (logSet.isLocal && logSet.locality != tagLocalitySatellite) {
					for (auto& tLog : logSet.tLogs) {
						if (tLog.present()) {
							primaryLog = tLog.interf();
							break;
						}
					}
				}
				if (!logSet.isLocal) {
					for (auto& tLog : logSet.tLogs) {
						if (tLog.present()) {
							remoteLog = tLog.interf();
							break;
						}
					}
				}
			}
		}

		if (!primaryLog.present() || !remoteLog.present()) {
			wait(self->db.serverInfo->onChange());
			continue;
		}

		state Future<Void> onChange = self->db.serverInfo->onChange();
		loop {
			state Future<TLogQueuingMetricsReply> primaryMetrics =
			    brokenPromiseToNever(primaryLog.get().getQueuingMetrics.getReply(TLogQueuingMetricsRequest()));
			state Future<TLogQueuingMetricsReply> remoteMetrics =
			    brokenPromiseToNever(remoteLog.get().getQueuingMetrics.getReply(TLogQueuingMetricsRequest()));

			wait((success(primaryMetrics) && success(remoteMetrics)) || onChange);
			if (onChange.isReady()) {
				break;
			}

			if (primaryMetrics.get().v > 0 && remoteMetrics.get().v > 0) {
				bool oldDifferenceTooLarge = !self->versionDifferenceUpdated ||
				                             self->datacenterVersionDifference >= SERVER_KNOBS->MAX_VERSION_DIFFERENCE;
				self->versionDifferenceUpdated = true;
				self->datacenterVersionDifference = primaryMetrics.get().v - remoteMetrics.get().v;

				if (oldDifferenceTooLarge && self->datacenterVersionDifference < SERVER_KNOBS->MAX_VERSION_DIFFERENCE) {
					checkOutstandingRequests(self);
				}

				if (now() - lastLogTime > SERVER_KNOBS->CLUSTER_CONTROLLER_LOGGING_DELAY) {
					lastLogTime = now();
					TraceEvent("DatacenterVersionDifference", self->id)
					    .detail("Difference", self->datacenterVersionDifference);
				}
			}

			wait(delay(SERVER_KNOBS->VERSION_LAG_METRIC_INTERVAL) || onChange);
			if (onChange.isReady()) {
				break;
			}
		}
	}
}

// A background actor that periodically checks remote DC health, and `checkOutstandingRequests` if remote DC recovers.
ACTOR Future<Void> updateRemoteDCHealth(ClusterControllerData* self) {
	// The purpose of the initial delay is to wait for the cluster to achieve a steady state before checking remote DC
	// health, since remote DC healthy may trigger a failover, and we don't want that to happen too frequently.
	wait(delay(SERVER_KNOBS->INITIAL_UPDATE_CROSS_DC_INFO_DELAY));

	self->remoteDCMonitorStarted = true;

	// When the remote DC health just start, we may just recover from a health degradation. Check if we can failback if
	// we are currently in the remote DC in the database configuration.
	if (!self->remoteTransactionSystemDegraded) {
		checkOutstandingRequests(self);
	}

	loop {
		bool oldRemoteTransactionSystemDegraded = self->remoteTransactionSystemDegraded;
		self->remoteTransactionSystemDegraded = self->remoteTransactionSystemContainsDegradedServers();

		if (oldRemoteTransactionSystemDegraded && !self->remoteTransactionSystemDegraded) {
			checkOutstandingRequests(self);
		}
		wait(delay(SERVER_KNOBS->CHECK_REMOTE_HEALTH_INTERVAL));
	}
}

ACTOR Future<Void> doEmptyCommit(Database cx) {
	state Transaction tr(cx);
	loop {
		try {
			tr.setOption(FDBTransactionOptions::PRIORITY_SYSTEM_IMMEDIATE);
			tr.setOption(FDBTransactionOptions::LOCK_AWARE);
			tr.makeSelfConflicting();
			wait(tr.commit());
			return Void();
		} catch (Error& e) {
			wait(tr.onError(e));
		}
	}
}

ACTOR Future<Void> handleForcedRecoveries(ClusterControllerData* self, ClusterControllerFullInterface interf) {
	loop {
		state ForceRecoveryRequest req = waitNext(interf.clientInterface.forceRecovery.getFuture());
		TraceEvent("ForcedRecoveryStart", self->id)
		    .detail("ClusterControllerDcId", self->clusterControllerDcId)
		    .detail("DcId", req.dcId.printable());
		state Future<Void> fCommit = doEmptyCommit(self->cx);
		wait(fCommit || delay(SERVER_KNOBS->FORCE_RECOVERY_CHECK_DELAY));
		if (!fCommit.isReady() || fCommit.isError()) {
			if (self->clusterControllerDcId != req.dcId) {
				std::vector<Optional<Key>> dcPriority;
				dcPriority.push_back(req.dcId);
				dcPriority.push_back(self->clusterControllerDcId);
				self->desiredDcIds.set(dcPriority);
			} else {
				self->db.forceRecovery = true;
				self->db.forceMasterFailure.trigger();
			}
			wait(fCommit);
		}
		TraceEvent("ForcedRecoveryFinish", self->id).log();
		self->db.forceRecovery = false;
		req.reply.send(Void());
	}
}

ACTOR Future<Void> startDataDistributor(ClusterControllerData* self) {
	wait(delay(0.0)); // If master fails at the same time, give it a chance to clear master PID.

	TraceEvent("CCStartDataDistributor", self->id).log();
	loop {
		try {
			state bool noDistributor = !self->db.serverInfo->get().distributor.present();
			while (!self->masterProcessId.present() ||
			       self->masterProcessId != self->db.serverInfo->get().master.locality.processId() ||
			       self->db.serverInfo->get().recoveryState < RecoveryState::ACCEPTING_COMMITS) {
				wait(self->db.serverInfo->onChange() || delay(SERVER_KNOBS->WAIT_FOR_GOOD_RECRUITMENT_DELAY));
			}
			if (noDistributor && self->db.serverInfo->get().distributor.present()) {
				// Existing distributor registers while waiting, so skip.
				return Void();
			}

			std::map<Optional<Standalone<StringRef>>, int> idUsed = self->getUsedIds();
			WorkerFitnessInfo ddWorker = self->getWorkerForRoleInDatacenter(self->clusterControllerDcId,
			                                                                ProcessClass::DataDistributor,
			                                                                ProcessClass::NeverAssign,
			                                                                self->db.config,
			                                                                idUsed);
			InitializeDataDistributorRequest req(deterministicRandom()->randomUniqueID());
			state WorkerDetails worker = ddWorker.worker;
			if (self->onMasterIsBetter(worker, ProcessClass::DataDistributor)) {
				worker = self->id_worker[self->masterProcessId.get()].details;
			}

			self->recruitingDistributorID = req.reqId;
			TraceEvent("CCRecruitDataDistributor", self->id)
			    .detail("Addr", worker.interf.address())
			    .detail("DDID", req.reqId);

			ErrorOr<DataDistributorInterface> ddInterf = wait(worker.interf.dataDistributor.getReplyUnlessFailedFor(
			    req, SERVER_KNOBS->WAIT_FOR_DISTRIBUTOR_JOIN_DELAY, 0));

			if (ddInterf.present()) {
				self->recruitDistributor.set(false);
				self->recruitingDistributorID = ddInterf.get().id();
				const auto& distributor = self->db.serverInfo->get().distributor;
				TraceEvent("CCDataDistributorRecruited", self->id)
				    .detail("Addr", worker.interf.address())
				    .detail("DDID", ddInterf.get().id());
				if (distributor.present() && distributor.get().id() != ddInterf.get().id() &&
				    self->id_worker.count(distributor.get().locality.processId())) {

					TraceEvent("CCHaltDataDistributorAfterRecruit", self->id)
					    .detail("DDID", distributor.get().id())
					    .detail("DcID", printable(self->clusterControllerDcId));

					DataDistributorSingleton(distributor).halt(self, distributor.get().locality.processId());
				}
				if (!distributor.present() || distributor.get().id() != ddInterf.get().id()) {
					self->db.setDistributor(ddInterf.get());
				}
				checkOutstandingRequests(self);
				return Void();
			}
		} catch (Error& e) {
			TraceEvent("CCDataDistributorRecruitError", self->id).error(e);
			if (e.code() != error_code_no_more_servers) {
				throw;
			}
		}
		wait(lowPriorityDelay(SERVER_KNOBS->ATTEMPT_RECRUITMENT_DELAY));
	}
}

ACTOR Future<Void> monitorDataDistributor(ClusterControllerData* self) {
	while (self->db.serverInfo->get().recoveryState < RecoveryState::ACCEPTING_COMMITS) {
		wait(self->db.serverInfo->onChange());
	}

	loop {
		if (self->db.serverInfo->get().distributor.present() && !self->recruitDistributor.get()) {
			choose {
				when(wait(waitFailureClient(self->db.serverInfo->get().distributor.get().waitFailure,
				                            SERVER_KNOBS->DD_FAILURE_TIME))) {
					TraceEvent("CCDataDistributorDied", self->id)
					    .detail("DDID", self->db.serverInfo->get().distributor.get().id());
					self->db.clearInterf(ProcessClass::DataDistributorClass);
				}
				when(wait(self->recruitDistributor.onChange())) {}
			}
		} else {
			wait(startDataDistributor(self));
		}
	}
}

ACTOR Future<Void> startRatekeeper(ClusterControllerData* self) {
	wait(delay(0.0)); // If master fails at the same time, give it a chance to clear master PID.

	TraceEvent("CCStartRatekeeper", self->id).log();
	loop {
		try {
			state bool no_ratekeeper = !self->db.serverInfo->get().ratekeeper.present();
			while (!self->masterProcessId.present() ||
			       self->masterProcessId != self->db.serverInfo->get().master.locality.processId() ||
			       self->db.serverInfo->get().recoveryState < RecoveryState::ACCEPTING_COMMITS) {
				wait(self->db.serverInfo->onChange() || delay(SERVER_KNOBS->WAIT_FOR_GOOD_RECRUITMENT_DELAY));
			}
			if (no_ratekeeper && self->db.serverInfo->get().ratekeeper.present()) {
				// Existing ratekeeper registers while waiting, so skip.
				return Void();
			}

			std::map<Optional<Standalone<StringRef>>, int> id_used = self->getUsedIds();
			WorkerFitnessInfo rkWorker = self->getWorkerForRoleInDatacenter(self->clusterControllerDcId,
			                                                                ProcessClass::Ratekeeper,
			                                                                ProcessClass::NeverAssign,
			                                                                self->db.config,
			                                                                id_used);
			InitializeRatekeeperRequest req(deterministicRandom()->randomUniqueID());
			state WorkerDetails worker = rkWorker.worker;
			if (self->onMasterIsBetter(worker, ProcessClass::Ratekeeper)) {
				worker = self->id_worker[self->masterProcessId.get()].details;
			}

			self->recruitingRatekeeperID = req.reqId;
			TraceEvent("CCRecruitRatekeeper", self->id)
			    .detail("Addr", worker.interf.address())
			    .detail("RKID", req.reqId);

			ErrorOr<RatekeeperInterface> interf = wait(
			    worker.interf.ratekeeper.getReplyUnlessFailedFor(req, SERVER_KNOBS->WAIT_FOR_RATEKEEPER_JOIN_DELAY, 0));
			if (interf.present()) {
				self->recruitRatekeeper.set(false);
				self->recruitingRatekeeperID = interf.get().id();
				const auto& ratekeeper = self->db.serverInfo->get().ratekeeper;
				TraceEvent("CCRatekeeperRecruited", self->id)
				    .detail("Addr", worker.interf.address())
				    .detail("RKID", interf.get().id());
				if (ratekeeper.present() && ratekeeper.get().id() != interf.get().id() &&
				    self->id_worker.count(ratekeeper.get().locality.processId())) {
					TraceEvent("CCHaltRatekeeperAfterRecruit", self->id)
					    .detail("RKID", ratekeeper.get().id())
					    .detail("DcID", printable(self->clusterControllerDcId));
					RatekeeperSingleton(ratekeeper).halt(self, ratekeeper.get().locality.processId());
				}
				if (!ratekeeper.present() || ratekeeper.get().id() != interf.get().id()) {
					self->db.setRatekeeper(interf.get());
				}
				checkOutstandingRequests(self);
				return Void();
			}
		} catch (Error& e) {
			TraceEvent("CCRatekeeperRecruitError", self->id).error(e);
			if (e.code() != error_code_no_more_servers) {
				throw;
			}
		}
		wait(lowPriorityDelay(SERVER_KNOBS->ATTEMPT_RECRUITMENT_DELAY));
	}
}

ACTOR Future<Void> monitorRatekeeper(ClusterControllerData* self) {
	while (self->db.serverInfo->get().recoveryState < RecoveryState::ACCEPTING_COMMITS) {
		wait(self->db.serverInfo->onChange());
	}

	loop {
		if (self->db.serverInfo->get().ratekeeper.present() && !self->recruitRatekeeper.get()) {
			choose {
				when(wait(waitFailureClient(self->db.serverInfo->get().ratekeeper.get().waitFailure,
				                            SERVER_KNOBS->RATEKEEPER_FAILURE_TIME))) {
					TraceEvent("CCRatekeeperDied", self->id)
					    .detail("RKID", self->db.serverInfo->get().ratekeeper.get().id());
					self->db.clearInterf(ProcessClass::RatekeeperClass);
				}
				when(wait(self->recruitRatekeeper.onChange())) {}
			}
		} else {
			wait(startRatekeeper(self));
		}
	}
}

// Acquires the BM lock by getting the next epoch no.
ACTOR Future<int64_t> getNextBMEpoch(ClusterControllerData* self) {
	state Reference<ReadYourWritesTransaction> tr = makeReference<ReadYourWritesTransaction>(self->cx);

	loop {
		tr->setOption(FDBTransactionOptions::ACCESS_SYSTEM_KEYS);
		tr->setOption(FDBTransactionOptions::PRIORITY_SYSTEM_IMMEDIATE);
		try {
			Optional<Value> oldEpoch = wait(tr->get(blobManagerEpochKey));
			state int64_t newEpoch = oldEpoch.present() ? decodeBlobManagerEpochValue(oldEpoch.get()) + 1 : 1;
			tr->set(blobManagerEpochKey, blobManagerEpochValueFor(newEpoch));

			wait(tr->commit());
			return newEpoch;
		} catch (Error& e) {
			printf("Acquiring blob manager lock got error %s\n", e.name());
			wait(tr->onError(e));
		}
	}
}

ACTOR Future<Void> startBlobManager(ClusterControllerData* self) {
	wait(delay(0.0)); // If master fails at the same time, give it a chance to clear master PID.

	TraceEvent("CCStartBlobManager", self->id).log();
	loop {
		try {
			state bool noBlobManager = !self->db.serverInfo->get().blobManager.present();
			while (!self->masterProcessId.present() ||
			       self->masterProcessId != self->db.serverInfo->get().master.locality.processId() ||
			       self->db.serverInfo->get().recoveryState < RecoveryState::ACCEPTING_COMMITS) {
				wait(self->db.serverInfo->onChange() || delay(SERVER_KNOBS->WAIT_FOR_GOOD_RECRUITMENT_DELAY));
			}
			if (noBlobManager && self->db.serverInfo->get().blobManager.present()) {
				// Existing blob manager registers while waiting, so skip.
				return Void();
			}

			state std::map<Optional<Standalone<StringRef>>, int> id_used = self->getUsedIds();
			state WorkerFitnessInfo bmWorker = self->getWorkerForRoleInDatacenter(self->clusterControllerDcId,
			                                                                      ProcessClass::BlobManager,
			                                                                      ProcessClass::NeverAssign,
			                                                                      self->db.config,
			                                                                      id_used);

			int64_t nextEpoch = wait(getNextBMEpoch(self));
			InitializeBlobManagerRequest req(deterministicRandom()->randomUniqueID(), nextEpoch);
			state WorkerDetails worker = bmWorker.worker;
			if (self->onMasterIsBetter(worker, ProcessClass::BlobManager)) {
				worker = self->id_worker[self->masterProcessId.get()].details;
			}

			self->recruitingBlobManagerID = req.reqId;
			TraceEvent("CCRecruitBlobManager", self->id)
			    .detail("Addr", worker.interf.address())
			    .detail("BMID", req.reqId);

			ErrorOr<BlobManagerInterface> interf = wait(worker.interf.blobManager.getReplyUnlessFailedFor(
			    req, SERVER_KNOBS->WAIT_FOR_BLOB_MANAGER_JOIN_DELAY, 0));
			if (interf.present()) {
				self->recruitBlobManager.set(false);
				self->recruitingBlobManagerID = interf.get().id();
				const auto& blobManager = self->db.serverInfo->get().blobManager;
				TraceEvent("CCBlobManagerRecruited", self->id)
				    .detail("Addr", worker.interf.address())
				    .detail("BMID", interf.get().id());
				if (blobManager.present() && blobManager.get().id() != interf.get().id() &&
				    self->id_worker.count(blobManager.get().locality.processId())) {
					TraceEvent("CCHaltBlobManagerAfterRecruit", self->id)
					    .detail("BMID", blobManager.get().id())
					    .detail("DcID", printable(self->clusterControllerDcId));
					BlobManagerSingleton(blobManager).halt(self, blobManager.get().locality.processId());
				}
				if (!blobManager.present() || blobManager.get().id() != interf.get().id()) {
					self->db.setBlobManager(interf.get());
				}
				checkOutstandingRequests(self);
				return Void();
			}
		} catch (Error& e) {
			TraceEvent("CCBlobManagerRecruitError", self->id).error(e);
			if (e.code() != error_code_no_more_servers) {
				throw;
			}
		}
		wait(lowPriorityDelay(SERVER_KNOBS->ATTEMPT_RECRUITMENT_DELAY));
	}
}

ACTOR Future<Void> monitorBlobManager(ClusterControllerData* self) {
	while (self->db.serverInfo->get().recoveryState < RecoveryState::ACCEPTING_COMMITS) {
		wait(self->db.serverInfo->onChange());
	}

	loop {
		if (self->db.serverInfo->get().blobManager.present() && !self->recruitBlobManager.get()) {
			choose {
				when(wait(waitFailureClient(self->db.serverInfo->get().blobManager.get().waitFailure,
				                            SERVER_KNOBS->BLOB_MANAGER_FAILURE_TIME))) {
					TraceEvent("CCBlobManagerDied", self->id)
					    .detail("BMID", self->db.serverInfo->get().blobManager.get().id());
					self->db.clearInterf(ProcessClass::BlobManagerClass);
				}
				when(wait(self->recruitBlobManager.onChange())) {}
			}
		} else {
			wait(startBlobManager(self));
		}
	}
}

ACTOR Future<Void> dbInfoUpdater(ClusterControllerData* self) {
	state Future<Void> dbInfoChange = self->db.serverInfo->onChange();
	state Future<Void> updateDBInfo = self->updateDBInfo.onTrigger();
	loop {
		choose {
			when(wait(updateDBInfo)) { wait(delay(SERVER_KNOBS->DBINFO_BATCH_DELAY) || dbInfoChange); }
			when(wait(dbInfoChange)) {}
		}

		UpdateServerDBInfoRequest req;
		if (dbInfoChange.isReady()) {
			for (auto& it : self->id_worker) {
				req.broadcastInfo.push_back(it.second.details.interf.updateServerDBInfo.getEndpoint());
			}
		} else {
			for (auto it : self->removedDBInfoEndpoints) {
				self->updateDBInfoEndpoints.erase(it);
			}
			req.broadcastInfo =
			    std::vector<Endpoint>(self->updateDBInfoEndpoints.begin(), self->updateDBInfoEndpoints.end());
		}

		self->updateDBInfoEndpoints.clear();
		self->removedDBInfoEndpoints.clear();

		dbInfoChange = self->db.serverInfo->onChange();
		updateDBInfo = self->updateDBInfo.onTrigger();

		req.serializedDbInfo =
		    BinaryWriter::toValue(self->db.serverInfo->get(), AssumeVersion(g_network->protocolVersion()));

		TraceEvent("DBInfoStartBroadcast", self->id).log();
		choose {
			when(std::vector<Endpoint> notUpdated =
			         wait(broadcastDBInfoRequest(req, SERVER_KNOBS->DBINFO_SEND_AMOUNT, Optional<Endpoint>(), false))) {
				TraceEvent("DBInfoFinishBroadcast", self->id).detail("NotUpdated", notUpdated.size());
				if (notUpdated.size()) {
					self->updateDBInfoEndpoints.insert(notUpdated.begin(), notUpdated.end());
					self->updateDBInfo.trigger();
				}
			}
			when(wait(dbInfoChange)) {}
		}
	}
}

// The actor that periodically monitors the health of tracked workers.
ACTOR Future<Void> workerHealthMonitor(ClusterControllerData* self) {
	loop {
		try {
			while (!self->goodRecruitmentTime.isReady()) {
				wait(lowPriorityDelay(SERVER_KNOBS->CC_WORKER_HEALTH_CHECKING_INTERVAL));
			}

			self->degradedServers = self->getServersWithDegradedLink();

			// Compare `self->degradedServers` with `self->excludedDegradedServers` and remove those that have
			// recovered.
			for (auto it = self->excludedDegradedServers.begin(); it != self->excludedDegradedServers.end();) {
				if (self->degradedServers.find(*it) == self->degradedServers.end()) {
					self->excludedDegradedServers.erase(it++);
				} else {
					++it;
				}
			}

			if (!self->degradedServers.empty()) {
				std::string degradedServerString;
				for (const auto& server : self->degradedServers) {
					degradedServerString += server.toString() + " ";
				}
				TraceEvent("ClusterControllerHealthMonitor").detail("DegradedServers", degradedServerString);

				// Check if the cluster controller should trigger a recovery to exclude any degraded servers from the
				// transaction system.
				if (self->shouldTriggerRecoveryDueToDegradedServers()) {
					if (SERVER_KNOBS->CC_HEALTH_TRIGGER_RECOVERY) {
						if (self->recentRecoveryCountDueToHealth() < SERVER_KNOBS->CC_MAX_HEALTH_RECOVERY_COUNT) {
							self->recentHealthTriggeredRecoveryTime.push(now());
							self->excludedDegradedServers = self->degradedServers;
							TraceEvent("DegradedServerDetectedAndTriggerRecovery")
							    .detail("RecentRecoveryCountDueToHealth", self->recentRecoveryCountDueToHealth());
							self->db.forceMasterFailure.trigger();
						}
					} else {
						self->excludedDegradedServers.clear();
						TraceEvent("DegradedServerDetectedAndSuggestRecovery").log();
					}
				} else if (self->shouldTriggerFailoverDueToDegradedServers()) {
					double ccUpTime = now() - machineStartTime();
					if (SERVER_KNOBS->CC_HEALTH_TRIGGER_FAILOVER &&
					    ccUpTime > SERVER_KNOBS->INITIAL_UPDATE_CROSS_DC_INFO_DELAY) {
						TraceEvent("DegradedServerDetectedAndTriggerFailover").log();
						std::vector<Optional<Key>> dcPriority;
						auto remoteDcId = self->db.config.regions[0].dcId == self->clusterControllerDcId.get()
						                      ? self->db.config.regions[1].dcId
						                      : self->db.config.regions[0].dcId;

						// Switch the current primary DC and remote DC in desiredDcIds, so that the remote DC becomes
						// the new primary, and the primary DC becomes the new remote.
						dcPriority.push_back(remoteDcId);
						dcPriority.push_back(self->clusterControllerDcId);
						self->desiredDcIds.set(dcPriority);
					} else {
						TraceEvent("DegradedServerDetectedAndSuggestFailover").detail("CCUpTime", ccUpTime);
					}
				}
			}

			wait(delay(SERVER_KNOBS->CC_WORKER_HEALTH_CHECKING_INTERVAL));
		} catch (Error& e) {
			TraceEvent(SevWarnAlways, "ClusterControllerHealthMonitorError").error(e);
			if (e.code() == error_code_actor_cancelled) {
				throw;
			}
		}
	}
}

ACTOR Future<Void> clusterControllerCore(ClusterControllerFullInterface interf,
                                         Future<Void> leaderFail,
                                         ServerCoordinators coordinators,
                                         LocalityData locality,
                                         ConfigDBType configDBType) {
	state ClusterControllerData self(interf, locality, coordinators);
	state ConfigBroadcaster configBroadcaster(coordinators, configDBType);
	state Future<Void> coordinationPingDelay = delay(SERVER_KNOBS->WORKER_COORDINATION_PING_DELAY);
	state uint64_t step = 0;
	state Future<ErrorOr<Void>> error = errorOr(actorCollection(self.addActor.getFuture()));

	self.addActor.send(clusterWatchDatabase(&self, &self.db)); // Start the master database
	self.addActor.send(self.updateWorkerList.init(self.db.db));
	self.addActor.send(statusServer(interf.clientInterface.databaseStatus.getFuture(),
	                                &self,
	                                coordinators,
	                                (configDBType == ConfigDBType::DISABLED) ? nullptr : &configBroadcaster));
	self.addActor.send(timeKeeper(&self));
	self.addActor.send(monitorProcessClasses(&self));
	self.addActor.send(monitorServerInfoConfig(&self.db));
	self.addActor.send(monitorGlobalConfig(&self.db));
	self.addActor.send(updatedChangingDatacenters(&self));
	self.addActor.send(updatedChangedDatacenters(&self));
	self.addActor.send(updateDatacenterVersionDifference(&self));
	self.addActor.send(handleForcedRecoveries(&self, interf));
	self.addActor.send(monitorDataDistributor(&self));
	self.addActor.send(monitorRatekeeper(&self));
	if (CLIENT_KNOBS->ENABLE_BLOB_GRANULES) {
		self.addActor.send(monitorBlobManager(&self));
	}
	// self.addActor.send(monitorTSSMapping(&self));
	self.addActor.send(dbInfoUpdater(&self));
	self.addActor.send(traceCounters("ClusterControllerMetrics",
	                                 self.id,
	                                 SERVER_KNOBS->STORAGE_LOGGING_DELAY,
	                                 &self.clusterControllerMetrics,
	                                 self.id.toString() + "/ClusterControllerMetrics"));
	self.addActor.send(traceRole(Role::CLUSTER_CONTROLLER, interf.id()));
	// printf("%s: I am the cluster controller\n", g_network->getLocalAddress().toString().c_str());

	if (SERVER_KNOBS->CC_ENABLE_WORKER_HEALTH_MONITOR) {
		self.addActor.send(workerHealthMonitor(&self));
		self.addActor.send(updateRemoteDCHealth(&self));
	}

	loop choose {
		when(ErrorOr<Void> err = wait(error)) {
			if (err.isError()) {
				endRole(Role::CLUSTER_CONTROLLER, interf.id(), "Stop Received Error", false, err.getError());
			} else {
				endRole(Role::CLUSTER_CONTROLLER, interf.id(), "Stop Received Signal", true);
			}

			// We shut down normally even if there was a serious error (so this fdbserver may be re-elected cluster
			// controller)
			return Void();
		}
		when(OpenDatabaseRequest req = waitNext(interf.clientInterface.openDatabase.getFuture())) {
			++self.openDatabaseRequests;
			self.addActor.send(clusterOpenDatabase(&self.db, req));
		}
		when(RecruitFromConfigurationRequest req = waitNext(interf.recruitFromConfiguration.getFuture())) {
			self.addActor.send(clusterRecruitFromConfiguration(&self, req));
		}
		when(RecruitRemoteFromConfigurationRequest req = waitNext(interf.recruitRemoteFromConfiguration.getFuture())) {
			self.addActor.send(clusterRecruitRemoteFromConfiguration(&self, req));
		}
		when(RecruitStorageRequest req = waitNext(interf.recruitStorage.getFuture())) {
			clusterRecruitStorage(&self, req);
		}
		when(RecruitBlobWorkerRequest req = waitNext(interf.recruitBlobWorker.getFuture())) {
			clusterRecruitBlobWorker(&self, req);
		}
		when(RegisterWorkerRequest req = waitNext(interf.registerWorker.getFuture())) {
			++self.registerWorkerRequests;
			registerWorker(req, &self, (configDBType == ConfigDBType::DISABLED) ? nullptr : &configBroadcaster);
		}
		when(GetWorkersRequest req = waitNext(interf.getWorkers.getFuture())) {
			++self.getWorkersRequests;
			std::vector<WorkerDetails> workers;

			for (auto const& [id, worker] : self.id_worker) {
				if ((req.flags & GetWorkersRequest::NON_EXCLUDED_PROCESSES_ONLY) &&
				    self.db.config.isExcludedServer(worker.details.interf.addresses())) {
					continue;
				}

				if ((req.flags & GetWorkersRequest::TESTER_CLASS_ONLY) &&
				    worker.details.processClass.classType() != ProcessClass::TesterClass) {
					continue;
				}

				workers.push_back(worker.details);
			}

			req.reply.send(workers);
		}
		when(GetClientWorkersRequest req = waitNext(interf.clientInterface.getClientWorkers.getFuture())) {
			++self.getClientWorkersRequests;
			std::vector<ClientWorkerInterface> workers;
			for (auto& it : self.id_worker) {
				if (it.second.details.processClass.classType() != ProcessClass::TesterClass) {
					workers.push_back(it.second.details.interf.clientInterface);
				}
			}
			req.reply.send(workers);
		}
		when(wait(coordinationPingDelay)) {
			CoordinationPingMessage message(self.id, step++);
			for (auto& it : self.id_worker)
				it.second.details.interf.coordinationPing.send(message);
			coordinationPingDelay = delay(SERVER_KNOBS->WORKER_COORDINATION_PING_DELAY);
			TraceEvent("CoordinationPingSent", self.id).detail("TimeStep", message.timeStep);
		}
		when(RegisterMasterRequest req = waitNext(interf.registerMaster.getFuture())) {
			++self.registerMasterRequests;
			clusterRegisterMaster(&self, req);
		}
		when(UpdateWorkerHealthRequest req = waitNext(interf.updateWorkerHealth.getFuture())) {
			if (SERVER_KNOBS->CC_ENABLE_WORKER_HEALTH_MONITOR) {
				self.updateWorkerHealth(req);
			}
		}
		when(GetServerDBInfoRequest req = waitNext(interf.getServerDBInfo.getFuture())) {
			self.addActor.send(clusterGetServerInfo(&self.db, req.knownServerInfoID, req.reply));
		}
		when(wait(leaderFail)) {
			// We are no longer the leader if this has changed.
			endRole(Role::CLUSTER_CONTROLLER, interf.id(), "Leader Replaced", true);
			TEST(true); // Lost Cluster Controller Role
			return Void();
		}
		when(ReplyPromise<Void> ping = waitNext(interf.clientInterface.ping.getFuture())) { ping.send(Void()); }
	}
}

ACTOR Future<Void> replaceInterface(ClusterControllerFullInterface interf) {
	loop {
		if (interf.hasMessage()) {
			wait(delay(SERVER_KNOBS->REPLACE_INTERFACE_DELAY));
			return Void();
		}
		wait(delay(SERVER_KNOBS->REPLACE_INTERFACE_CHECK_DELAY));
	}
}

ACTOR Future<Void> clusterController(ServerCoordinators coordinators,
                                     Reference<AsyncVar<Optional<ClusterControllerFullInterface>>> currentCC,
                                     bool hasConnected,
                                     Reference<AsyncVar<ClusterControllerPriorityInfo>> asyncPriorityInfo,
                                     LocalityData locality,
                                     ConfigDBType configDBType) {
	loop {
		state ClusterControllerFullInterface cci;
		state bool inRole = false;
		cci.initEndpoints();
		try {
			// Register as a possible leader; wait to be elected
			state Future<Void> leaderFail =
			    tryBecomeLeader(coordinators, cci, currentCC, hasConnected, asyncPriorityInfo);
			state Future<Void> shouldReplace = replaceInterface(cci);

			while (!currentCC->get().present() || currentCC->get().get() != cci) {
				choose {
					when(wait(currentCC->onChange())) {}
					when(wait(leaderFail)) {
						ASSERT(false);
						throw internal_error();
					}
					when(wait(shouldReplace)) { break; }
				}
			}
			if (!shouldReplace.isReady()) {
				shouldReplace = Future<Void>();
				hasConnected = true;
				startRole(Role::CLUSTER_CONTROLLER, cci.id(), UID());
				inRole = true;

				wait(clusterControllerCore(cci, leaderFail, coordinators, locality, configDBType));
			}
		} catch (Error& e) {
			if (inRole)
				endRole(Role::CLUSTER_CONTROLLER,
				        cci.id(),
				        "Error",
				        e.code() == error_code_actor_cancelled || e.code() == error_code_coordinators_changed,
				        e);
			else
				TraceEvent(e.code() == error_code_coordinators_changed ? SevInfo : SevError,
				           "ClusterControllerCandidateError",
				           cci.id())
				    .error(e);
			throw;
		}
	}
}

ACTOR Future<Void> clusterController(Reference<ClusterConnectionFile> connFile,
                                     Reference<AsyncVar<Optional<ClusterControllerFullInterface>>> currentCC,
                                     Reference<AsyncVar<ClusterControllerPriorityInfo>> asyncPriorityInfo,
                                     Future<Void> recoveredDiskFiles,
                                     LocalityData locality,
                                     ConfigDBType configDBType) {
	wait(recoveredDiskFiles);
	state bool hasConnected = false;
	loop {
		try {
			ServerCoordinators coordinators(connFile);
			wait(clusterController(coordinators, currentCC, hasConnected, asyncPriorityInfo, locality, configDBType));
		} catch (Error& e) {
			if (e.code() != error_code_coordinators_changed)
				throw; // Expected to terminate fdbserver
		}

		hasConnected = true;
	}
}

namespace {

// Tests `ClusterControllerData::updateWorkerHealth()` can update `ClusterControllerData::workerHealth` based on
// `UpdateWorkerHealth` request correctly.
TEST_CASE("/fdbserver/clustercontroller/updateWorkerHealth") {
	// Create a testing ClusterControllerData. Most of the internal states do not matter in this test.
	state ClusterControllerData data(ClusterControllerFullInterface(),
	                                 LocalityData(),
	                                 ServerCoordinators(Reference<ClusterConnectionFile>(new ClusterConnectionFile())));
	state NetworkAddress workerAddress(IPAddress(0x01010101), 1);
	state NetworkAddress badPeer1(IPAddress(0x02020202), 1);
	state NetworkAddress badPeer2(IPAddress(0x03030303), 1);
	state NetworkAddress badPeer3(IPAddress(0x04040404), 1);

	// Create a `UpdateWorkerHealthRequest` with two bad peers, and they should appear in the `workerAddress`'s
	// degradedPeers.
	{
		UpdateWorkerHealthRequest req;
		req.address = workerAddress;
		req.degradedPeers.push_back(badPeer1);
		req.degradedPeers.push_back(badPeer2);
		data.updateWorkerHealth(req);
		ASSERT(data.workerHealth.find(workerAddress) != data.workerHealth.end());
		auto& health = data.workerHealth[workerAddress];
		ASSERT_EQ(health.degradedPeers.size(), 2);
		ASSERT(health.degradedPeers.find(badPeer1) != health.degradedPeers.end());
		ASSERT_EQ(health.degradedPeers[badPeer1].startTime, health.degradedPeers[badPeer1].lastRefreshTime);
		ASSERT(health.degradedPeers.find(badPeer2) != health.degradedPeers.end());
	}

	// Create a `UpdateWorkerHealthRequest` with two bad peers, one from the previous test and a new one.
	// The one from the previous test should have lastRefreshTime updated.
	// The other one from the previous test not included in this test should be removed.
	{
		// Make the time to move so that now() guarantees to return a larger value than before.
		wait(delay(0.001));
		UpdateWorkerHealthRequest req;
		req.address = workerAddress;
		req.degradedPeers.push_back(badPeer1);
		req.degradedPeers.push_back(badPeer3);
		data.updateWorkerHealth(req);
		ASSERT(data.workerHealth.find(workerAddress) != data.workerHealth.end());
		auto& health = data.workerHealth[workerAddress];
		ASSERT_EQ(health.degradedPeers.size(), 2);
		ASSERT(health.degradedPeers.find(badPeer1) != health.degradedPeers.end());
		ASSERT_LT(health.degradedPeers[badPeer1].startTime, health.degradedPeers[badPeer1].lastRefreshTime);
		ASSERT(health.degradedPeers.find(badPeer2) == health.degradedPeers.end());
		ASSERT(health.degradedPeers.find(badPeer3) != health.degradedPeers.end());
	}

	// Create a `UpdateWorkerHealthRequest` with empty `degradedPeers`, which should remove the worker from
	// `workerHealth`.
	{
		UpdateWorkerHealthRequest req;
		req.address = workerAddress;
		data.updateWorkerHealth(req);
		ASSERT(data.workerHealth.find(workerAddress) == data.workerHealth.end());
	}

	return Void();
}

TEST_CASE("/fdbserver/clustercontroller/updateRecoveredWorkers") {
	// Create a testing ClusterControllerData. Most of the internal states do not matter in this test.
	ClusterControllerData data(ClusterControllerFullInterface(),
	                           LocalityData(),
	                           ServerCoordinators(Reference<ClusterConnectionFile>(new ClusterConnectionFile())));
	NetworkAddress worker1(IPAddress(0x01010101), 1);
	NetworkAddress worker2(IPAddress(0x11111111), 1);
	NetworkAddress badPeer1(IPAddress(0x02020202), 1);
	NetworkAddress badPeer2(IPAddress(0x03030303), 1);

	// Create following test scenario:
	// 	 worker1 -> badPeer1 active
	// 	 worker1 -> badPeer2 recovered
	// 	 worker2 -> badPeer2 recovered
	data.workerHealth[worker1].degradedPeers[badPeer1] = {
		now() - SERVER_KNOBS->CC_DEGRADED_LINK_EXPIRATION_INTERVAL - 1, now()
	};
	data.workerHealth[worker1].degradedPeers[badPeer2] = {
		now() - SERVER_KNOBS->CC_DEGRADED_LINK_EXPIRATION_INTERVAL - 1,
		now() - SERVER_KNOBS->CC_DEGRADED_LINK_EXPIRATION_INTERVAL - 1
	};
	data.workerHealth[worker2].degradedPeers[badPeer2] = {
		now() - SERVER_KNOBS->CC_DEGRADED_LINK_EXPIRATION_INTERVAL - 1,
		now() - SERVER_KNOBS->CC_DEGRADED_LINK_EXPIRATION_INTERVAL - 1
	};
	data.updateRecoveredWorkers();

	ASSERT_EQ(data.workerHealth.size(), 1);
	ASSERT(data.workerHealth.find(worker1) != data.workerHealth.end());
	ASSERT(data.workerHealth[worker1].degradedPeers.find(badPeer1) != data.workerHealth[worker1].degradedPeers.end());
	ASSERT(data.workerHealth[worker1].degradedPeers.find(badPeer2) == data.workerHealth[worker1].degradedPeers.end());
	ASSERT(data.workerHealth.find(worker2) == data.workerHealth.end());

	return Void();
}

TEST_CASE("/fdbserver/clustercontroller/getServersWithDegradedLink") {
	// Create a testing ClusterControllerData. Most of the internal states do not matter in this test.
	ClusterControllerData data(ClusterControllerFullInterface(),
	                           LocalityData(),
	                           ServerCoordinators(Reference<ClusterConnectionFile>(new ClusterConnectionFile())));
	NetworkAddress worker(IPAddress(0x01010101), 1);
	NetworkAddress badPeer1(IPAddress(0x02020202), 1);
	NetworkAddress badPeer2(IPAddress(0x03030303), 1);
	NetworkAddress badPeer3(IPAddress(0x04040404), 1);
	NetworkAddress badPeer4(IPAddress(0x05050505), 1);

	// Test that a reported degraded link should stay for sometime before being considered as a degraded link by cluster
	// controller.
	{
		data.workerHealth[worker].degradedPeers[badPeer1] = { now(), now() };
		ASSERT(data.getServersWithDegradedLink().empty());
		data.workerHealth.clear();
	}

	// Test that when there is only one reported degraded link, getServersWithDegradedLink can return correct degraded
	// server.
	{
		data.workerHealth[worker].degradedPeers[badPeer1] = { now() - SERVER_KNOBS->CC_MIN_DEGRADATION_INTERVAL - 1,
			                                                  now() };
		auto degradedServers = data.getServersWithDegradedLink();
		ASSERT(degradedServers.size() == 1);
		ASSERT(degradedServers.find(badPeer1) != degradedServers.end());
		data.workerHealth.clear();
	}

	// Test that if both A complains B and B compalins A, only one of the server will be chosen as degraded server.
	{
		data.workerHealth[worker].degradedPeers[badPeer1] = { now() - SERVER_KNOBS->CC_MIN_DEGRADATION_INTERVAL - 1,
			                                                  now() };
		data.workerHealth[badPeer1].degradedPeers[worker] = { now() - SERVER_KNOBS->CC_MIN_DEGRADATION_INTERVAL - 1,
			                                                  now() };
		auto degradedServers = data.getServersWithDegradedLink();
		ASSERT(degradedServers.size() == 1);
		ASSERT(degradedServers.find(worker) != degradedServers.end() ||
		       degradedServers.find(badPeer1) != degradedServers.end());
		data.workerHealth.clear();
	}

	// Test that if B complains A and C complains A, A is selected as degraded server instead of B or C.
	{
		ASSERT(SERVER_KNOBS->CC_DEGRADED_PEER_DEGREE_TO_EXCLUDE < 4);
		data.workerHealth[worker].degradedPeers[badPeer1] = { now() - SERVER_KNOBS->CC_MIN_DEGRADATION_INTERVAL - 1,
			                                                  now() };
		data.workerHealth[badPeer1].degradedPeers[worker] = { now() - SERVER_KNOBS->CC_MIN_DEGRADATION_INTERVAL - 1,
			                                                  now() };
		data.workerHealth[worker].degradedPeers[badPeer2] = { now() - SERVER_KNOBS->CC_MIN_DEGRADATION_INTERVAL - 1,
			                                                  now() };
		data.workerHealth[badPeer2].degradedPeers[worker] = { now() - SERVER_KNOBS->CC_MIN_DEGRADATION_INTERVAL - 1,
			                                                  now() };
		auto degradedServers = data.getServersWithDegradedLink();
		ASSERT(degradedServers.size() == 1);
		ASSERT(degradedServers.find(worker) != degradedServers.end());
		data.workerHealth.clear();
	}

	// Test that if the number of complainers exceeds the threshold, no degraded server is returned.
	{
		ASSERT(SERVER_KNOBS->CC_DEGRADED_PEER_DEGREE_TO_EXCLUDE < 4);
		data.workerHealth[badPeer1].degradedPeers[worker] = { now() - SERVER_KNOBS->CC_MIN_DEGRADATION_INTERVAL - 1,
			                                                  now() };
		data.workerHealth[badPeer2].degradedPeers[worker] = { now() - SERVER_KNOBS->CC_MIN_DEGRADATION_INTERVAL - 1,
			                                                  now() };
		data.workerHealth[badPeer3].degradedPeers[worker] = { now() - SERVER_KNOBS->CC_MIN_DEGRADATION_INTERVAL - 1,
			                                                  now() };
		data.workerHealth[badPeer4].degradedPeers[worker] = { now() - SERVER_KNOBS->CC_MIN_DEGRADATION_INTERVAL - 1,
			                                                  now() };
		ASSERT(data.getServersWithDegradedLink().empty());
		data.workerHealth.clear();
	}

	// Test that if the degradation is reported both ways between A and other 4 servers, no degraded server is returned.
	{
		ASSERT(SERVER_KNOBS->CC_DEGRADED_PEER_DEGREE_TO_EXCLUDE < 4);
		data.workerHealth[worker].degradedPeers[badPeer1] = { now() - SERVER_KNOBS->CC_MIN_DEGRADATION_INTERVAL - 1,
			                                                  now() };
		data.workerHealth[badPeer1].degradedPeers[worker] = { now() - SERVER_KNOBS->CC_MIN_DEGRADATION_INTERVAL - 1,
			                                                  now() };
		data.workerHealth[worker].degradedPeers[badPeer2] = { now() - SERVER_KNOBS->CC_MIN_DEGRADATION_INTERVAL - 1,
			                                                  now() };
		data.workerHealth[badPeer2].degradedPeers[worker] = { now() - SERVER_KNOBS->CC_MIN_DEGRADATION_INTERVAL - 1,
			                                                  now() };
		data.workerHealth[worker].degradedPeers[badPeer3] = { now() - SERVER_KNOBS->CC_MIN_DEGRADATION_INTERVAL - 1,
			                                                  now() };
		data.workerHealth[badPeer3].degradedPeers[worker] = { now() - SERVER_KNOBS->CC_MIN_DEGRADATION_INTERVAL - 1,
			                                                  now() };
		data.workerHealth[worker].degradedPeers[badPeer4] = { now() - SERVER_KNOBS->CC_MIN_DEGRADATION_INTERVAL - 1,
			                                                  now() };
		data.workerHealth[badPeer4].degradedPeers[worker] = { now() - SERVER_KNOBS->CC_MIN_DEGRADATION_INTERVAL - 1,
			                                                  now() };
		ASSERT(data.getServersWithDegradedLink().empty());
		data.workerHealth.clear();
	}

	return Void();
}

TEST_CASE("/fdbserver/clustercontroller/recentRecoveryCountDueToHealth") {
	// Create a testing ClusterControllerData. Most of the internal states do not matter in this test.
	ClusterControllerData data(ClusterControllerFullInterface(),
	                           LocalityData(),
	                           ServerCoordinators(Reference<ClusterConnectionFile>(new ClusterConnectionFile())));

	ASSERT_EQ(data.recentRecoveryCountDueToHealth(), 0);

	data.recentHealthTriggeredRecoveryTime.push(now() - SERVER_KNOBS->CC_TRACKING_HEALTH_RECOVERY_INTERVAL - 1);
	ASSERT_EQ(data.recentRecoveryCountDueToHealth(), 0);

	data.recentHealthTriggeredRecoveryTime.push(now() - SERVER_KNOBS->CC_TRACKING_HEALTH_RECOVERY_INTERVAL + 1);
	ASSERT_EQ(data.recentRecoveryCountDueToHealth(), 1);

	data.recentHealthTriggeredRecoveryTime.push(now());
	ASSERT_EQ(data.recentRecoveryCountDueToHealth(), 2);

	return Void();
}

TEST_CASE("/fdbserver/clustercontroller/shouldTriggerRecoveryDueToDegradedServers") {
	// Create a testing ClusterControllerData. Most of the internal states do not matter in this test.
	ClusterControllerData data(ClusterControllerFullInterface(),
	                           LocalityData(),
	                           ServerCoordinators(Reference<ClusterConnectionFile>(new ClusterConnectionFile())));
	NetworkAddress master(IPAddress(0x01010101), 1);
	NetworkAddress tlog(IPAddress(0x02020202), 1);
	NetworkAddress satelliteTlog(IPAddress(0x03030303), 1);
	NetworkAddress remoteTlog(IPAddress(0x04040404), 1);
	NetworkAddress logRouter(IPAddress(0x05050505), 1);
	NetworkAddress backup(IPAddress(0x06060606), 1);
	NetworkAddress proxy(IPAddress(0x07070707), 1);
	NetworkAddress resolver(IPAddress(0x08080808), 1);
	UID testUID(1, 2);

	// Create a ServerDBInfo using above addresses.
	ServerDBInfo testDbInfo;
	testDbInfo.master.changeCoordinators =
	    RequestStream<struct ChangeCoordinatorsRequest>(Endpoint({ master }, testUID));

	TLogInterface localTLogInterf;
	localTLogInterf.peekMessages = RequestStream<struct TLogPeekRequest>(Endpoint({ tlog }, testUID));
	TLogInterface localLogRouterInterf;
	localLogRouterInterf.peekMessages = RequestStream<struct TLogPeekRequest>(Endpoint({ logRouter }, testUID));
	BackupInterface backupInterf;
	backupInterf.waitFailure = RequestStream<ReplyPromise<Void>>(Endpoint({ backup }, testUID));
	TLogSet localTLogSet;
	localTLogSet.isLocal = true;
	localTLogSet.tLogs.push_back(OptionalInterface(localTLogInterf));
	localTLogSet.logRouters.push_back(OptionalInterface(localLogRouterInterf));
	localTLogSet.backupWorkers.push_back(OptionalInterface(backupInterf));
	testDbInfo.logSystemConfig.tLogs.push_back(localTLogSet);

	TLogInterface sateTLogInterf;
	sateTLogInterf.peekMessages = RequestStream<struct TLogPeekRequest>(Endpoint({ satelliteTlog }, testUID));
	TLogSet sateTLogSet;
	sateTLogSet.isLocal = true;
	sateTLogSet.locality = tagLocalitySatellite;
	sateTLogSet.tLogs.push_back(OptionalInterface(sateTLogInterf));
	testDbInfo.logSystemConfig.tLogs.push_back(sateTLogSet);

	TLogInterface remoteTLogInterf;
	remoteTLogInterf.peekMessages = RequestStream<struct TLogPeekRequest>(Endpoint({ remoteTlog }, testUID));
	TLogSet remoteTLogSet;
	remoteTLogSet.isLocal = false;
	remoteTLogSet.tLogs.push_back(OptionalInterface(remoteTLogInterf));
	testDbInfo.logSystemConfig.tLogs.push_back(remoteTLogSet);

	GrvProxyInterface proxyInterf;
	proxyInterf.getConsistentReadVersion = RequestStream<struct GetReadVersionRequest>(Endpoint({ proxy }, testUID));
	testDbInfo.client.grvProxies.push_back(proxyInterf);

	ResolverInterface resolverInterf;
	resolverInterf.resolve = RequestStream<struct ResolveTransactionBatchRequest>(Endpoint({ resolver }, testUID));
	testDbInfo.resolvers.push_back(resolverInterf);

	testDbInfo.recoveryState = RecoveryState::ACCEPTING_COMMITS;

	// No recovery when no degraded servers.
	data.db.serverInfo->set(testDbInfo);
	ASSERT(!data.shouldTriggerRecoveryDueToDegradedServers());

	// Trigger recovery when master is degraded.
	data.degradedServers.insert(master);
	ASSERT(data.shouldTriggerRecoveryDueToDegradedServers());
	data.degradedServers.clear();

	// Trigger recovery when primary TLog is degraded.
	data.degradedServers.insert(tlog);
	ASSERT(data.shouldTriggerRecoveryDueToDegradedServers());
	data.degradedServers.clear();

	// No recovery when satellite Tlog is degraded.
	data.degradedServers.insert(satelliteTlog);
	ASSERT(!data.shouldTriggerRecoveryDueToDegradedServers());
	data.degradedServers.clear();

	// No recovery when remote tlog is degraded.
	data.degradedServers.insert(remoteTlog);
	ASSERT(!data.shouldTriggerRecoveryDueToDegradedServers());
	data.degradedServers.clear();

	// No recovery when log router is degraded.
	data.degradedServers.insert(logRouter);
	ASSERT(!data.shouldTriggerRecoveryDueToDegradedServers());
	data.degradedServers.clear();

	// No recovery when backup worker is degraded.
	data.degradedServers.insert(backup);
	ASSERT(!data.shouldTriggerRecoveryDueToDegradedServers());
	data.degradedServers.clear();

	// Trigger recovery when proxy is degraded.
	data.degradedServers.insert(proxy);
	ASSERT(data.shouldTriggerRecoveryDueToDegradedServers());
	data.degradedServers.clear();

	// Trigger recovery when resolver is degraded.
	data.degradedServers.insert(resolver);
	ASSERT(data.shouldTriggerRecoveryDueToDegradedServers());

	return Void();
}

TEST_CASE("/fdbserver/clustercontroller/shouldTriggerFailoverDueToDegradedServers") {
	// Create a testing ClusterControllerData. Most of the internal states do not matter in this test.
	ClusterControllerData data(ClusterControllerFullInterface(),
	                           LocalityData(),
	                           ServerCoordinators(Reference<ClusterConnectionFile>(new ClusterConnectionFile())));
	NetworkAddress master(IPAddress(0x01010101), 1);
	NetworkAddress tlog(IPAddress(0x02020202), 1);
	NetworkAddress satelliteTlog(IPAddress(0x03030303), 1);
	NetworkAddress remoteTlog(IPAddress(0x04040404), 1);
	NetworkAddress logRouter(IPAddress(0x05050505), 1);
	NetworkAddress backup(IPAddress(0x06060606), 1);
	NetworkAddress proxy(IPAddress(0x07070707), 1);
	NetworkAddress proxy2(IPAddress(0x08080808), 1);
	NetworkAddress resolver(IPAddress(0x09090909), 1);
	UID testUID(1, 2);

	data.db.config.usableRegions = 2;

	// Create a ServerDBInfo using above addresses.
	ServerDBInfo testDbInfo;
	testDbInfo.master.changeCoordinators =
	    RequestStream<struct ChangeCoordinatorsRequest>(Endpoint({ master }, testUID));

	TLogInterface localTLogInterf;
	localTLogInterf.peekMessages = RequestStream<struct TLogPeekRequest>(Endpoint({ tlog }, testUID));
	TLogInterface localLogRouterInterf;
	localLogRouterInterf.peekMessages = RequestStream<struct TLogPeekRequest>(Endpoint({ logRouter }, testUID));
	BackupInterface backupInterf;
	backupInterf.waitFailure = RequestStream<ReplyPromise<Void>>(Endpoint({ backup }, testUID));
	TLogSet localTLogSet;
	localTLogSet.isLocal = true;
	localTLogSet.tLogs.push_back(OptionalInterface(localTLogInterf));
	localTLogSet.logRouters.push_back(OptionalInterface(localLogRouterInterf));
	localTLogSet.backupWorkers.push_back(OptionalInterface(backupInterf));
	testDbInfo.logSystemConfig.tLogs.push_back(localTLogSet);

	TLogInterface sateTLogInterf;
	sateTLogInterf.peekMessages = RequestStream<struct TLogPeekRequest>(Endpoint({ satelliteTlog }, testUID));
	TLogSet sateTLogSet;
	sateTLogSet.isLocal = true;
	sateTLogSet.locality = tagLocalitySatellite;
	sateTLogSet.tLogs.push_back(OptionalInterface(sateTLogInterf));
	testDbInfo.logSystemConfig.tLogs.push_back(sateTLogSet);

	TLogInterface remoteTLogInterf;
	remoteTLogInterf.peekMessages = RequestStream<struct TLogPeekRequest>(Endpoint({ remoteTlog }, testUID));
	TLogSet remoteTLogSet;
	remoteTLogSet.isLocal = false;
	remoteTLogSet.tLogs.push_back(OptionalInterface(remoteTLogInterf));
	testDbInfo.logSystemConfig.tLogs.push_back(remoteTLogSet);

	GrvProxyInterface grvProxyInterf;
	grvProxyInterf.getConsistentReadVersion = RequestStream<struct GetReadVersionRequest>(Endpoint({ proxy }, testUID));
	testDbInfo.client.grvProxies.push_back(grvProxyInterf);

	CommitProxyInterface commitProxyInterf;
	commitProxyInterf.commit = RequestStream<struct CommitTransactionRequest>(Endpoint({ proxy2 }, testUID));
	testDbInfo.client.commitProxies.push_back(commitProxyInterf);

	ResolverInterface resolverInterf;
	resolverInterf.resolve = RequestStream<struct ResolveTransactionBatchRequest>(Endpoint({ resolver }, testUID));
	testDbInfo.resolvers.push_back(resolverInterf);

	testDbInfo.recoveryState = RecoveryState::ACCEPTING_COMMITS;

	// No failover when no degraded servers.
	data.db.serverInfo->set(testDbInfo);
	ASSERT(!data.shouldTriggerFailoverDueToDegradedServers());

	// No failover when small number of degraded servers
	data.degradedServers.insert(master);
	ASSERT(!data.shouldTriggerFailoverDueToDegradedServers());
	data.degradedServers.clear();

	// Trigger failover when enough servers in the txn system are degraded.
	data.degradedServers.insert(master);
	data.degradedServers.insert(tlog);
	data.degradedServers.insert(proxy);
	data.degradedServers.insert(proxy2);
	data.degradedServers.insert(resolver);
	ASSERT(data.shouldTriggerFailoverDueToDegradedServers());

	// No failover when usable region is 1.
	data.db.config.usableRegions = 1;
	ASSERT(!data.shouldTriggerFailoverDueToDegradedServers());
	data.db.config.usableRegions = 2;

	// No failover when remote is also degraded.
	data.degradedServers.insert(remoteTlog);
	ASSERT(!data.shouldTriggerFailoverDueToDegradedServers());
	data.degradedServers.clear();

	// No failover when some are not from transaction system
	data.degradedServers.insert(NetworkAddress(IPAddress(0x13131313), 1));
	data.degradedServers.insert(NetworkAddress(IPAddress(0x13131313), 2));
	data.degradedServers.insert(NetworkAddress(IPAddress(0x13131313), 3));
	data.degradedServers.insert(NetworkAddress(IPAddress(0x13131313), 4));
	data.degradedServers.insert(NetworkAddress(IPAddress(0x13131313), 5));
	ASSERT(!data.shouldTriggerFailoverDueToDegradedServers());
	data.degradedServers.clear();

	return Void();
}

} // namespace<|MERGE_RESOLUTION|>--- conflicted
+++ resolved
@@ -3147,27 +3147,18 @@
 	PromiseStream<Future<Void>> addActor;
 	bool versionDifferenceUpdated;
 
-<<<<<<< HEAD
-=======
 	bool remoteDCMonitorStarted;
 	bool remoteTransactionSystemDegraded;
 
->>>>>>> 282f84c8
 	// recruitX is used to signal when role X needs to be (re)recruited.
 	// recruitingXID is used to track the ID of X's interface which is being recruited.
 	// We use AsyncVars to kill (i.e. halt) singletons that have been replaced.
 	AsyncVar<bool> recruitDistributor;
 	Optional<UID> recruitingDistributorID;
-<<<<<<< HEAD
 	AsyncVar<bool> recruitRatekeeper;
 	Optional<UID> recruitingRatekeeperID;
 	AsyncVar<bool> recruitBlobManager;
 	Optional<UID> recruitingBlobManagerID;
-=======
-
-	AsyncVar<bool> recruitRatekeeper;
-	Optional<UID> recruitingRatekeeperID;
->>>>>>> 282f84c8
 
 	// Stores the health information from a particular worker's perspective.
 	struct WorkerHealth {
@@ -3205,13 +3196,9 @@
 	    clusterControllerDcId(locality.dcId()), id(ccInterface.id()), ac(false), outstandingRequestChecker(Void()),
 	    outstandingRemoteRequestChecker(Void()), startTime(now()), goodRecruitmentTime(Never()),
 	    goodRemoteRecruitmentTime(Never()), datacenterVersionDifference(0), versionDifferenceUpdated(false),
-<<<<<<< HEAD
-	    recruitDistributor(false), recruitRatekeeper(false), recruitBlobManager(false),
+	    remoteDCMonitorStarted(false), remoteTransactionSystemDegraded(false), recruitDistributor(false),
+	    recruitRatekeeper(false), recruitBlobManager(false),
 	    clusterControllerMetrics("ClusterController", id.toString()),
-=======
-	    remoteDCMonitorStarted(false), remoteTransactionSystemDegraded(false), recruitDistributor(false),
-	    recruitRatekeeper(false), clusterControllerMetrics("ClusterController", id.toString()),
->>>>>>> 282f84c8
 	    openDatabaseRequests("OpenDatabaseRequests", clusterControllerMetrics),
 	    registerWorkerRequests("RegisterWorkerRequests", clusterControllerMetrics),
 	    getWorkersRequests("GetWorkersRequests", clusterControllerMetrics),
@@ -3292,7 +3279,6 @@
 	void recruit(ClusterControllerData* cc) const { cc->recruitDistributor.set(true); }
 };
 
-<<<<<<< HEAD
 struct BlobManagerSingleton : Singleton<BlobManagerInterface> {
 
 	BlobManagerSingleton(const Optional<BlobManagerInterface>& interface) : Singleton(interface) {}
@@ -3314,8 +3300,6 @@
 	void recruit(ClusterControllerData* cc) const { cc->recruitBlobManager.set(true); }
 };
 
-=======
->>>>>>> 282f84c8
 ACTOR Future<Void> clusterWatchDatabase(ClusterControllerData* cluster, ClusterControllerData::DBInfo* db) {
 	state MasterInterface iMaster;
 
@@ -3528,7 +3512,6 @@
 	}
 }
 
-<<<<<<< HEAD
 // When workers aren't available at the time of request, the request
 // gets added to a list of outstanding reqs. Here, we try to resolve these
 // outstanding requests.
@@ -3565,8 +3548,6 @@
 	}
 }
 
-=======
->>>>>>> 282f84c8
 // Finds and returns a new process for role
 WorkerDetails findNewProcessForSingleton(ClusterControllerData* self,
                                          const ProcessClass::ClusterRole role,
@@ -3679,26 +3660,17 @@
 	// Try to find a new process for each singleton.
 	WorkerDetails newRKWorker = findNewProcessForSingleton(self, ProcessClass::Ratekeeper, id_used);
 	WorkerDetails newDDWorker = findNewProcessForSingleton(self, ProcessClass::DataDistributor, id_used);
-<<<<<<< HEAD
 	WorkerDetails newBMWorker = findNewProcessForSingleton(self, ProcessClass::BlobManager, id_used);
-=======
->>>>>>> 282f84c8
 
 	// Find best possible fitnesses for each singleton.
 	auto bestFitnessForRK = findBestFitnessForSingleton(self, newRKWorker, ProcessClass::Ratekeeper);
 	auto bestFitnessForDD = findBestFitnessForSingleton(self, newDDWorker, ProcessClass::DataDistributor);
-<<<<<<< HEAD
 	auto bestFitnessForBM = findBestFitnessForSingleton(self, newBMWorker, ProcessClass::BlobManager);
-=======
->>>>>>> 282f84c8
 
 	auto& db = self->db.serverInfo->get();
 	auto rkSingleton = RatekeeperSingleton(db.ratekeeper);
 	auto ddSingleton = DataDistributorSingleton(db.distributor);
-<<<<<<< HEAD
 	auto bmSingleton = BlobManagerSingleton(db.blobManager);
-=======
->>>>>>> 282f84c8
 
 	// Check if the singletons are healthy.
 	// side effect: try to rerecruit the singletons to more optimal processes
@@ -3708,25 +3680,18 @@
 	bool ddHealthy = isHealthySingleton<DataDistributorInterface>(
 	    self, newDDWorker, ddSingleton, bestFitnessForDD, self->recruitingDistributorID);
 
-<<<<<<< HEAD
 	bool bmHealthy = isHealthySingleton<BlobManagerInterface>(
 	    self, newBMWorker, bmSingleton, bestFitnessForBM, self->recruitingBlobManagerID);
 
 	// if any of the singletons are unhealthy (rerecruited or not stable), then do not
 	// consider any further re-recruitments
 	if (!(rkHealthy && ddHealthy && bmHealthy)) {
-=======
-	// if any of the singletons are unhealthy (rerecruited or not stable), then do not
-	// consider any further re-recruitments
-	if (!(rkHealthy && ddHealthy)) {
->>>>>>> 282f84c8
 		return;
 	}
 
 	// if we reach here, we know that the singletons are healthy so let's
 	// check if we can colocate the singletons in a more optimal way
 
-<<<<<<< HEAD
 	// TODO: verify that we don't need to get the pid from the worker like we were doing before
 	Optional<Standalone<StringRef>> currRKProcessId = rkSingleton.interface.get().locality.processId();
 	Optional<Standalone<StringRef>> currDDProcessId = ddSingleton.interface.get().locality.processId();
@@ -3742,29 +3707,13 @@
 	if (newColocMap[newRKProcessId] <= currColocMap[currRKProcessId] &&
 	    newColocMap[newDDProcessId] <= currColocMap[currDDProcessId] &&
 	    newColocMap[newBMProcessId] <= currColocMap[currBMProcessId]) {
-=======
-	Optional<Standalone<StringRef>> currRKProcessId = rkSingleton.interface.get().locality.processId();
-	Optional<Standalone<StringRef>> currDDProcessId = ddSingleton.interface.get().locality.processId();
-	Optional<Standalone<StringRef>> newRKProcessId = newRKWorker.interf.locality.processId();
-	Optional<Standalone<StringRef>> newDDProcessId = newDDWorker.interf.locality.processId();
-
-	auto currColocMap = getColocCounts({ currRKProcessId, currDDProcessId });
-	auto newColocMap = getColocCounts({ newRKProcessId, newDDProcessId });
-
-	// if the new coloc counts are not worse (i.e. each singleton's coloc count has not increased)
-	if (newColocMap[newRKProcessId] <= currColocMap[currRKProcessId] &&
-	    newColocMap[newDDProcessId] <= currColocMap[currDDProcessId]) {
->>>>>>> 282f84c8
 		// rerecruit the singleton for which we have found a better process, if any
 		if (newColocMap[newRKProcessId] < currColocMap[currRKProcessId]) {
 			rkSingleton.recruit(self);
 		} else if (newColocMap[newDDProcessId] < currColocMap[currDDProcessId]) {
 			ddSingleton.recruit(self);
-<<<<<<< HEAD
 		} else if (newColocMap[newBMProcessId] < currColocMap[currBMProcessId]) {
 			bmSingleton.recruit(self);
-=======
->>>>>>> 282f84c8
 		}
 	}
 }
@@ -3778,10 +3727,7 @@
 
 		checkOutstandingRecruitmentRequests(self);
 		checkOutstandingStorageRequests(self);
-<<<<<<< HEAD
 		checkOutstandingBlobWorkerRequests(self);
-=======
->>>>>>> 282f84c8
 		checkBetterSingletons(self);
 
 		self->checkRecoveryStalled();
@@ -4317,7 +4263,6 @@
 		auto registeringSingleton = RatekeeperSingleton(req.ratekeeperInterf);
 		haltRegisteringOrCurrentSingleton<RatekeeperInterface>(
 		    self, w, currSingleton, registeringSingleton, self->recruitingRatekeeperID);
-<<<<<<< HEAD
 	}
 
 	if (req.blobManagerInterf.present()) {
@@ -4325,8 +4270,6 @@
 		auto registeringSingleton = BlobManagerSingleton(req.blobManagerInterf);
 		haltRegisteringOrCurrentSingleton<BlobManagerInterface>(
 		    self, w, currSingleton, registeringSingleton, self->recruitingBlobManagerID);
-=======
->>>>>>> 282f84c8
 	}
 
 	// Notify the worker to register again with new process class/exclusive property

/*
 * ClusterController.actor.cpp
 *
 * This source file is part of the FoundationDB open source project
 *
 * Copyright 2013-2019 Apple Inc. and the FoundationDB project authors
 *
 * Licensed under the Apache License, Version 2.0 (the "License");
 * you may not use this file except in compliance with the License.
 * You may obtain a copy of the License at
 *
 *     http://www.apache.org/licenses/LICENSE-2.0
 *
 * Unless required by applicable law or agreed to in writing, software
 * distributed under the License is distributed on an "AS IS" BASIS,
 * WITHOUT WARRANTIES OR CONDITIONS OF ANY KIND, either express or implied.
 * See the License for the specific language governing permissions and
 * limitations under the License.
 */

#include <algorithm>
#include <iterator>
#include <map>
#include <set>
#include <vector>

#include "fdbrpc/FailureMonitor.h"
#include "flow/ActorCollection.h"
#include "fdbclient/NativeAPI.actor.h"
#include "fdbserver/BackupInterface.h"
#include "fdbserver/CoordinationInterface.h"
#include "fdbserver/DataDistributorInterface.h"
#include "fdbserver/Knobs.h"
#include "fdbserver/MoveKeys.actor.h"
#include "fdbserver/WorkerInterface.actor.h"
#include "fdbserver/LeaderElection.h"
#include "fdbserver/LogSystemConfig.h"
#include "fdbserver/WaitFailure.h"
#include "fdbserver/ClusterRecruitmentInterface.h"
#include "fdbserver/RatekeeperInterface.h"
#include "fdbserver/ServerDBInfo.h"
#include "fdbserver/Status.h"
#include "fdbserver/LatencyBandConfig.h"
#include "fdbclient/DatabaseContext.h"
#include "fdbserver/RecoveryState.h"
#include "fdbclient/ReadYourWrites.h"
#include "fdbrpc/Replication.h"
#include "fdbrpc/ReplicationUtils.h"
#include "fdbclient/KeyBackedTypes.h"
#include "flow/Util.h"
#include "flow/actorcompiler.h"  // This must be the last #include.

void failAfter( Future<Void> trigger, Endpoint e );

struct WorkerInfo : NonCopyable {
	Future<Void> watcher;
	ReplyPromise<RegisterWorkerReply> reply;
	Generation gen;
	int reboots;
	double lastAvailableTime;
	ProcessClass initialClass;
	ClusterControllerPriorityInfo priorityInfo;
	WorkerDetails details;
	Future<Void> haltRatekeeper;
	Future<Void> haltDistributor;

	WorkerInfo() : gen(-1), reboots(0), lastAvailableTime(now()), priorityInfo(ProcessClass::UnsetFit, false, ClusterControllerPriorityInfo::FitnessUnknown) {}
	WorkerInfo( Future<Void> watcher, ReplyPromise<RegisterWorkerReply> reply, Generation gen, WorkerInterface interf, ProcessClass initialClass, ProcessClass processClass, ClusterControllerPriorityInfo priorityInfo, bool degraded ) :
		watcher(watcher), reply(reply), gen(gen), reboots(0), lastAvailableTime(now()), initialClass(initialClass), priorityInfo(priorityInfo), details(interf, processClass, degraded) {}

	WorkerInfo( WorkerInfo&& r ) BOOST_NOEXCEPT : watcher(std::move(r.watcher)), reply(std::move(r.reply)), gen(r.gen),
		reboots(r.reboots), lastAvailableTime(r.lastAvailableTime), initialClass(r.initialClass), priorityInfo(r.priorityInfo), details(std::move(r.details)),
		haltRatekeeper(r.haltRatekeeper), haltDistributor(r.haltDistributor) {}
	void operator=( WorkerInfo&& r ) BOOST_NOEXCEPT {
		watcher = std::move(r.watcher);
		reply = std::move(r.reply);
		gen = r.gen;
		reboots = r.reboots;
		lastAvailableTime = r.lastAvailableTime;
		initialClass = r.initialClass;
		priorityInfo = r.priorityInfo;
		details = std::move(r.details);
		haltRatekeeper = r.haltRatekeeper;
		haltDistributor = r.haltDistributor;
	}
};

struct WorkerFitnessInfo {
	WorkerDetails worker;
	ProcessClass::Fitness fitness;
	int used;

	WorkerFitnessInfo() : fitness(ProcessClass::NeverAssign), used(0) {}
	WorkerFitnessInfo(WorkerDetails worker, ProcessClass::Fitness fitness, int used) : worker(worker), fitness(fitness), used(used) {}
};

class ClusterControllerData {
public:
	struct DBInfo {
		Reference<AsyncVar<ClientDBInfo>> clientInfo;
		Reference<AsyncVar<CachedSerialization<ServerDBInfo>>> serverInfo;
		CachedSerialization<ServerDBInfo> serverInfoMasterOnly;
		std::set<NetworkAddress> requiredAddresses;
		ProcessIssuesMap workersWithIssues;
		std::map<NetworkAddress, double> incompatibleConnections;
		AsyncTrigger forceMasterFailure;
		int64_t masterRegistrationCount;
		bool recoveryStalled;
		bool forceRecovery;
		DatabaseConfiguration config;   // Asynchronously updated via master registration
		DatabaseConfiguration fullyRecoveredConfig;
		Database db;
		int unfinishedRecoveries;
		int logGenerations;
		bool cachePopulated;
		std::map<NetworkAddress, std::pair<double, OpenDatabaseRequest>> clientStatus;

		DBInfo() : masterRegistrationCount(0), recoveryStalled(false), forceRecovery(false), unfinishedRecoveries(0), logGenerations(0), cachePopulated(false),
			clientInfo( new AsyncVar<ClientDBInfo>( ClientDBInfo() ) ),
			serverInfo( new AsyncVar<CachedSerialization<ServerDBInfo>>( CachedSerialization<ServerDBInfo>() ) ),
			db( DatabaseContext::create( clientInfo, Future<Void>(), LocalityData(), true, TaskPriority::DefaultEndpoint, true ) )  // SOMEDAY: Locality!
		{
		}

		void addRequiredAddresses(const std::vector<WorkerInterface>& interfaces) {
			for(auto& it : interfaces) {
				requiredAddresses.insert(it.address());
			}
		}

		void setDistributor(const DataDistributorInterface& interf) {
			CachedSerialization<ServerDBInfo> newInfoCache = serverInfo->get();
			auto& newInfo = newInfoCache.mutate();
			newInfo.id = deterministicRandom()->randomUniqueID();
			newInfo.distributor = interf;
			serverInfo->set( newInfoCache );
		}

		void setRatekeeper(const RatekeeperInterface& interf) {
			CachedSerialization<ServerDBInfo> newInfoCache = serverInfo->get();
			auto& newInfo = newInfoCache.mutate();
			newInfo.id = deterministicRandom()->randomUniqueID();
			newInfo.ratekeeper = interf;
			serverInfo->set( newInfoCache );
		}

		void clearInterf(ProcessClass::ClassType t) {
			CachedSerialization<ServerDBInfo> newInfoCache = serverInfo->get();
			auto& newInfo = newInfoCache.mutate();
			newInfo.id = deterministicRandom()->randomUniqueID();
			if (t == ProcessClass::DataDistributorClass) {
				newInfo.distributor = Optional<DataDistributorInterface>();
			} else if (t == ProcessClass::RatekeeperClass) {
				newInfo.ratekeeper = Optional<RatekeeperInterface>();
			}
			serverInfo->set( newInfoCache );
		}

<<<<<<< HEAD
=======
		void clearStorageCache(uint16_t id) {
			CachedSerialization<ServerDBInfo> newInfoCache = serverInfo->get();
			auto& newInfo = newInfoCache.mutate();
			for(auto it = newInfo.storageCaches.begin(); it != newInfo.storageCaches.end(); ++it) {
				if(it->first == id) {
					newInfo.id = deterministicRandom()->randomUniqueID();
					newInfo.storageCaches.erase(it);
					break;
				}
			}
			serverInfo->set( newInfoCache );
		}

>>>>>>> 8449badb
	};

	struct UpdateWorkerList {
		Future<Void> init( Database const& db ) {
			return update(this, db);
		}

		void set(Optional<Standalone<StringRef>> processID, Optional<ProcessData> data ) {
			delta[processID] = data;
			anyDelta.set(true);
		}

	private:
		std::map<Optional<Standalone<StringRef>>, Optional<ProcessData>> delta;
		AsyncVar<bool> anyDelta;

		ACTOR static Future<Void> update( UpdateWorkerList* self, Database db ) {
			// The Database we are using is based on worker registrations to this cluster controller, which come only
			// from master servers that we started, so it shouldn't be possible for multiple cluster controllers to fight.
			state Transaction tr(db);
			loop {
				try {
					tr.clear( workerListKeys );
					wait( tr.commit() );
					break;
				} catch (Error& e) {
					wait( tr.onError(e) );
				}
			}

			loop {
				// Wait for some changes
				while (!self->anyDelta.get())
					wait( self->anyDelta.onChange() );
				self->anyDelta.set(false);

				state std::map<Optional<Standalone<StringRef>>, Optional<ProcessData>> delta;
				delta.swap( self->delta );

				TraceEvent("UpdateWorkerList").detail("DeltaCount", delta.size());

				// Do a transaction to write the changes
				loop {
					try {
						for(auto w = delta.begin(); w != delta.end(); ++w) {
							if (w->second.present()) {
								tr.set( workerListKeyFor( w->first.get() ), workerListValue( w->second.get()) );
							} else
								tr.clear( workerListKeyFor( w->first.get() ) );
						}
						wait( tr.commit() );
						break;
					} catch (Error& e) {
						wait( tr.onError(e) );
					}
				}
			}
		}
	};

	bool workerAvailable( WorkerInfo const& worker, bool checkStable ) {
		return ( now() - startTime < 2 * FLOW_KNOBS->SERVER_REQUEST_INTERVAL ) || ( IFailureMonitor::failureMonitor().getState(worker.details.interf.storage.getEndpoint()).isAvailable() && ( !checkStable || worker.reboots < 2 ) );
	}

	bool isLongLivedStateless( Optional<Key> const& processId ) {
		return (db.serverInfo->get().read().distributor.present() && db.serverInfo->get().read().distributor.get().locality.processId() == processId) ||
				   (db.serverInfo->get().read().ratekeeper.present() && db.serverInfo->get().read().ratekeeper.get().locality.processId() == processId);
	}

	WorkerDetails getStorageWorker( RecruitStorageRequest const& req ) {
		std::set<Optional<Standalone<StringRef>>> excludedMachines( req.excludeMachines.begin(), req.excludeMachines.end() );
		std::set<Optional<Standalone<StringRef>>> includeDCs( req.includeDCs.begin(), req.includeDCs.end() );
		std::set<AddressExclusion> excludedAddresses( req.excludeAddresses.begin(), req.excludeAddresses.end() );

		for( auto& it : id_worker )
			if( workerAvailable( it.second, false ) &&
					!excludedMachines.count(it.second.details.interf.locality.zoneId()) &&
					( includeDCs.size() == 0 || includeDCs.count(it.second.details.interf.locality.dcId()) ) &&
					!addressExcluded(excludedAddresses, it.second.details.interf.address()) &&
					it.second.details.processClass.machineClassFitness( ProcessClass::Storage ) <= ProcessClass::UnsetFit ) {
				return it.second.details;
			}

		if( req.criticalRecruitment ) {
			ProcessClass::Fitness bestFit = ProcessClass::NeverAssign;
			Optional<WorkerDetails> bestInfo;
			for( auto& it : id_worker ) {
				ProcessClass::Fitness fit = it.second.details.processClass.machineClassFitness( ProcessClass::Storage );
				if( workerAvailable( it.second, false ) &&
						!excludedMachines.count(it.second.details.interf.locality.zoneId()) &&
						( includeDCs.size() == 0 || includeDCs.count(it.second.details.interf.locality.dcId()) ) &&
						!addressExcluded(excludedAddresses, it.second.details.interf.address()) &&
						fit < bestFit ) {
					bestFit = fit;
					bestInfo = it.second.details;
				}
			}

			if( bestInfo.present() ) {
				return bestInfo.get();
			}
		}

		throw no_more_servers();
	}

	std::vector<WorkerDetails> getWorkersForSeedServers( DatabaseConfiguration const& conf, Reference<IReplicationPolicy> const& policy, Optional<Optional<Standalone<StringRef>>> const& dcId = Optional<Optional<Standalone<StringRef>>>() ) {
		std::map<ProcessClass::Fitness, vector<WorkerDetails>> fitness_workers;
		std::vector<WorkerDetails> results;
		Reference<LocalitySet> logServerSet = Reference<LocalitySet>(new LocalityMap<WorkerDetails>());
		LocalityMap<WorkerDetails>* logServerMap = (LocalityMap<WorkerDetails>*) logServerSet.getPtr();
		bool bCompleted = false;

		for( auto& it : id_worker ) {
			auto fitness = it.second.details.processClass.machineClassFitness( ProcessClass::Storage );
			if( workerAvailable(it.second, false) && !conf.isExcludedServer(it.second.details.interf.address()) && fitness != ProcessClass::NeverAssign && ( !dcId.present() || it.second.details.interf.locality.dcId()==dcId.get() ) ) {
				fitness_workers[ fitness ].push_back(it.second.details);
			}
		}

		for( auto& it : fitness_workers ) {
			for (auto& worker : it.second ) {
				logServerMap->add(worker.interf.locality, &worker);
			}

			std::vector<LocalityEntry> bestSet;
			if( logServerSet->selectReplicas(policy, bestSet) ) {
				results.reserve(bestSet.size());
				for (auto& entry : bestSet) {
					auto object = logServerMap->getObject(entry);
					results.push_back(*object);
				}
				bCompleted = true;
				break;
			}
		}

		logServerSet->clear();
		logServerSet.clear();

		if (!bCompleted) {
			throw no_more_servers();
		}

		return results;
	}

	std::vector<WorkerDetails> getWorkersForTlogs( DatabaseConfiguration const& conf, int32_t required, int32_t desired, Reference<IReplicationPolicy> const& policy, std::map< Optional<Standalone<StringRef>>, int>& id_used, bool checkStable = false, std::set<Optional<Key>> dcIds = std::set<Optional<Key>>(), std::vector<UID> exclusionWorkerIds = {}) {
		std::map<std::pair<ProcessClass::Fitness,bool>, vector<WorkerDetails>> fitness_workers;
		std::vector<WorkerDetails> results;
		std::vector<LocalityData> unavailableLocals;
		Reference<LocalitySet> logServerSet;
		LocalityMap<WorkerDetails>* logServerMap;
		bool bCompleted = false;

		logServerSet = Reference<LocalitySet>(new LocalityMap<WorkerDetails>());
		logServerMap = (LocalityMap<WorkerDetails>*) logServerSet.getPtr();
		for( auto& it : id_worker ) {
			if (std::find(exclusionWorkerIds.begin(), exclusionWorkerIds.end(), it.second.details.interf.id()) == exclusionWorkerIds.end()) {
				auto fitness = it.second.details.processClass.machineClassFitness(ProcessClass::TLog);
				if (workerAvailable(it.second, checkStable) && !conf.isExcludedServer(it.second.details.interf.address()) && fitness != ProcessClass::NeverAssign && (!dcIds.size() || dcIds.count(it.second.details.interf.locality.dcId()))) {
					fitness_workers[std::make_pair(fitness, it.second.details.degraded)].push_back(it.second.details);
				}
				else {
					unavailableLocals.push_back(it.second.details.interf.locality);
				}
			}
		}

		results.reserve(results.size() + id_worker.size());
		for (int fitness = ProcessClass::BestFit; fitness != ProcessClass::NeverAssign && !bCompleted; fitness++)
		{
			auto fitnessEnum = (ProcessClass::Fitness) fitness;
			for(int addingDegraded = 0; addingDegraded < 2; addingDegraded++) {
				auto workerItr = fitness_workers.find(std::make_pair(fitnessEnum,(bool)addingDegraded));
				if (workerItr != fitness_workers.end()) {
					for (auto& worker : workerItr->second ) {
						logServerMap->add(worker.interf.locality, &worker);
					}
				}

				if (logServerSet->size() < (addingDegraded == 0 ? desired : required)) {
				}
				else if (logServerSet->size() == required || logServerSet->size() <= desired) {
					if (logServerSet->validate(policy)) {
						for (auto& object : logServerMap->getObjects()) {
							results.push_back(*object);
						}
						bCompleted = true;
						break;
					}
					TraceEvent(SevWarn,"GWFTADNotAcceptable", id).detail("Fitness", fitness).detail("Processes", logServerSet->size()).detail("Required", required).detail("TLogPolicy",policy->info()).detail("DesiredLogs", desired).detail("AddingDegraded", addingDegraded);
				}
				// Try to select the desired size, if larger
				else {
					std::vector<LocalityEntry> bestSet;
					std::vector<LocalityData> tLocalities;

					// Try to find the best team of servers to fulfill the policy
					if (findBestPolicySet(bestSet, logServerSet, policy, desired, SERVER_KNOBS->POLICY_RATING_TESTS, SERVER_KNOBS->POLICY_GENERATIONS)) {
						results.reserve(results.size() + bestSet.size());
						for (auto& entry : bestSet) {
							auto object = logServerMap->getObject(entry);
							ASSERT(object);
							results.push_back(*object);
							tLocalities.push_back(object->interf.locality);
						}
						TraceEvent("GWFTADBestResults", id).detail("Fitness", fitness).detail("Processes", logServerSet->size()).detail("BestCount", bestSet.size()).detail("BestZones", ::describeZones(tLocalities))
							.detail("BestDataHalls", ::describeDataHalls(tLocalities)).detail("TLogPolicy", policy->info()).detail("TotalResults", results.size()).detail("DesiredLogs", desired).detail("AddingDegraded", addingDegraded);
						bCompleted = true;
						break;
					}
					TraceEvent(SevWarn,"GWFTADNoBest", id).detail("Fitness", fitness).detail("Processes", logServerSet->size()).detail("Required", required).detail("TLogPolicy", policy->info()).detail("DesiredLogs", desired).detail("AddingDegraded", addingDegraded);
				}
			}
		}

		// If policy cannot be satisfied
		if (!bCompleted) {
			std::vector<LocalityData> tLocalities;
			for (auto& object : logServerMap->getObjects()) {
				tLocalities.push_back(object->interf.locality);
			}

			TraceEvent(SevWarn, "GetTLogTeamFailed").detail("Policy", policy->info()).detail("Processes", logServerSet->size()).detail("Workers", id_worker.size()).detail("FitnessGroups", fitness_workers.size())
				.detail("TLogZones", ::describeZones(tLocalities)).detail("TLogDataHalls", ::describeDataHalls(tLocalities)).detail("MissingZones", ::describeZones(unavailableLocals))
				.detail("MissingDataHalls", ::describeDataHalls(unavailableLocals)).detail("Required", required).detail("DesiredLogs", desired).detail("RatingTests",SERVER_KNOBS->POLICY_RATING_TESTS)
				.detail("CheckStable", checkStable).detail("NumExclusionWorkers", exclusionWorkerIds.size()).detail("PolicyGenerations",SERVER_KNOBS->POLICY_GENERATIONS).backtrace();

			logServerSet->clear();
			logServerSet.clear();
			throw no_more_servers();
		}

		for (auto& result : results) {
			id_used[result.interf.locality.processId()]++;
		}

		TraceEvent("GetTLogTeamDone").detail("Completed", bCompleted).detail("Policy", policy->info()).detail("Results", results.size()).detail("Processes", logServerSet->size()).detail("Workers", id_worker.size())
			.detail("Required", required).detail("Desired", desired).detail("RatingTests",SERVER_KNOBS->POLICY_RATING_TESTS).detail("PolicyGenerations",SERVER_KNOBS->POLICY_GENERATIONS);

		logServerSet->clear();
		logServerSet.clear();

		return results;
	}

	//FIXME: This logic will fallback unnecessarily when usable dcs > 1 because it does not check all combinations of potential satellite locations
	std::vector<WorkerDetails> getWorkersForSatelliteLogs( const DatabaseConfiguration& conf, const RegionInfo& region, const RegionInfo& remoteRegion, std::map< Optional<Standalone<StringRef>>, int>& id_used, bool& satelliteFallback, bool checkStable = false ) {
		int startDC = 0;
		loop {
			if(startDC > 0 && startDC >= region.satellites.size() + 1 - (satelliteFallback ? region.satelliteTLogUsableDcsFallback : region.satelliteTLogUsableDcs)) {
				if(satelliteFallback || region.satelliteTLogUsableDcsFallback == 0) {
					throw no_more_servers();
				} else {
					if(now() - startTime < SERVER_KNOBS->WAIT_FOR_GOOD_RECRUITMENT_DELAY) {
						throw operation_failed();
					}
					satelliteFallback = true;
					startDC = 0;
				}
			}

			try {
				bool remoteDCUsedAsSatellite = false;
				std::set<Optional<Key>> satelliteDCs;
				int32_t desiredSatelliteTLogs = 0;
				for(int s = startDC; s < std::min<int>(startDC + (satelliteFallback ? region.satelliteTLogUsableDcsFallback : region.satelliteTLogUsableDcs), region.satellites.size()); s++) {
					satelliteDCs.insert(region.satellites[s].dcId);
					if(region.satellites[s].satelliteDesiredTLogCount == -1 || desiredSatelliteTLogs == -1) {
						desiredSatelliteTLogs = -1;
					} else {
						desiredSatelliteTLogs += region.satellites[s].satelliteDesiredTLogCount;
					}
					if (region.satellites[s].dcId == remoteRegion.dcId) {
						remoteDCUsedAsSatellite = true;
					}
				}
				std::vector<UID> exclusionWorkerIds;
				// FIXME: If remote DC is used as satellite then this logic only ensures that required number of remote TLogs can be recruited. It does not balance the number of desired TLogs
				// across the satellite and remote sides.
				if (remoteDCUsedAsSatellite) {
					std::map< Optional<Standalone<StringRef>>, int> tmpIdUsed;
					auto remoteLogs = getWorkersForTlogs(conf, conf.getRemoteTLogReplicationFactor(), conf.getRemoteTLogReplicationFactor(), conf.getRemoteTLogPolicy(), tmpIdUsed, false, { remoteRegion.dcId }, {});
					std::transform(remoteLogs.begin(), remoteLogs.end(), std::back_inserter(exclusionWorkerIds), [](const WorkerDetails &in) { return in.interf.id(); });
				}
				if(satelliteFallback) {
					return getWorkersForTlogs( conf, region.satelliteTLogReplicationFactorFallback, desiredSatelliteTLogs>0 ? desiredSatelliteTLogs : conf.getDesiredSatelliteLogs(region.dcId)*region.satelliteTLogUsableDcsFallback/region.satelliteTLogUsableDcs, region.satelliteTLogPolicyFallback, id_used, checkStable, satelliteDCs, exclusionWorkerIds);
				} else {
					return getWorkersForTlogs( conf, region.satelliteTLogReplicationFactor, desiredSatelliteTLogs>0 ? desiredSatelliteTLogs : conf.getDesiredSatelliteLogs(region.dcId), region.satelliteTLogPolicy, id_used, checkStable, satelliteDCs, exclusionWorkerIds);
				}
			} catch (Error &e) {
				if(e.code() != error_code_no_more_servers) {
					throw;
				}
			}

			startDC++;
		}
	}

	ProcessClass::Fitness getBestFitnessForRoleInDatacenter(ProcessClass::ClusterRole role) {
		ProcessClass::Fitness bestFitness = ProcessClass::NeverAssign;
		for (const auto& it : id_worker) {
			if (it.second.priorityInfo.isExcluded || it.second.details.interf.locality.dcId() != clusterControllerDcId) {
				continue;
			}
			bestFitness = std::min(bestFitness, it.second.details.processClass.machineClassFitness(role));
		}
		return bestFitness;
	}

	WorkerFitnessInfo getWorkerForRoleInDatacenter(Optional<Standalone<StringRef>> const& dcId, ProcessClass::ClusterRole role, ProcessClass::Fitness unacceptableFitness, DatabaseConfiguration const& conf, std::map< Optional<Standalone<StringRef>>, int>& id_used, bool checkStable = false ) {
		std::map<std::pair<ProcessClass::Fitness,int>, std::pair<vector<WorkerDetails>,vector<WorkerDetails>>> fitness_workers;

		for( auto& it : id_worker ) {
			auto fitness = it.second.details.processClass.machineClassFitness( role );
			if(conf.isExcludedServer(it.second.details.interf.address())) {
				fitness = std::max(fitness, ProcessClass::ExcludeFit);
			}
			if( workerAvailable(it.second, checkStable) && fitness < unacceptableFitness && it.second.details.interf.locality.dcId()==dcId ) {
				if (isLongLivedStateless(it.first)) {
					fitness_workers[ std::make_pair(fitness, id_used[it.first]) ].second.push_back(it.second.details);
				} else {
					fitness_workers[ std::make_pair(fitness, id_used[it.first]) ].first.push_back(it.second.details);
				}
			}
		}

		for( auto& it : fitness_workers ) {
			for( int j=0; j < 2; j++ ) {
				auto& w = j==0 ? it.second.first : it.second.second;
				deterministicRandom()->randomShuffle(w);
				for( int i=0; i < w.size(); i++ ) {
					id_used[w[i].interf.locality.processId()]++;
					return WorkerFitnessInfo(w[i], std::max(ProcessClass::GoodFit, it.first.first), it.first.second);
				}
			}
		}

		throw no_more_servers();
	}

	vector<WorkerDetails> getWorkersForRoleInDatacenter(Optional<Standalone<StringRef>> const& dcId, ProcessClass::ClusterRole role, int amount, DatabaseConfiguration const& conf, std::map< Optional<Standalone<StringRef>>, int>& id_used, Optional<WorkerFitnessInfo> minWorker = Optional<WorkerFitnessInfo>(), bool checkStable = false ) {
		std::map<std::pair<ProcessClass::Fitness,int>, std::pair<vector<WorkerDetails>,vector<WorkerDetails>>> fitness_workers;
		vector<WorkerDetails> results;
		if (amount <= 0)
			return results;

		for( auto& it : id_worker ) {
			auto fitness = it.second.details.processClass.machineClassFitness( role );
			if( workerAvailable(it.second, checkStable) && !conf.isExcludedServer(it.second.details.interf.address()) && it.second.details.interf.locality.dcId() == dcId &&
			  ( !minWorker.present() || ( it.second.details.interf.id() != minWorker.get().worker.interf.id() && ( fitness < minWorker.get().fitness || (fitness == minWorker.get().fitness && id_used[it.first] <= minWorker.get().used ) ) ) ) ) {
				if (isLongLivedStateless(it.first)) {
					fitness_workers[ std::make_pair(fitness, id_used[it.first]) ].second.push_back(it.second.details);
				} else {
					fitness_workers[ std::make_pair(fitness, id_used[it.first]) ].first.push_back(it.second.details);
				}
			}
		}

		for( auto& it : fitness_workers ) {
			for( int j=0; j < 2; j++ ) {
				auto& w = j==0 ? it.second.first : it.second.second;
				deterministicRandom()->randomShuffle(w);
				for( int i=0; i < w.size(); i++ ) {
					results.push_back(w[i]);
					id_used[w[i].interf.locality.processId()]++;
					if( results.size() == amount )
						return results;
				}
			}
		}

		return results;
	}

	struct RoleFitness {
		ProcessClass::Fitness bestFit;
		ProcessClass::Fitness worstFit;
		ProcessClass::ClusterRole role;
		int count;
		bool worstIsDegraded;

		RoleFitness(int bestFit, int worstFit, int count, ProcessClass::ClusterRole role) : bestFit((ProcessClass::Fitness)bestFit), worstFit((ProcessClass::Fitness)worstFit), count(count), role(role), worstIsDegraded(false) {}

		RoleFitness(int fitness, int count, ProcessClass::ClusterRole role) : bestFit((ProcessClass::Fitness)fitness), worstFit((ProcessClass::Fitness)fitness), count(count), role(role), worstIsDegraded(false) {}

		RoleFitness() : bestFit(ProcessClass::NeverAssign), worstFit(ProcessClass::NeverAssign), role(ProcessClass::NoRole), count(0), worstIsDegraded(false) {}

		RoleFitness( vector<WorkerDetails> workers, ProcessClass::ClusterRole role ) : role(role) {
			worstFit = ProcessClass::GoodFit;
			worstIsDegraded = false;
			bestFit = ProcessClass::NeverAssign;
			for(auto& it : workers) {
				auto thisFit = it.processClass.machineClassFitness( role );
				if(thisFit > worstFit) {
					worstFit = thisFit;
					worstIsDegraded = it.degraded;
				} else if(thisFit == worstFit) {
					worstIsDegraded = worstIsDegraded || it.degraded;
				}
				bestFit = std::min(bestFit, thisFit);
			}
			count = workers.size();
			//degraded is only used for recruitment of tlogs
			if(role != ProcessClass::TLog) {
				worstIsDegraded = false;
			}
		}

		bool operator < (RoleFitness const& r) const {
			if (worstFit != r.worstFit) return worstFit < r.worstFit;
			if (worstIsDegraded != r.worstIsDegraded) return r.worstIsDegraded;
			// FIXME: TLog recruitment process does not guarantee the best fit is not worsened.
			if (role != ProcessClass::TLog && role != ProcessClass::LogRouter && bestFit != r.bestFit) return bestFit < r.bestFit;
			return count > r.count;
		}

		bool betterFitness (RoleFitness const& r) const {
			if (worstFit != r.worstFit) return worstFit < r.worstFit;
			if (worstIsDegraded != r.worstIsDegraded) return r.worstFit;
			if (bestFit != r.bestFit) return bestFit < r.bestFit;
			return false;
		}

		bool betterCount (RoleFitness const& r) const {
			if(count > r.count) return true;
			if(worstFit != r.worstFit) return worstFit < r.worstFit;
			if (worstIsDegraded != r.worstIsDegraded) return r.worstFit;
			return false;
		}

		bool operator == (RoleFitness const& r) const { return worstFit == r.worstFit && bestFit == r.bestFit && count == r.count && worstIsDegraded == r.worstIsDegraded; }

		std::string toString() const { return format("%d %d %d %d", bestFit, worstFit, count, worstIsDegraded); }
	};

	struct RoleFitnessPair {
		RoleFitness proxy;
		RoleFitness resolver;

		RoleFitnessPair() {}
		RoleFitnessPair(RoleFitness const& proxy, RoleFitness const& resolver) : proxy(proxy), resolver(resolver) {}

		bool operator < (RoleFitnessPair const& r) const {
			if(proxy.betterFitness(r.proxy)) {
				return true;
			}
			if(r.proxy.betterFitness(proxy)) {
				return false;
			}
			if(resolver.betterFitness(r.resolver)) {
				return true;
			}
			if(r.resolver.betterFitness(resolver)) {
				return false;
			}
			if(proxy.count != r.proxy.count) {
				return proxy.count > r.proxy.count;
			}
			return resolver.count > r.resolver.count;
		}

		bool operator == (RoleFitnessPair const& r) const { return proxy == r.proxy && resolver == r.resolver; }
	};

	std::set<Optional<Standalone<StringRef>>> getDatacenters( DatabaseConfiguration const& conf, bool checkStable = false ) {
		std::set<Optional<Standalone<StringRef>>> result;
		for( auto& it : id_worker )
			if( workerAvailable( it.second, checkStable ) && !conf.isExcludedServer( it.second.details.interf.address() ) )
				result.insert(it.second.details.interf.locality.dcId());
		return result;
	}

	void updateKnownIds(std::map< Optional<Standalone<StringRef>>, int>* id_used) {
		(*id_used)[masterProcessId]++;
		(*id_used)[clusterControllerProcessId]++;
	}

	RecruitRemoteFromConfigurationReply findRemoteWorkersForConfiguration( RecruitRemoteFromConfigurationRequest const& req ) {
		RecruitRemoteFromConfigurationReply result;
		std::map< Optional<Standalone<StringRef>>, int> id_used;

		updateKnownIds(&id_used);

		std::set<Optional<Key>> remoteDC;
		remoteDC.insert(req.dcId);

		auto remoteLogs = getWorkersForTlogs( req.configuration, req.configuration.getRemoteTLogReplicationFactor(), req.configuration.getDesiredRemoteLogs(), req.configuration.getRemoteTLogPolicy(), id_used, false, remoteDC, req.exclusionWorkerIds );
		for(int i = 0; i < remoteLogs.size(); i++) {
			result.remoteTLogs.push_back(remoteLogs[i].interf);
		}

		auto logRouters = getWorkersForRoleInDatacenter( req.dcId, ProcessClass::LogRouter, req.logRouterCount, req.configuration, id_used );
		for(int i = 0; i < logRouters.size(); i++) {
			result.logRouters.push_back(logRouters[i].interf);
		}

		if(!remoteStartTime.present()) {
			double maxAvailableTime = 0;
			for(auto& it : result.remoteTLogs) {
				maxAvailableTime = std::max(maxAvailableTime, id_worker[it.locality.processId()].lastAvailableTime);
			}
			for(auto& it : result.logRouters) {
				maxAvailableTime = std::max(maxAvailableTime, id_worker[it.locality.processId()].lastAvailableTime);
			}
			remoteStartTime = maxAvailableTime;
		}

		if( now() - remoteStartTime.get() < SERVER_KNOBS->WAIT_FOR_GOOD_REMOTE_RECRUITMENT_DELAY &&
			( ( RoleFitness(SERVER_KNOBS->EXPECTED_TLOG_FITNESS, req.configuration.getDesiredRemoteLogs(), ProcessClass::TLog).betterCount(RoleFitness(remoteLogs, ProcessClass::TLog)) ) ||
			  ( RoleFitness(SERVER_KNOBS->EXPECTED_LOG_ROUTER_FITNESS, req.logRouterCount, ProcessClass::LogRouter).betterCount(RoleFitness(logRouters, ProcessClass::LogRouter)) ) ) ) {
			throw operation_failed();
		}

		return result;
	}

	ErrorOr<RecruitFromConfigurationReply> findWorkersForConfiguration( RecruitFromConfigurationRequest const& req, Optional<Key> dcId ) {
		RecruitFromConfigurationReply result;
		std::map< Optional<Standalone<StringRef>>, int> id_used;
		updateKnownIds(&id_used);

		ASSERT(dcId.present());

		std::set<Optional<Key>> primaryDC;
		primaryDC.insert(dcId);
		result.dcId = dcId;

		RegionInfo region;
		RegionInfo remoteRegion;
		for(auto& r : req.configuration.regions) {
			if(r.dcId == dcId.get()) {
				region = r;
			}
			else {
				remoteRegion = r;
			}
		}

		if(req.recruitSeedServers) {
			auto primaryStorageServers = getWorkersForSeedServers( req.configuration, req.configuration.storagePolicy, dcId );
			for(int i = 0; i < primaryStorageServers.size(); i++) {
				result.storageServers.push_back(primaryStorageServers[i].interf);
			}
		}

		auto tlogs = getWorkersForTlogs( req.configuration, req.configuration.tLogReplicationFactor, req.configuration.getDesiredLogs(), req.configuration.tLogPolicy, id_used, false, primaryDC );
		for(int i = 0; i < tlogs.size(); i++) {
			result.tLogs.push_back(tlogs[i].interf);
		}

		std::vector<WorkerDetails> satelliteLogs;
		if(region.satelliteTLogReplicationFactor > 0) {
			satelliteLogs = getWorkersForSatelliteLogs( req.configuration, region, remoteRegion, id_used, result.satelliteFallback );
			for(int i = 0; i < satelliteLogs.size(); i++) {
				result.satelliteTLogs.push_back(satelliteLogs[i].interf);
			}
		}

		auto first_resolver = getWorkerForRoleInDatacenter( dcId, ProcessClass::Resolver, ProcessClass::ExcludeFit, req.configuration, id_used );
		auto first_proxy = getWorkerForRoleInDatacenter( dcId, ProcessClass::Proxy, ProcessClass::ExcludeFit, req.configuration, id_used );

		auto proxies = getWorkersForRoleInDatacenter( dcId, ProcessClass::Proxy, req.configuration.getDesiredProxies()-1, req.configuration, id_used, first_proxy );
		auto resolvers = getWorkersForRoleInDatacenter( dcId, ProcessClass::Resolver, req.configuration.getDesiredResolvers()-1, req.configuration, id_used, first_resolver );

		proxies.push_back(first_proxy.worker);
		resolvers.push_back(first_resolver.worker);

		for(int i = 0; i < resolvers.size(); i++)
			result.resolvers.push_back(resolvers[i].interf);
		for(int i = 0; i < proxies.size(); i++)
			result.proxies.push_back(proxies[i].interf);

		if(req.maxOldLogRouters > 0) {
			if(tlogs.size() == 1) {
				result.oldLogRouters.push_back(tlogs[0].interf);
			} else {
				for(int i = 0; i < tlogs.size(); i++) {
					if(tlogs[i].interf.locality.processId() != clusterControllerProcessId) {
						result.oldLogRouters.push_back(tlogs[i].interf);
					}
				}
			}
		}

		const int nBackup = std::max<int>(
		    (req.configuration.desiredLogRouterCount > 0 ? req.configuration.desiredLogRouterCount : tlogs.size()),
		    req.maxOldLogRouters);
		auto backupWorkers =
		    getWorkersForRoleInDatacenter(dcId, ProcessClass::Backup, nBackup, req.configuration, id_used);
		std::transform(backupWorkers.begin(), backupWorkers.end(), std::back_inserter(result.backupWorkers),
		               [](const WorkerDetails& w) { return w.interf; });

		if( now() - startTime < SERVER_KNOBS->WAIT_FOR_GOOD_RECRUITMENT_DELAY &&
			( RoleFitness(SERVER_KNOBS->EXPECTED_TLOG_FITNESS, req.configuration.getDesiredLogs(), ProcessClass::TLog).betterCount(RoleFitness(tlogs, ProcessClass::TLog)) ||
			  ( region.satelliteTLogReplicationFactor > 0 && RoleFitness(SERVER_KNOBS->EXPECTED_TLOG_FITNESS, req.configuration.getDesiredSatelliteLogs(dcId), ProcessClass::TLog).betterCount(RoleFitness(satelliteLogs, ProcessClass::TLog)) ) ||
			  RoleFitness(SERVER_KNOBS->EXPECTED_PROXY_FITNESS, req.configuration.getDesiredProxies(), ProcessClass::Proxy).betterCount(RoleFitness(proxies, ProcessClass::Proxy)) ||
			  RoleFitness(SERVER_KNOBS->EXPECTED_RESOLVER_FITNESS, req.configuration.getDesiredResolvers(), ProcessClass::Resolver).betterCount(RoleFitness(resolvers, ProcessClass::Resolver)) ) ) {
			return operation_failed();
		}

		return result;
	}

	RecruitFromConfigurationReply findWorkersForConfiguration( RecruitFromConfigurationRequest const& req ) {
		if(req.configuration.regions.size() > 1) {
			std::vector<RegionInfo> regions = req.configuration.regions;
			if(regions[0].priority == regions[1].priority && regions[1].dcId == clusterControllerDcId.get()) {
				std::swap(regions[0], regions[1]);
			}

			if(regions[1].dcId == clusterControllerDcId.get() && regions[1].priority >= 0 && (!versionDifferenceUpdated || datacenterVersionDifference >= SERVER_KNOBS->MAX_VERSION_DIFFERENCE)) {
				std::swap(regions[0], regions[1]);
			}

			bool setPrimaryDesired = false;
			try {
				auto reply = findWorkersForConfiguration(req, regions[0].dcId);
				setPrimaryDesired = true;
				vector<Optional<Key>> dcPriority;
				dcPriority.push_back(regions[0].dcId);
				dcPriority.push_back(regions[1].dcId);
				desiredDcIds.set(dcPriority);
				if(reply.isError()) {
					throw reply.getError();
				} else if(regions[0].dcId == clusterControllerDcId.get()) {
					return reply.get();
				}
				throw no_more_servers();
			} catch( Error& e ) {
				if (now() - startTime < SERVER_KNOBS->WAIT_FOR_GOOD_REMOTE_RECRUITMENT_DELAY && regions[1].dcId != clusterControllerDcId.get()) {
					throw operation_failed();
				}

				if (e.code() != error_code_no_more_servers || regions[1].priority < 0) {
					throw;
				}
				TraceEvent(SevWarn, "AttemptingRecruitmentInRemoteDC", id).error(e);
				auto reply = findWorkersForConfiguration(req, regions[1].dcId);
				if(!setPrimaryDesired) {
					vector<Optional<Key>> dcPriority;
					dcPriority.push_back(regions[1].dcId);
					dcPriority.push_back(regions[0].dcId);
					desiredDcIds.set(dcPriority);
				}
				if(reply.isError()) {
					throw reply.getError();
				} else if (regions[1].dcId == clusterControllerDcId.get()) {
					return reply.get();
				}
				throw;
			}
		} else if(req.configuration.regions.size() == 1) {
			vector<Optional<Key>> dcPriority;
			dcPriority.push_back(req.configuration.regions[0].dcId);
			desiredDcIds.set(dcPriority);
			auto reply = findWorkersForConfiguration(req, req.configuration.regions[0].dcId);
			if(reply.isError()) {
				throw reply.getError();
			} else if (req.configuration.regions[0].dcId == clusterControllerDcId.get()) {
				return reply.get();
			}
			throw no_more_servers();
		} else {
			RecruitFromConfigurationReply result;
			std::map< Optional<Standalone<StringRef>>, int> id_used;
			updateKnownIds(&id_used);
			auto tlogs = getWorkersForTlogs( req.configuration, req.configuration.tLogReplicationFactor, req.configuration.getDesiredLogs(), req.configuration.tLogPolicy, id_used );
			for(int i = 0; i < tlogs.size(); i++) {
				result.tLogs.push_back(tlogs[i].interf);
			}

			if(req.maxOldLogRouters > 0) {
				if(tlogs.size() == 1) {
					result.oldLogRouters.push_back(tlogs[0].interf);
				} else {
					for(int i = 0; i < tlogs.size(); i++) {
						if(tlogs[i].interf.locality.processId() != clusterControllerProcessId) {
							result.oldLogRouters.push_back(tlogs[i].interf);
						}
					}
				}
			}

			if(req.recruitSeedServers) {
				auto primaryStorageServers = getWorkersForSeedServers( req.configuration, req.configuration.storagePolicy );
				for(int i = 0; i < primaryStorageServers.size(); i++)
					result.storageServers.push_back(primaryStorageServers[i].interf);
			}

			auto datacenters = getDatacenters( req.configuration );

			RoleFitnessPair bestFitness;
			int numEquivalent = 1;
			Optional<Key> bestDC;

			for(auto dcId : datacenters ) {
				try {
					//SOMEDAY: recruitment in other DCs besides the clusterControllerDcID will not account for the processes used by the master and cluster controller properly.
					auto used = id_used;
					auto first_resolver = getWorkerForRoleInDatacenter( dcId, ProcessClass::Resolver, ProcessClass::ExcludeFit, req.configuration, used );
					auto first_proxy = getWorkerForRoleInDatacenter( dcId, ProcessClass::Proxy, ProcessClass::ExcludeFit, req.configuration, used );

					auto proxies = getWorkersForRoleInDatacenter( dcId, ProcessClass::Proxy, req.configuration.getDesiredProxies()-1, req.configuration, used, first_proxy );
					auto resolvers = getWorkersForRoleInDatacenter( dcId, ProcessClass::Resolver, req.configuration.getDesiredResolvers()-1, req.configuration, used, first_resolver );

					proxies.push_back(first_proxy.worker);
					resolvers.push_back(first_resolver.worker);

					RoleFitnessPair fitness( RoleFitness(proxies, ProcessClass::Proxy), RoleFitness(resolvers, ProcessClass::Resolver) );

					if(dcId == clusterControllerDcId) {
						bestFitness = fitness;
						bestDC = dcId;
						for(int i = 0; i < resolvers.size(); i++)
							result.resolvers.push_back(resolvers[i].interf);
						for(int i = 0; i < proxies.size(); i++)
							result.proxies.push_back(proxies[i].interf);

						const int nBackup = std::max<int>(tlogs.size(), req.maxOldLogRouters);
						auto backupWorkers = getWorkersForRoleInDatacenter(dcId, ProcessClass::Backup, nBackup,
						                                                   req.configuration, id_used);
						std::transform(backupWorkers.begin(), backupWorkers.end(),
						               std::back_inserter(result.backupWorkers),
						               [](const WorkerDetails& w) { return w.interf; });

						break;
					} else {
						if(fitness < bestFitness) {
							bestFitness = fitness;
							numEquivalent = 1;
							bestDC = dcId;
						} else if( fitness == bestFitness && deterministicRandom()->random01() < 1.0/++numEquivalent ) {
							bestDC = dcId;
						}
					}
				} catch( Error &e ) {
					if(e.code() != error_code_no_more_servers) {
						throw;
					}
				}
			}

			if(bestDC != clusterControllerDcId) {
				vector<Optional<Key>> dcPriority;
				dcPriority.push_back(bestDC);
				desiredDcIds.set(dcPriority);
				throw no_more_servers();
			}
			//If this cluster controller dies, do not prioritize recruiting the next one in the same DC
			desiredDcIds.set(vector<Optional<Key>>());
			TraceEvent("FindWorkersForConfig").detail("Replication", req.configuration.tLogReplicationFactor)
				.detail("DesiredLogs", req.configuration.getDesiredLogs()).detail("ActualLogs", result.tLogs.size())
				.detail("DesiredProxies", req.configuration.getDesiredProxies()).detail("ActualProxies", result.proxies.size())
				.detail("DesiredResolvers", req.configuration.getDesiredResolvers()).detail("ActualResolvers", result.resolvers.size());

			if( now() - startTime < SERVER_KNOBS->WAIT_FOR_GOOD_RECRUITMENT_DELAY &&
				( RoleFitness(SERVER_KNOBS->EXPECTED_TLOG_FITNESS, req.configuration.getDesiredLogs(), ProcessClass::TLog).betterCount(RoleFitness(tlogs, ProcessClass::TLog)) ||
				  RoleFitness(SERVER_KNOBS->EXPECTED_PROXY_FITNESS, req.configuration.getDesiredProxies(), ProcessClass::Proxy).betterCount(bestFitness.proxy) ||
				  RoleFitness(SERVER_KNOBS->EXPECTED_RESOLVER_FITNESS, req.configuration.getDesiredResolvers(), ProcessClass::Resolver).betterCount(bestFitness.resolver) ) ) {
				throw operation_failed();
			}

			return result;
		}
	}

	void checkRegions(const std::vector<RegionInfo>& regions) {
		if(desiredDcIds.get().present() && desiredDcIds.get().get().size() == 2 && desiredDcIds.get().get()[0].get() == regions[0].dcId && desiredDcIds.get().get()[1].get() == regions[1].dcId) {
			return;
		}

		try {
			std::map< Optional<Standalone<StringRef>>, int> id_used;
			getWorkerForRoleInDatacenter(regions[0].dcId, ProcessClass::ClusterController, ProcessClass::ExcludeFit, db.config, id_used, true);
			getWorkerForRoleInDatacenter(regions[0].dcId, ProcessClass::Master, ProcessClass::ExcludeFit, db.config, id_used, true);

			std::set<Optional<Key>> primaryDC;
			primaryDC.insert(regions[0].dcId);
			getWorkersForTlogs(db.config, db.config.tLogReplicationFactor, db.config.getDesiredLogs(), db.config.tLogPolicy, id_used, true, primaryDC);
			if(regions[0].satelliteTLogReplicationFactor > 0) {
				bool satelliteFallback = false;
				getWorkersForSatelliteLogs(db.config, regions[0], regions[1], id_used, satelliteFallback, true);
			}

			getWorkerForRoleInDatacenter( regions[0].dcId, ProcessClass::Resolver, ProcessClass::ExcludeFit, db.config, id_used, true );
			getWorkerForRoleInDatacenter( regions[0].dcId, ProcessClass::Proxy, ProcessClass::ExcludeFit, db.config, id_used, true );

			vector<Optional<Key>> dcPriority;
			dcPriority.push_back(regions[0].dcId);
			dcPriority.push_back(regions[1].dcId);
			desiredDcIds.set(dcPriority);
		} catch( Error &e ) {
			if(e.code() != error_code_no_more_servers) {
				throw;
			}
		}
	}

	void checkRecoveryStalled() {
		if( (db.serverInfo->get().read().recoveryState == RecoveryState::RECRUITING || db.serverInfo->get().read().recoveryState == RecoveryState::ACCEPTING_COMMITS || db.serverInfo->get().read().recoveryState == RecoveryState::ALL_LOGS_RECRUITED) && db.recoveryStalled ) {
			if (db.config.regions.size() > 1) {
				auto regions = db.config.regions;
				if(clusterControllerDcId.get() == regions[0].dcId) {
					std::swap(regions[0], regions[1]);
				}
				ASSERT(clusterControllerDcId.get() == regions[1].dcId);
				checkRegions(regions);
			}
		}
	}

	//FIXME: determine when to fail the cluster controller when a primaryDC has not been set
	bool betterMasterExists() {
		const ServerDBInfo dbi = db.serverInfo->get().read();

		if(dbi.recoveryState < RecoveryState::ACCEPTING_COMMITS) {
			return false;
		}

		// Do not trigger better master exists if the cluster controller is excluded, since the master will change anyways once the cluster controller is moved
		if(id_worker[clusterControllerProcessId].priorityInfo.isExcluded) {
			return false;
		}

		if (db.config.regions.size() > 1 && db.config.regions[0].priority > db.config.regions[1].priority &&
			db.config.regions[0].dcId != clusterControllerDcId.get() && versionDifferenceUpdated && datacenterVersionDifference < SERVER_KNOBS->MAX_VERSION_DIFFERENCE) {
			checkRegions(db.config.regions);
		}

		// Get master process
		auto masterWorker = id_worker.find(dbi.master.locality.processId());
		if(masterWorker == id_worker.end()) {
			return false;
		}

		// Get tlog processes
		std::vector<WorkerDetails> tlogs;
		std::vector<WorkerDetails> remote_tlogs;
		std::vector<WorkerDetails> satellite_tlogs;
		std::vector<WorkerDetails> log_routers;
		std::set<NetworkAddress> logRouterAddresses;
		std::vector<WorkerDetails> backup_workers;
		std::set<NetworkAddress> backup_addresses;

		for( auto& logSet : dbi.logSystemConfig.tLogs ) {
			for( auto& it : logSet.tLogs ) {
				auto tlogWorker = id_worker.find(it.interf().locality.processId());
				if ( tlogWorker == id_worker.end() )
					return false;
				if ( tlogWorker->second.priorityInfo.isExcluded )
					return true;

				if(logSet.isLocal && logSet.locality == tagLocalitySatellite) {
					satellite_tlogs.push_back(tlogWorker->second.details);
				}
				else if(logSet.isLocal) {
					tlogs.push_back(tlogWorker->second.details);
				} else {
					remote_tlogs.push_back(tlogWorker->second.details);
				}
			}

			for( auto& it : logSet.logRouters ) {
				auto tlogWorker = id_worker.find(it.interf().locality.processId());
				if ( tlogWorker == id_worker.end() )
					return false;
				if ( tlogWorker->second.priorityInfo.isExcluded )
					return true;
				if( !logRouterAddresses.count( tlogWorker->second.details.interf.address() ) ) {
					logRouterAddresses.insert( tlogWorker->second.details.interf.address() );
					log_routers.push_back(tlogWorker->second.details);
				}
			}

			for (const auto& worker : logSet.backupWorkers) {
				auto workerIt = id_worker.find(worker.interf().locality.processId());
				if (workerIt == id_worker.end()) return false;
				if (workerIt->second.priorityInfo.isExcluded) return true;
				if (backup_addresses.count(workerIt->second.details.interf.address()) == 0) {
					backup_addresses.insert(workerIt->second.details.interf.address());
					backup_workers.push_back(workerIt->second.details);
				}
			}
		}

		// Get proxy classes
		std::vector<WorkerDetails> proxyClasses;
		for(auto& it : dbi.client.proxies ) {
			auto proxyWorker = id_worker.find(it.locality.processId());
			if ( proxyWorker == id_worker.end() )
				return false;
			if ( proxyWorker->second.priorityInfo.isExcluded )
				return true;
			proxyClasses.push_back(proxyWorker->second.details);
		}

		// Get resolver classes
		std::vector<WorkerDetails> resolverClasses;
		for(auto& it : dbi.resolvers ) {
			auto resolverWorker = id_worker.find(it.locality.processId());
			if ( resolverWorker == id_worker.end() )
				return false;
			if ( resolverWorker->second.priorityInfo.isExcluded )
				return true;
			resolverClasses.push_back(resolverWorker->second.details);
		}

		// Check master fitness. Don't return false if master is excluded in case all the processes are excluded, we still need master for recovery.
		ProcessClass::Fitness oldMasterFit = masterWorker->second.details.processClass.machineClassFitness( ProcessClass::Master );
		if(db.config.isExcludedServer(dbi.master.address())) {
			oldMasterFit = std::max(oldMasterFit, ProcessClass::ExcludeFit);
		}

		std::map< Optional<Standalone<StringRef>>, int> id_used;
		id_used[clusterControllerProcessId]++;
		WorkerFitnessInfo mworker = getWorkerForRoleInDatacenter(clusterControllerDcId, ProcessClass::Master, ProcessClass::NeverAssign, db.config, id_used, true);
		auto newMasterFit = mworker.worker.processClass.machineClassFitness( ProcessClass::Master );
		if(db.config.isExcludedServer(mworker.worker.interf.address())) {
			newMasterFit = std::max(newMasterFit, ProcessClass::ExcludeFit);
		}

		if ( oldMasterFit <  newMasterFit )
			return false;
		if ( oldMasterFit > newMasterFit || ( dbi.master.locality.processId() == clusterControllerProcessId && mworker.worker.interf.locality.processId() != clusterControllerProcessId ) )
			return true;

		std::set<Optional<Key>> primaryDC;
		std::set<Optional<Key>> remoteDC;

		RegionInfo region;
		RegionInfo remoteRegion;
		if (db.config.regions.size()) {
			primaryDC.insert(clusterControllerDcId);
			for(auto& r : db.config.regions) {
				if(r.dcId != clusterControllerDcId.get()) {
					ASSERT(remoteDC.empty());
					remoteDC.insert(r.dcId);
					remoteRegion = r;
				} else {
					ASSERT(region.dcId == StringRef());
					region = r;
				}
			}
		}

		// Check tLog fitness
		RoleFitness oldTLogFit(tlogs, ProcessClass::TLog);
		auto newTLogs = getWorkersForTlogs(db.config, db.config.tLogReplicationFactor, db.config.getDesiredLogs(), db.config.tLogPolicy, id_used, true, primaryDC);
		RoleFitness newTLogFit(newTLogs, ProcessClass::TLog);

		if(oldTLogFit < newTLogFit) return false;

		bool oldSatelliteFallback = false;

		for(auto& logSet : dbi.logSystemConfig.tLogs) {
			if(logSet.isLocal && logSet.locality == tagLocalitySatellite) {
				oldSatelliteFallback = logSet.tLogPolicy->info() != region.satelliteTLogPolicy->info();
				ASSERT(!oldSatelliteFallback || logSet.tLogPolicy->info() == region.satelliteTLogPolicyFallback->info());
				break;
			}
		}

		RoleFitness oldSatelliteTLogFit(satellite_tlogs, ProcessClass::TLog);
		bool newSatelliteFallback = false;
		auto newSatelliteTLogs = region.satelliteTLogReplicationFactor > 0 ? getWorkersForSatelliteLogs(db.config, region, remoteRegion, id_used, newSatelliteFallback, true) : satellite_tlogs;
		RoleFitness newSatelliteTLogFit(newSatelliteTLogs, ProcessClass::TLog);

		std::map<Optional<Key>,int32_t> satellite_priority;
		for(auto& r : region.satellites) {
			satellite_priority[r.dcId] = r.priority;
		}

		int32_t oldSatelliteRegionFit = std::numeric_limits<int32_t>::max();
		for(auto& it : satellite_tlogs) {
			if(satellite_priority.count(it.interf.locality.dcId())) {
				oldSatelliteRegionFit = std::min(oldSatelliteRegionFit, satellite_priority[it.interf.locality.dcId()]);
			} else {
				oldSatelliteRegionFit = -1;
			}
		}

		int32_t newSatelliteRegionFit = std::numeric_limits<int32_t>::max();
		for(auto& it : newSatelliteTLogs) {
			if(satellite_priority.count(it.interf.locality.dcId())) {
				newSatelliteRegionFit = std::min(newSatelliteRegionFit, satellite_priority[it.interf.locality.dcId()]);
			} else {
				newSatelliteRegionFit = -1;
			}
		}

		if(oldSatelliteFallback && !newSatelliteFallback)
			return true;
		if(!oldSatelliteFallback && newSatelliteFallback)
			return false;

		if(oldSatelliteRegionFit < newSatelliteRegionFit)
			return true;
		if(oldSatelliteRegionFit > newSatelliteRegionFit)
			return false;

		if(oldSatelliteTLogFit < newSatelliteTLogFit)
			return false;

		RoleFitness oldRemoteTLogFit(remote_tlogs, ProcessClass::TLog);
		std::vector<UID> exclusionWorkerIds;
		auto fn = [](const WorkerDetails &in) { return in.interf.id(); };
		std::transform(newTLogs.begin(), newTLogs.end(), std::back_inserter(exclusionWorkerIds), fn);
		std::transform(newSatelliteTLogs.begin(), newSatelliteTLogs.end(), std::back_inserter(exclusionWorkerIds), fn);
		RoleFitness newRemoteTLogFit(
			(db.config.usableRegions > 1 && (dbi.recoveryState == RecoveryState::ALL_LOGS_RECRUITED || dbi.recoveryState == RecoveryState::FULLY_RECOVERED)) ?
			getWorkersForTlogs(db.config, db.config.getRemoteTLogReplicationFactor(), db.config.getDesiredRemoteLogs(), db.config.getRemoteTLogPolicy(), id_used, true, remoteDC, exclusionWorkerIds)
			: remote_tlogs, ProcessClass::TLog);
		if(oldRemoteTLogFit < newRemoteTLogFit) return false;
		int oldRouterCount = oldTLogFit.count * std::max<int>(1, db.config.desiredLogRouterCount / std::max(1,oldTLogFit.count));
		int newRouterCount = newTLogFit.count * std::max<int>(1, db.config.desiredLogRouterCount / std::max(1,newTLogFit.count));
		RoleFitness oldLogRoutersFit(log_routers, ProcessClass::LogRouter);
		RoleFitness newLogRoutersFit((db.config.usableRegions > 1 && dbi.recoveryState == RecoveryState::FULLY_RECOVERED) ? getWorkersForRoleInDatacenter( *remoteDC.begin(), ProcessClass::LogRouter, newRouterCount, db.config, id_used, Optional<WorkerFitnessInfo>(), true ) : log_routers, ProcessClass::LogRouter);

		if(oldLogRoutersFit.count < oldRouterCount) {
			oldLogRoutersFit.worstFit = ProcessClass::NeverAssign;
		}
		if(newLogRoutersFit.count < newRouterCount) {
			newLogRoutersFit.worstFit = ProcessClass::NeverAssign;
		}
		if(oldLogRoutersFit < newLogRoutersFit) return false;
		// Check proxy/resolver fitness
		RoleFitnessPair oldInFit(RoleFitness(proxyClasses, ProcessClass::Proxy), RoleFitness(resolverClasses, ProcessClass::Resolver));

		auto first_resolver = getWorkerForRoleInDatacenter( clusterControllerDcId, ProcessClass::Resolver, ProcessClass::ExcludeFit, db.config, id_used, true );
		auto first_proxy = getWorkerForRoleInDatacenter( clusterControllerDcId, ProcessClass::Proxy, ProcessClass::ExcludeFit, db.config, id_used, true );

		auto proxies = getWorkersForRoleInDatacenter( clusterControllerDcId, ProcessClass::Proxy, db.config.getDesiredProxies()-1, db.config, id_used, first_proxy, true );
		auto resolvers = getWorkersForRoleInDatacenter( clusterControllerDcId, ProcessClass::Resolver, db.config.getDesiredResolvers()-1, db.config, id_used, first_resolver, true );
		proxies.push_back(first_proxy.worker);
		resolvers.push_back(first_resolver.worker);

		RoleFitnessPair newInFit(RoleFitness(proxies, ProcessClass::Proxy), RoleFitness(resolvers, ProcessClass::Resolver));
		if(oldInFit.proxy.betterFitness(newInFit.proxy) || oldInFit.resolver.betterFitness(newInFit.resolver)) {
			return false;
		}

		// Check backup worker fitness
		RoleFitness oldBackupWorkersFit(backup_workers, ProcessClass::Backup);
		const int nBackup = backup_addresses.size();
		RoleFitness newBackupWorkersFit(
		    getWorkersForRoleInDatacenter(clusterControllerDcId, ProcessClass::Backup, nBackup, db.config, id_used),
		    ProcessClass::Backup);

		if (oldTLogFit > newTLogFit || oldInFit > newInFit || oldSatelliteTLogFit > newSatelliteTLogFit ||
		    oldRemoteTLogFit > newRemoteTLogFit || oldLogRoutersFit > newLogRoutersFit ||
		    oldBackupWorkersFit > newBackupWorkersFit) {
			TraceEvent("BetterMasterExists", id)
			    .detail("OldMasterFit", oldMasterFit)
			    .detail("NewMasterFit", newMasterFit)
			    .detail("OldTLogFit", oldTLogFit.toString())
			    .detail("NewTLogFit", newTLogFit.toString())
			    .detail("OldProxyFit", oldInFit.proxy.toString())
			    .detail("NewProxyFit", newInFit.proxy.toString())
			    .detail("OldResolverFit", oldInFit.resolver.toString())
			    .detail("NewResolverFit", newInFit.resolver.toString())
			    .detail("OldSatelliteFit", oldSatelliteTLogFit.toString())
			    .detail("NewSatelliteFit", newSatelliteTLogFit.toString())
			    .detail("OldRemoteFit", oldRemoteTLogFit.toString())
			    .detail("NewRemoteFit", newRemoteTLogFit.toString())
			    .detail("OldRouterFit", oldLogRoutersFit.toString())
			    .detail("NewRouterFit", newLogRoutersFit.toString())
			    .detail("OldBackupWorkerFit", oldBackupWorkersFit.toString())
			    .detail("NewBackupWorkerFit", newBackupWorkersFit.toString())
			    .detail("OldSatelliteFallback", oldSatelliteFallback)
			    .detail("NewSatelliteFallback", newSatelliteFallback);
			return true;
		}

		return false;
	}

	bool isUsedNotMaster(Optional<Key> processId) {
		ASSERT(masterProcessId.present());
		if (processId == masterProcessId) return false;

		auto& dbInfo = db.serverInfo->get().read();
		for (const auto& tlogset : dbInfo.logSystemConfig.tLogs) {
			for (const auto& tlog: tlogset.tLogs) {
				if (tlog.present() && tlog.interf().locality.processId() == processId) return true;
			}
		}
		for (const MasterProxyInterface& interf : dbInfo.client.proxies) {
			if (interf.locality.processId() == processId) return true;
		}
		for (const ResolverInterface& interf: dbInfo.resolvers) {
			if (interf.locality.processId() == processId) return true;
		}
		if (processId == clusterControllerProcessId) return true;

		return false;
	}

	bool onMasterIsBetter(const WorkerDetails& worker, ProcessClass::ClusterRole role) {
		ASSERT(masterProcessId.present());
		const auto& pid = worker.interf.locality.processId();
		if ((role != ProcessClass::DataDistributor && role != ProcessClass::Ratekeeper) || pid == masterProcessId.get()) {
			return false;
		}
		return isUsedNotMaster(pid);
	}

	std::map< Optional<Standalone<StringRef>>, int> getUsedIds() {
		std::map<Optional<Standalone<StringRef>>, int> idUsed;
		updateKnownIds(&idUsed);

		auto& dbInfo = db.serverInfo->get().read();
		for (const auto& tlogset : dbInfo.logSystemConfig.tLogs) {
			for (const auto& tlog: tlogset.tLogs) {
				if (tlog.present()) {
					idUsed[tlog.interf().locality.processId()]++;
				}
			}
		}
		for (const MasterProxyInterface& interf : dbInfo.client.proxies) {
			ASSERT(interf.locality.processId().present());
			idUsed[interf.locality.processId()]++;
		}
		for (const ResolverInterface& interf: dbInfo.resolvers) {
			ASSERT(interf.locality.processId().present());
			idUsed[interf.locality.processId()]++;
		}
		return idUsed;
	}

	std::map< Optional<Standalone<StringRef>>, WorkerInfo > id_worker;
	std::map< Optional<Standalone<StringRef>>, ProcessClass > id_class; //contains the mapping from process id to process class from the database
	Standalone<RangeResultRef> lastProcessClasses;
	bool gotProcessClasses;
	bool gotFullyRecoveredConfig;
	Optional<Standalone<StringRef>> masterProcessId;
	Optional<Standalone<StringRef>> clusterControllerProcessId;
	Optional<Standalone<StringRef>> clusterControllerDcId;
	AsyncVar<Optional<vector<Optional<Key>>>> desiredDcIds; //desired DC priorities
	AsyncVar<std::pair<bool,Optional<vector<Optional<Key>>>>> changingDcIds; //current DC priorities to change first, and whether that is the cluster controller
	AsyncVar<std::pair<bool,Optional<vector<Optional<Key>>>>> changedDcIds; //current DC priorities to change second, and whether the cluster controller has been changed
	UID id;
	std::vector<RecruitFromConfigurationRequest> outstandingRecruitmentRequests;
	std::vector<RecruitRemoteFromConfigurationRequest> outstandingRemoteRecruitmentRequests;
	std::vector<std::pair<RecruitStorageRequest, double>> outstandingStorageRequests;
	ActorCollection ac;
	UpdateWorkerList updateWorkerList;
	Future<Void> outstandingRequestChecker;

	DBInfo db;
	Database cx;
	double startTime;
	Optional<double> remoteStartTime;
	Version datacenterVersionDifference;
	PromiseStream<Future<Void>> addActor;
	bool versionDifferenceUpdated;
	bool recruitingDistributor;
	Optional<UID> recruitingRatekeeperID;
	AsyncVar<bool> recruitRatekeeper;

	CounterCollection clusterControllerMetrics;

	Counter openDatabaseRequests;
	Counter registerWorkerRequests;
	Counter getWorkersRequests;
	Counter getClientWorkersRequests;
	Counter registerMasterRequests;
	Counter getServerDBInfoRequests;
	Counter statusRequests;
	Counter failureMonitoringRequests;

	Counter serversFailed;
	Counter serversUnfailed;

	ClusterControllerData( ClusterControllerFullInterface const& ccInterface, LocalityData const& locality )
		: clusterControllerProcessId(locality.processId()), clusterControllerDcId(locality.dcId()),
			id(ccInterface.id()), ac(false), outstandingRequestChecker(Void()), gotProcessClasses(false),
			gotFullyRecoveredConfig(false), startTime(now()), datacenterVersionDifference(0),
			versionDifferenceUpdated(false), recruitingDistributor(false), recruitRatekeeper(false),
			clusterControllerMetrics("ClusterController", id.toString()),
			openDatabaseRequests("OpenDatabaseRequests", clusterControllerMetrics),
			registerWorkerRequests("RegisterWorkerRequests", clusterControllerMetrics),
			getWorkersRequests("GetWorkersRequests", clusterControllerMetrics),
			getClientWorkersRequests("GetClientWorkersRequests", clusterControllerMetrics),
			registerMasterRequests("RegisterMasterRequests", clusterControllerMetrics),
			getServerDBInfoRequests("GetServerDBInfoRequests", clusterControllerMetrics),
			statusRequests("StatusRequests", clusterControllerMetrics),
			failureMonitoringRequests("FailureMonitoringRequests", clusterControllerMetrics),
			serversFailed("ServersFailed", clusterControllerMetrics),
			serversUnfailed("ServersUnfailed", clusterControllerMetrics)
	{
		auto& serverInfo = db.serverInfoMasterOnly.mutate();
		serverInfo.id = deterministicRandom()->randomUniqueID();
		serverInfo.masterLifetime.ccID = id;
		serverInfo.clusterInterface = ccInterface;
		serverInfo.myLocality = locality;
		db.serverInfo->set( db.serverInfoMasterOnly );
		cx = openDBOnServer(db.serverInfo, TaskPriority::DefaultEndpoint, true, true);
	}

	~ClusterControllerData() {
		ac.clear(false);
		id_worker.clear();
	}
};

ACTOR Future<Void> clusterWatchDatabase( ClusterControllerData* cluster, ClusterControllerData::DBInfo* db )
{
	state MasterInterface iMaster;

	// SOMEDAY: If there is already a non-failed master referenced by zkMasterInfo, use that one until it fails
	// When this someday is implemented, make sure forced failures still cause the master to be recruited again

	loop {
		TraceEvent("CCWDB", cluster->id);
		try {
			state double recoveryStart = now();
			TraceEvent("CCWDB", cluster->id).detail("Recruiting", "Master");

			//We must recruit the master in the same data center as the cluster controller.
			//This should always be possible, because we can recruit the master on the same process as the cluster controller.
			std::map< Optional<Standalone<StringRef>>, int> id_used;
			id_used[cluster->clusterControllerProcessId]++;
			state WorkerFitnessInfo masterWorker = cluster->getWorkerForRoleInDatacenter(cluster->clusterControllerDcId, ProcessClass::Master, ProcessClass::NeverAssign, db->config, id_used);
			if( ( masterWorker.worker.processClass.machineClassFitness( ProcessClass::Master ) > SERVER_KNOBS->EXPECTED_MASTER_FITNESS || masterWorker.worker.interf.locality.processId() == cluster->clusterControllerProcessId )
				&& now() - cluster->startTime < SERVER_KNOBS->WAIT_FOR_GOOD_RECRUITMENT_DELAY ) {
				TraceEvent("CCWDB", cluster->id).detail("Fitness", masterWorker.worker.processClass.machineClassFitness( ProcessClass::Master ));
				wait( delay(SERVER_KNOBS->ATTEMPT_RECRUITMENT_DELAY) );
				continue;
			}
			RecruitMasterRequest rmq;
			rmq.lifetime = db->serverInfo->get().read().masterLifetime;
			rmq.forceRecovery = db->forceRecovery;

			cluster->masterProcessId = masterWorker.worker.interf.locality.processId();
			cluster->db.unfinishedRecoveries++;
			state Future<ErrorOr<MasterInterface>> fNewMaster = masterWorker.worker.interf.master.tryGetReply( rmq );
			wait( ready(fNewMaster) || db->forceMasterFailure.onTrigger() );
			if (fNewMaster.isReady() && fNewMaster.get().present()) {
				TraceEvent("CCWDB", cluster->id).detail("Recruited", fNewMaster.get().get().id());

				// for status tool
				TraceEvent("RecruitedMasterWorker", cluster->id)
					.detail("Address", fNewMaster.get().get().address())
					.trackLatest("RecruitedMasterWorker");

				iMaster = fNewMaster.get().get();

				db->masterRegistrationCount = 0;
				db->recoveryStalled = false;

				db->serverInfoMasterOnly = CachedSerialization<ServerDBInfo>();
				auto& dbInfo = db->serverInfoMasterOnly.mutate();

				dbInfo.master = iMaster;
				dbInfo.id = deterministicRandom()->randomUniqueID();
				dbInfo.masterLifetime = db->serverInfo->get().read().masterLifetime;
				++dbInfo.masterLifetime;
				dbInfo.clusterInterface = db->serverInfo->get().read().clusterInterface;
				dbInfo.distributor = db->serverInfo->get().read().distributor;
				dbInfo.ratekeeper = db->serverInfo->get().read().ratekeeper;
				dbInfo.latencyBandConfig = db->serverInfo->get().read().latencyBandConfig;

				TraceEvent("CCWDB", cluster->id).detail("Lifetime", dbInfo.masterLifetime.toString()).detail("ChangeID", dbInfo.id);
				db->requiredAddresses.clear();
				db->serverInfo->set( db->serverInfoMasterOnly );

				state Future<Void> spinDelay = delay(SERVER_KNOBS->MASTER_SPIN_DELAY);  // Don't retry master recovery more than once per second, but don't delay the "first" recovery after more than a second of normal operation

				TraceEvent("CCWDB", cluster->id).detail("Watching", iMaster.id());

				// Master failure detection is pretty sensitive, but if we are in the middle of a very long recovery we really don't want to have to start over
				loop choose {
					when (wait( waitFailureClient( iMaster.waitFailure, db->masterRegistrationCount ?
						SERVER_KNOBS->MASTER_FAILURE_REACTION_TIME : (now() - recoveryStart) * SERVER_KNOBS->MASTER_FAILURE_SLOPE_DURING_RECOVERY,
						db->masterRegistrationCount ? -SERVER_KNOBS->MASTER_FAILURE_REACTION_TIME/SERVER_KNOBS->SECONDS_BEFORE_NO_FAILURE_DELAY : SERVER_KNOBS->MASTER_FAILURE_SLOPE_DURING_RECOVERY ) || db->forceMasterFailure.onTrigger() )) { break; }
					when (wait( db->serverInfo->onChange() )) {}
				}
				wait(spinDelay);

				TEST(true); // clusterWatchDatabase() master failed
				TraceEvent(SevWarn,"DetectedFailedMaster", cluster->id).detail("OldMaster", iMaster.id());
			} else {
				TEST(true); //clusterWatchDatabas() !newMaster.present()
				wait( delay(SERVER_KNOBS->MASTER_SPIN_DELAY) );
			}
		} catch (Error& e) {
			TraceEvent("CCWDB", cluster->id).error(e, true).detail("Master", iMaster.id());
			if (e.code() == error_code_actor_cancelled) throw;

			bool ok = e.code() == error_code_no_more_servers;
			TraceEvent(ok ? SevWarn : SevError,"ClusterWatchDatabaseRetrying", cluster->id).error(e);
			if (!ok)
				throw e;
			wait( delay(SERVER_KNOBS->ATTEMPT_RECRUITMENT_DELAY) );
		}
	}
}

ACTOR Future<Void> clusterGetServerInfo(ClusterControllerData::DBInfo* db, UID knownServerInfoID,
                                        Standalone<VectorRef<StringRef>> issues,
                                        std::vector<NetworkAddress> incompatiblePeers,
                                        ReplyPromise<CachedSerialization<ServerDBInfo>> reply) {
	state Optional<UID> issueID;
	state bool useMasterOnly = false;
	setIssues(db->workersWithIssues, reply.getEndpoint().getPrimaryAddress(), issues, issueID);
	for(auto it : incompatiblePeers) {
		db->incompatibleConnections[it] = now() + SERVER_KNOBS->INCOMPATIBLE_PEERS_LOGGING_INTERVAL;
	}

	loop {
		useMasterOnly = db->serverInfo->get().read().recoveryState < RecoveryState::ACCEPTING_COMMITS && !db->requiredAddresses.count(reply.getEndpoint().getPrimaryAddress());
		if((useMasterOnly ? db->serverInfoMasterOnly.read().id : db->serverInfo->get().read().id) != knownServerInfoID) {
			break;
		}
		choose {
			when (wait( yieldedFuture(db->serverInfo->onChange()) )) {}
			when (wait( delayJittered( 300 ) )) { break; }  // The server might be long gone!
		}
	}

	removeIssues(db->workersWithIssues, reply.getEndpoint().getPrimaryAddress(), issueID);

	reply.send( useMasterOnly ? db->serverInfoMasterOnly : db->serverInfo->get() );
	return Void();
}

ACTOR Future<Void> clusterOpenDatabase(ClusterControllerData::DBInfo* db, OpenDatabaseRequest req) {
	db->clientStatus[req.reply.getEndpoint().getPrimaryAddress()] = std::make_pair(now(), req);
	if(db->clientStatus.size() > 10000) {
		TraceEvent(SevWarnAlways, "TooManyClientStatusEntries").suppressFor(1.0);
	}

	while (db->clientInfo->get().id == req.knownClientInfoID) {
		choose {
			when (wait( db->clientInfo->onChange() )) {}
			when (wait( delayJittered( SERVER_KNOBS->COORDINATOR_REGISTER_INTERVAL ) )) { break; }  // The client might be long gone!
		}
	}

	req.reply.send( db->clientInfo->get() );
	return Void();
}

void checkOutstandingRecruitmentRequests( ClusterControllerData* self ) {
	for( int i = 0; i < self->outstandingRecruitmentRequests.size(); i++ ) {
		RecruitFromConfigurationRequest& req = self->outstandingRecruitmentRequests[i];
		try {
			RecruitFromConfigurationReply rep = self->findWorkersForConfiguration( req );
			self->db.addRequiredAddresses(rep.oldLogRouters);
			self->db.addRequiredAddresses(rep.proxies);
			self->db.addRequiredAddresses(rep.resolvers);
			self->db.addRequiredAddresses(rep.satelliteTLogs);
			self->db.addRequiredAddresses(rep.tLogs);
			self->db.serverInfo->trigger();
			req.reply.send( rep );
			swapAndPop( &self->outstandingRecruitmentRequests, i-- );
		} catch (Error& e) {
			if (e.code() == error_code_no_more_servers || e.code() == error_code_operation_failed) {
				TraceEvent(SevWarn, "RecruitTLogMatchingSetNotAvailable", self->id).error(e);
			} else {
				TraceEvent(SevError, "RecruitTLogsRequestError", self->id).error(e);
				throw;
			}
		}
	}
}

void checkOutstandingRemoteRecruitmentRequests( ClusterControllerData* self ) {
	for( int i = 0; i < self->outstandingRemoteRecruitmentRequests.size(); i++ ) {
		RecruitRemoteFromConfigurationRequest& req = self->outstandingRemoteRecruitmentRequests[i];
		try {
			RecruitRemoteFromConfigurationReply rep = self->findRemoteWorkersForConfiguration( req );
			self->db.addRequiredAddresses(rep.remoteTLogs);
			self->db.addRequiredAddresses(rep.logRouters);
			self->db.serverInfo->trigger();
			req.reply.send( rep );
			swapAndPop( &self->outstandingRemoteRecruitmentRequests, i-- );
		} catch (Error& e) {
			if (e.code() == error_code_no_more_servers || e.code() == error_code_operation_failed) {
				TraceEvent(SevWarn, "RecruitRemoteTLogMatchingSetNotAvailable", self->id).error(e);
			} else {
				TraceEvent(SevError, "RecruitRemoteTLogsRequestError", self->id).error(e);
				throw;
			}
		}
	}
}

void checkOutstandingStorageRequests( ClusterControllerData* self ) {
	for( int i = 0; i < self->outstandingStorageRequests.size(); i++ ) {
		auto& req = self->outstandingStorageRequests[i];
		try {
			if(req.second < now()) {
				req.first.reply.sendError(timed_out());
				swapAndPop( &self->outstandingStorageRequests, i-- );
			} else {
				if(!self->gotProcessClasses && !req.first.criticalRecruitment)
					throw no_more_servers();

				auto worker = self->getStorageWorker(req.first);
				RecruitStorageReply rep;
				rep.worker = worker.interf;
				rep.processClass = worker.processClass;
				req.first.reply.send( rep );
				swapAndPop( &self->outstandingStorageRequests, i-- );
			}
		} catch (Error& e) {
			if (e.code() == error_code_no_more_servers) {
				TraceEvent(SevWarn, "RecruitStorageNotAvailable", self->id)
				    .suppressFor(1.0)
				    .detail("OutstandingReq", i)
				    .detail("IsCriticalRecruitment", req.first.criticalRecruitment)
				    .error(e);
			} else {
				TraceEvent(SevError, "RecruitStorageError", self->id).error(e);
				throw;
			}
		}
	}
}

void checkBetterDDOrRK(ClusterControllerData* self) {
	if (!self->masterProcessId.present() || self->db.serverInfo->get().read().recoveryState < RecoveryState::ACCEPTING_COMMITS) {
		return;
	}

	std::map<Optional<Standalone<StringRef>>, int> id_used = self->getUsedIds();
	WorkerDetails newRKWorker = self->getWorkerForRoleInDatacenter(self->clusterControllerDcId, ProcessClass::Ratekeeper, ProcessClass::NeverAssign, self->db.config, id_used, true).worker;
	if (self->onMasterIsBetter(newRKWorker, ProcessClass::Ratekeeper)) {
		newRKWorker = self->id_worker[self->masterProcessId.get()].details;
	}
	id_used = self->getUsedIds();
	for(auto& it : id_used) {
		it.second *= 2;
	}
	id_used[newRKWorker.interf.locality.processId()]++;
	WorkerDetails newDDWorker = self->getWorkerForRoleInDatacenter(self->clusterControllerDcId, ProcessClass::DataDistributor, ProcessClass::NeverAssign, self->db.config, id_used, true).worker;
	if (self->onMasterIsBetter(newDDWorker, ProcessClass::DataDistributor)) {
		newDDWorker = self->id_worker[self->masterProcessId.get()].details;
	}
	auto bestFitnessForRK = newRKWorker.processClass.machineClassFitness(ProcessClass::Ratekeeper);
	if(self->db.config.isExcludedServer(newRKWorker.interf.address())) {
		bestFitnessForRK = std::max(bestFitnessForRK, ProcessClass::ExcludeFit);
	}
	auto bestFitnessForDD = newDDWorker.processClass.machineClassFitness(ProcessClass::DataDistributor);
	if(self->db.config.isExcludedServer(newDDWorker.interf.address())) {
		bestFitnessForDD = std::max(bestFitnessForDD, ProcessClass::ExcludeFit);
	}
	//TraceEvent("CheckBetterDDorRKNewRecruits", self->id).detail("MasterProcessId", self->masterProcessId)
	//.detail("NewRecruitRKProcessId", newRKWorker.interf.locality.processId()).detail("NewRecruiteDDProcessId", newDDWorker.interf.locality.processId());

	Optional<Standalone<StringRef>> currentRKProcessId;
	Optional<Standalone<StringRef>> currentDDProcessId;

	auto& db = self->db.serverInfo->get().read();
	bool ratekeeperHealthy = false;
	if (db.ratekeeper.present() && self->id_worker.count(db.ratekeeper.get().locality.processId()) &&
	   (!self->recruitingRatekeeperID.present() || (self->recruitingRatekeeperID.get() == db.ratekeeper.get().id()))) {
		auto& rkWorker = self->id_worker[db.ratekeeper.get().locality.processId()];
		currentRKProcessId = rkWorker.details.interf.locality.processId();
		auto rkFitness = rkWorker.details.processClass.machineClassFitness(ProcessClass::Ratekeeper);
		if(rkWorker.priorityInfo.isExcluded) {
			rkFitness = ProcessClass::ExcludeFit;
		}
		if (self->isUsedNotMaster(rkWorker.details.interf.locality.processId()) || bestFitnessForRK < rkFitness
				|| (rkFitness == bestFitnessForRK && rkWorker.details.interf.locality.processId() == self->masterProcessId && newRKWorker.interf.locality.processId() != self->masterProcessId)) {
			TraceEvent("CCHaltRK", self->id).detail("RKID", db.ratekeeper.get().id())
			.detail("Excluded", rkWorker.priorityInfo.isExcluded)
			.detail("Fitness", rkFitness).detail("BestFitness", bestFitnessForRK);
			self->recruitRatekeeper.set(true);
		} else {
			ratekeeperHealthy = true;
		}
	}

	if (!self->recruitingDistributor && db.distributor.present() && self->id_worker.count(db.distributor.get().locality.processId())) {
		auto& ddWorker = self->id_worker[db.distributor.get().locality.processId()];
		auto ddFitness = ddWorker.details.processClass.machineClassFitness(ProcessClass::DataDistributor);
		currentDDProcessId = ddWorker.details.interf.locality.processId();
		if(ddWorker.priorityInfo.isExcluded) {
			ddFitness = ProcessClass::ExcludeFit;
		}
		if (self->isUsedNotMaster(ddWorker.details.interf.locality.processId()) || bestFitnessForDD < ddFitness
				|| (ddFitness == bestFitnessForDD && ddWorker.details.interf.locality.processId() == self->masterProcessId && newDDWorker.interf.locality.processId() != self->masterProcessId)
				|| (ddFitness == bestFitnessForDD && newRKWorker.interf.locality.processId() != newDDWorker.interf.locality.processId() && ratekeeperHealthy && currentRKProcessId.present() && currentDDProcessId == currentRKProcessId
							&& (newRKWorker.interf.locality.processId() != self->masterProcessId  && newDDWorker.interf.locality.processId() != self->masterProcessId) )) {
			TraceEvent("CCHaltDD", self->id).detail("DDID", db.distributor.get().id())
			.detail("Excluded", ddWorker.priorityInfo.isExcluded)
			.detail("Fitness", ddFitness).detail("BestFitness", bestFitnessForDD)
			.detail("CurrentRateKeeperProcessId", currentRKProcessId.present() ? currentRKProcessId.get() : LiteralStringRef("None"))
			.detail("CurrentDDProcessId", currentDDProcessId)
			.detail("MasterProcessID", self->masterProcessId)
			.detail("NewRKWorkers", newRKWorker.interf.locality.processId())
			.detail("NewDDWorker", newDDWorker.interf.locality.processId());
			ddWorker.haltDistributor = brokenPromiseToNever(db.distributor.get().haltDataDistributor.getReply(HaltDataDistributorRequest(self->id)));
		}
	}
}

ACTOR Future<Void> doCheckOutstandingRequests( ClusterControllerData* self ) {
	try {
		wait( delay(SERVER_KNOBS->CHECK_OUTSTANDING_INTERVAL) );

		checkOutstandingRecruitmentRequests( self );
		checkOutstandingRemoteRecruitmentRequests( self );
		checkOutstandingStorageRequests( self );
		checkBetterDDOrRK(self);

		self->checkRecoveryStalled();
		if (self->betterMasterExists()) {
			self->db.forceMasterFailure.trigger();
			TraceEvent("MasterRegistrationKill", self->id).detail("MasterId", self->db.serverInfo->get().read().master.id());
		}
	} catch( Error &e ) {
		if(e.code() != error_code_operation_failed && e.code() != error_code_no_more_servers) {
			TraceEvent(SevError, "CheckOutstandingError").error(e);
		}
	}
	return Void();
}

void checkOutstandingRequests( ClusterControllerData* self ) {
	if( !self->outstandingRequestChecker.isReady() )
		return;

	self->outstandingRequestChecker = doCheckOutstandingRequests(self);
}

ACTOR Future<Void> rebootAndCheck( ClusterControllerData* cluster, Optional<Standalone<StringRef>> processID ) {
	{
		auto watcher = cluster->id_worker.find(processID);
		ASSERT(watcher != cluster->id_worker.end());

		watcher->second.lastAvailableTime = now();
		watcher->second.reboots++;
		wait( delay( g_network->isSimulated() ? SERVER_KNOBS->SIM_SHUTDOWN_TIMEOUT : SERVER_KNOBS->SHUTDOWN_TIMEOUT ) );
	}

	{
		auto watcher = cluster->id_worker.find(processID);
		if(watcher != cluster->id_worker.end()) {
			watcher->second.reboots--;
			if( watcher->second.reboots < 2 )
				checkOutstandingRequests( cluster );
		}
	}

	return Void();
}

ACTOR Future<Void> workerAvailabilityWatch( WorkerInterface worker, ProcessClass startingClass, ClusterControllerData* cluster ) {
	state Future<Void> failed =
	    (worker.address() == g_network->getLocalAddress() || startingClass.classType() == ProcessClass::TesterClass)
	        ? Never()
	        : waitFailureClient(worker.waitFailure, SERVER_KNOBS->WORKER_FAILURE_TIME);
	cluster->updateWorkerList.set( worker.locality.processId(), ProcessData(worker.locality, startingClass, worker.address()) );
	// This switching avoids a race where the worker can be added to id_worker map after the workerAvailabilityWatch fails for the worker.
	wait(delay(0));

	loop {
		choose {
			when( wait( IFailureMonitor::failureMonitor().onStateEqual( worker.storage.getEndpoint(), FailureStatus(IFailureMonitor::failureMonitor().getState( worker.storage.getEndpoint() ).isAvailable()) ) ) ) {
				if( IFailureMonitor::failureMonitor().getState( worker.storage.getEndpoint() ).isAvailable() ) {
					cluster->ac.add( rebootAndCheck( cluster, worker.locality.processId() ) );
					checkOutstandingRequests( cluster );
				}
			}
			when( wait( failed ) ) {  // remove workers that have failed
				WorkerInfo& failedWorkerInfo = cluster->id_worker[ worker.locality.processId() ];

				if (!failedWorkerInfo.reply.isSet()) {
					failedWorkerInfo.reply.send( RegisterWorkerReply(failedWorkerInfo.details.processClass, failedWorkerInfo.priorityInfo) );
				}
				if (worker.locality.processId() == cluster->masterProcessId) {
					cluster->masterProcessId = Optional<Key>();
				}
				cluster->id_worker.erase( worker.locality.processId() );
				cluster->updateWorkerList.set( worker.locality.processId(), Optional<ProcessData>() );
				return Void();
			}
		}
	}
}

struct FailureStatusInfo {
	FailureStatus status;
	double lastRequestTime;
	double penultimateRequestTime;

	FailureStatusInfo() : lastRequestTime(0), penultimateRequestTime(0) {}

	void insertRequest(double now) {
		penultimateRequestTime = lastRequestTime;
		lastRequestTime = now;
	}

	double latency(double now) const {
		return std::max( now - lastRequestTime, lastRequestTime - penultimateRequestTime );
	}
};

//The failure monitor client relies on the fact that the failure detection server will not declare itself failed
ACTOR Future<Void> failureDetectionServer( UID uniqueID, ClusterControllerData* self, FutureStream< FailureMonitoringRequest > requests ) {
	state Version currentVersion = 0;
	state std::map<NetworkAddressList, FailureStatusInfo> currentStatus;	// The status at currentVersion
	state std::deque<SystemFailureStatus> statusHistory;	// The last change in statusHistory is from currentVersion-1 to currentVersion
	state Future<Void> periodically = Void();
	state double lastT = 0;

	loop choose {
		when ( FailureMonitoringRequest req = waitNext( requests ) ) {
			// TODO: Handling this request should no longer be necessary.
			++self->failureMonitoringRequests;
			if ( req.senderStatus.present() ) {
				// Update the status of requester, if necessary
				auto& stat = currentStatus[ req.addresses ];
				auto& newStat = req.senderStatus.get();

				ASSERT( !newStat.failed || req.addresses != g_network->getLocalAddresses() );

				stat.insertRequest(now());
				if (req.senderStatus != stat.status) {
					if(newStat.failed) {
						++self->serversFailed;
					}
					else {
						++self->serversUnfailed;
					}
					TraceEvent("FailureDetectionStatus", uniqueID).detail("System", req.addresses.toString()).detail("Status", newStat.failed ? "Failed" : "OK").detail("Why", "Request");
					statusHistory.push_back( SystemFailureStatus( req.addresses, newStat ) );
					++currentVersion;

					if (req.senderStatus == FailureStatus()){
						// failureMonitorClient reports explicitly that it is failed
						ASSERT(false); // This can't happen at the moment; if that changes, make this a TEST instead
						currentStatus.erase(req.addresses);
					} else {
						TEST(true);
						stat.status = newStat;
					}

					while (statusHistory.size() > currentStatus.size())
						statusHistory.pop_front();
				}
			}

			// Return delta-compressed status changes to requester
			Version reqVersion = req.failureInformationVersion;
			if (reqVersion > currentVersion){
				req.reply.sendError( future_version() );
				ASSERT(false);
			} else {
				TEST(true); // failureDetectionServer sending failure data to requester
				FailureMonitoringReply reply;
				reply.failureInformationVersion = currentVersion;
				if( req.senderStatus.present() ) {
					reply.clientRequestIntervalMS = FLOW_KNOBS->SERVER_REQUEST_INTERVAL * 1000;
					reply.considerServerFailedTimeoutMS = CLIENT_KNOBS->FAILURE_TIMEOUT_DELAY * 1000;
				} else {
					reply.clientRequestIntervalMS = FLOW_KNOBS->CLIENT_REQUEST_INTERVAL * 1000;
					reply.considerServerFailedTimeoutMS = CLIENT_KNOBS->CLIENT_FAILURE_TIMEOUT_DELAY * 1000;
				}

				ASSERT( currentVersion >= (int64_t)statusHistory.size());

				if (reqVersion < currentVersion - (int64_t)statusHistory.size() || reqVersion == 0) {
					// Send everything
					TEST(true); // failureDetectionServer sending all current data to requester
					reply.allOthersFailed = true;
					for(auto it = currentStatus.begin(); it != currentStatus.end(); ++it)
						reply.changes.push_back( reply.arena, SystemFailureStatus( it->first, it->second.status ) );
				} else {
					TEST(true); // failureDetectionServer sending delta-compressed data to requester
					// SOMEDAY: Send only the last change for a given address?
					reply.allOthersFailed = false;
					for(int v = reqVersion - currentVersion + statusHistory.size(); v < statusHistory.size(); v++) {
						reply.changes.push_back( reply.arena, statusHistory[v] );
					}
				}
				req.reply.send( reply );
			}
		}
		when ( wait( periodically ) ) {
			periodically = delay( FLOW_KNOBS->SERVER_REQUEST_INTERVAL );
			double t = now();
			if (lastT != 0 && t - lastT > 1)
				TraceEvent("LongDelayOnClusterController").detail("Duration", t - lastT);
			lastT = t;

			// Adapt to global unresponsiveness
			vector<double> delays;
			for(auto it=currentStatus.begin(); it!=currentStatus.end(); it++)
				if (it->second.penultimateRequestTime) {
					delays.push_back(it->second.latency(t));
					//TraceEvent("FDData", uniqueID).detail("S", it->first.toString()).detail("L", it->second.latency(t));
				}
			int pivot = std::max(0, (int)delays.size()-2);
			double pivotDelay = 0;
			if (delays.size()) {
				std::nth_element(delays.begin(), delays.begin()+pivot, delays.end());
				pivotDelay = *(delays.begin()+pivot);
			}
			pivotDelay = std::max(0.0, pivotDelay - FLOW_KNOBS->SERVER_REQUEST_INTERVAL);

			//TraceEvent("FailureDetectionPoll", uniqueID).detail("PivotDelay", pivotDelay).detail("Clients", currentStatus.size());
			//TraceEvent("FailureDetectionAcceptableDelay").detail("Delay", acceptableDelay1000);

			bool tooManyLogGenerations = std::max(self->db.unfinishedRecoveries, self->db.logGenerations) > CLIENT_KNOBS->FAILURE_MAX_GENERATIONS;

			for(auto it = currentStatus.begin(); it != currentStatus.end(); ) {
				double delay = t - it->second.lastRequestTime;
				if ( it->first != g_network->getLocalAddresses() && ( tooManyLogGenerations ?
					( delay > CLIENT_KNOBS->FAILURE_EMERGENCY_DELAY ) :
					( delay > pivotDelay * 2 + FLOW_KNOBS->SERVER_REQUEST_INTERVAL + CLIENT_KNOBS->FAILURE_MIN_DELAY || delay > CLIENT_KNOBS->FAILURE_MAX_DELAY ) ) ) {
					//printf("Failure Detection Server: Status of '%s' is now '%s' after %f sec\n", it->first.toString().c_str(), "Failed", now() - it->second.lastRequestTime);
					TraceEvent("FailureDetectionStatus", uniqueID).detail("System", describe(it->first)).detail("Status","Failed").detail("Why", "Timeout").detail("LastRequestAge", delay)
						.detail("PivotDelay", pivotDelay).detail("UnfinishedRecoveries", self->db.unfinishedRecoveries).detail("LogGenerations", self->db.logGenerations);
					++self->serversFailed;
					statusHistory.push_back( SystemFailureStatus( it->first, FailureStatus(true) ) );
					++currentVersion;
					it = currentStatus.erase(it);
					while (statusHistory.size() > currentStatus.size())
						statusHistory.pop_front();
				} else {
					++it;
				}
			}
		}
	}
}

ACTOR Future<vector<TLogInterface>> requireAll( vector<Future<Optional<vector<TLogInterface>>>> in ) {
	state vector<TLogInterface> out;
	state int i;
	for(i=0; i<in.size(); i++) {
		Optional<vector<TLogInterface>> x = wait(in[i]);
		if (!x.present()) throw recruitment_failed();
		out.insert(out.end(), x.get().begin(), x.get().end());
	}
	return out;
}

void clusterRecruitStorage( ClusterControllerData* self, RecruitStorageRequest req ) {
	try {
		if(!self->gotProcessClasses && !req.criticalRecruitment)
			throw no_more_servers();
		auto worker = self->getStorageWorker(req);
		RecruitStorageReply rep;
		rep.worker = worker.interf;
		rep.processClass = worker.processClass;
		req.reply.send( rep );
	} catch ( Error& e ) {
		if (e.code() == error_code_no_more_servers) {
			self->outstandingStorageRequests.push_back( std::make_pair(req, now() + SERVER_KNOBS->RECRUITMENT_TIMEOUT) );
			TraceEvent(SevWarn, "RecruitStorageNotAvailable", self->id)
			    .detail("IsCriticalRecruitment", req.criticalRecruitment)
			    .error(e);
		} else {
			TraceEvent(SevError, "RecruitStorageError", self->id).error(e);
			throw;  // Any other error will bring down the cluster controller
		}
	}
}

ACTOR Future<Void> clusterRecruitFromConfiguration( ClusterControllerData* self, RecruitFromConfigurationRequest req ) {
	// At the moment this doesn't really need to be an actor (it always completes immediately)
	TEST(true); //ClusterController RecruitTLogsRequest
	loop {
		try {
			auto rep = self->findWorkersForConfiguration( req );
			self->db.addRequiredAddresses(rep.oldLogRouters);
			self->db.addRequiredAddresses(rep.proxies);
			self->db.addRequiredAddresses(rep.resolvers);
			self->db.addRequiredAddresses(rep.satelliteTLogs);
			self->db.addRequiredAddresses(rep.tLogs);
			self->db.serverInfo->trigger();
			req.reply.send( rep );
			return Void();
		} catch (Error& e) {
			if (e.code() == error_code_no_more_servers && now() - self->startTime >= SERVER_KNOBS->WAIT_FOR_GOOD_RECRUITMENT_DELAY) {
				self->outstandingRecruitmentRequests.push_back( req );
				TraceEvent(SevWarn, "RecruitFromConfigurationNotAvailable", self->id).error(e);
				return Void();
			} else if(e.code() == error_code_operation_failed || e.code() == error_code_no_more_servers) {
				//recruitment not good enough, try again
			}
			else {
				TraceEvent(SevError, "RecruitFromConfigurationError", self->id).error(e);
				throw;  // goodbye, cluster controller
			}
		}
		wait( delay(SERVER_KNOBS->ATTEMPT_RECRUITMENT_DELAY) );
	}
}

ACTOR Future<Void> clusterRecruitRemoteFromConfiguration( ClusterControllerData* self, RecruitRemoteFromConfigurationRequest req ) {
	// At the moment this doesn't really need to be an actor (it always completes immediately)
	TEST(true); //ClusterController RecruitTLogsRequest
	loop {
		try {
			RecruitRemoteFromConfigurationReply rep = self->findRemoteWorkersForConfiguration( req );
			self->db.addRequiredAddresses(rep.remoteTLogs);
			self->db.addRequiredAddresses(rep.logRouters);
			self->db.serverInfo->trigger();
			req.reply.send( rep );
			return Void();
		} catch (Error& e) {
			if (e.code() == error_code_no_more_servers && self->remoteStartTime.present() && now() - self->remoteStartTime.get() >= SERVER_KNOBS->WAIT_FOR_GOOD_REMOTE_RECRUITMENT_DELAY) {
				self->outstandingRemoteRecruitmentRequests.push_back( req );
				TraceEvent(SevWarn, "RecruitRemoteFromConfigurationNotAvailable", self->id).error(e);
				return Void();
			} else if(e.code() == error_code_operation_failed || e.code() == error_code_no_more_servers) {
				//recruitment not good enough, try again
			}
			else {
				TraceEvent(SevError, "RecruitRemoteFromConfigurationError", self->id).error(e);
				throw;  // goodbye, cluster controller
			}
		}
		wait( delay(SERVER_KNOBS->ATTEMPT_RECRUITMENT_DELAY) );
	}
}

void clusterRegisterMaster( ClusterControllerData* self, RegisterMasterRequest const& req ) {
	req.reply.send( Void() );

	TraceEvent("MasterRegistrationReceived", self->id).detail("MasterId", req.id).detail("Master", req.mi.toString()).detail("Tlogs", describe(req.logSystemConfig.tLogs)).detail("Resolvers", req.resolvers.size())
		.detail("RecoveryState", (int)req.recoveryState).detail("RegistrationCount", req.registrationCount).detail("Proxies", req.proxies.size()).detail("RecoveryCount", req.recoveryCount).detail("Stalled", req.recoveryStalled);

	//make sure the request comes from an active database
	auto db = &self->db;
	if ( db->serverInfo->get().read().master.id() != req.id || req.registrationCount <= db->masterRegistrationCount ) {
		TraceEvent("MasterRegistrationNotFound", self->id).detail("MasterId", req.id).detail("ExistingId", db->serverInfo->get().read().master.id()).detail("RegCount", req.registrationCount).detail("ExistingRegCount", db->masterRegistrationCount);
		return;
	}

	if ( req.recoveryState == RecoveryState::FULLY_RECOVERED ) {
		self->db.unfinishedRecoveries = 0;
		self->db.logGenerations = 0;
		ASSERT( !req.logSystemConfig.oldTLogs.size() );
	} else {
		self->db.logGenerations = std::max<int>(self->db.logGenerations, req.logSystemConfig.oldTLogs.size());
	}

	db->masterRegistrationCount = req.registrationCount;
	db->recoveryStalled = req.recoveryStalled;
	if ( req.configuration.present() ) {
		db->config = req.configuration.get();

		if ( req.recoveryState >= RecoveryState::ACCEPTING_COMMITS ) {
			self->gotFullyRecoveredConfig = true;
			db->fullyRecoveredConfig = req.configuration.get();
			for ( auto& it : self->id_worker ) {
				bool isExcludedFromConfig = db->fullyRecoveredConfig.isExcludedServer(it.second.details.interf.address());
				if ( it.second.priorityInfo.isExcluded != isExcludedFromConfig ) {
					it.second.priorityInfo.isExcluded = isExcludedFromConfig;
					if( !it.second.reply.isSet() ) {
						it.second.reply.send( RegisterWorkerReply( it.second.details.processClass, it.second.priorityInfo ) );
					}
				}
			}
		}
	}

	bool isChanged = false;
	auto cachedInfo = self->db.serverInfo->get();
	auto& dbInfo = cachedInfo.mutate();

	if (dbInfo.recoveryState != req.recoveryState) {
		dbInfo.recoveryState = req.recoveryState;
		isChanged = true;
	}

	if (dbInfo.priorCommittedLogServers != req.priorCommittedLogServers) {
		dbInfo.priorCommittedLogServers = req.priorCommittedLogServers;
		isChanged = true;
	}

	// Construct the client information
	if (db->clientInfo->get().proxies != req.proxies) {
		isChanged = true;
		ClientDBInfo clientInfo;
		clientInfo.id = deterministicRandom()->randomUniqueID();
		clientInfo.proxies = req.proxies;
		clientInfo.clientTxnInfoSampleRate = db->clientInfo->get().clientTxnInfoSampleRate;
		clientInfo.clientTxnInfoSizeLimit = db->clientInfo->get().clientTxnInfoSizeLimit;
		db->clientInfo->set( clientInfo );
		dbInfo.client = db->clientInfo->get();
	}

	if( !dbInfo.logSystemConfig.isEqual(req.logSystemConfig) ) {
		isChanged = true;
		dbInfo.logSystemConfig = req.logSystemConfig;
	}

	if( dbInfo.resolvers != req.resolvers ) {
		isChanged = true;
		dbInfo.resolvers = req.resolvers;
	}

	if( dbInfo.recoveryCount != req.recoveryCount ) {
		isChanged = true;
		dbInfo.recoveryCount = req.recoveryCount;
	}

	if( isChanged ) {
		dbInfo.id = deterministicRandom()->randomUniqueID();
		self->db.serverInfo->set( cachedInfo );
	}

	checkOutstandingRequests(self);
}

void registerWorker( RegisterWorkerRequest req, ClusterControllerData *self ) {
	const WorkerInterface& w = req.wi;
	ProcessClass newProcessClass = req.processClass;
	auto info = self->id_worker.find( w.locality.processId() );
	ClusterControllerPriorityInfo newPriorityInfo = req.priorityInfo;
	newPriorityInfo.processClassFitness = newProcessClass.machineClassFitness(ProcessClass::ClusterController);

	if(info == self->id_worker.end()) {
		TraceEvent("ClusterControllerActualWorkers", self->id).detail("WorkerId",w.id()).detail("ProcessId", w.locality.processId()).detail("ZoneId", w.locality.zoneId()).detail("DataHall", w.locality.dataHallId()).detail("PClass", req.processClass.toString()).detail("Workers", self->id_worker.size());
	} else {
		TraceEvent("ClusterControllerWorkerAlreadyRegistered", self->id).suppressFor(1.0).detail("WorkerId",w.id()).detail("ProcessId", w.locality.processId()).detail("ZoneId", w.locality.zoneId()).detail("DataHall", w.locality.dataHallId()).detail("PClass", req.processClass.toString()).detail("Workers", self->id_worker.size());
	}
	if ( w.address() == g_network->getLocalAddress() ) {
		if(self->changingDcIds.get().first) {
			if(self->changingDcIds.get().second.present()) {
				newPriorityInfo.dcFitness = ClusterControllerPriorityInfo::calculateDCFitness( w.locality.dcId(), self->changingDcIds.get().second.get() );
			}
		} else if(self->changedDcIds.get().second.present()) {
			newPriorityInfo.dcFitness = ClusterControllerPriorityInfo::calculateDCFitness( w.locality.dcId(), self->changedDcIds.get().second.get() );
		}
	} else {
		if(!self->changingDcIds.get().first) {
			if(self->changingDcIds.get().second.present()) {
				newPriorityInfo.dcFitness = ClusterControllerPriorityInfo::calculateDCFitness( w.locality.dcId(), self->changingDcIds.get().second.get() );
			}
		} else if(self->changedDcIds.get().second.present()) {
			newPriorityInfo.dcFitness = ClusterControllerPriorityInfo::calculateDCFitness( w.locality.dcId(), self->changedDcIds.get().second.get() );
		}
	}

	// Check process class and exclusive property
	if ( info == self->id_worker.end() || info->second.details.interf.id() != w.id() || req.generation >= info->second.gen ) {
		if ( self->gotProcessClasses ) {
			auto classIter = self->id_class.find(w.locality.processId());

			if( classIter != self->id_class.end() && (classIter->second.classSource() == ProcessClass::DBSource || req.initialClass.classType() == ProcessClass::UnsetClass)) {
				newProcessClass = classIter->second;
			} else {
				newProcessClass = req.initialClass;
			}
			newPriorityInfo.processClassFitness = newProcessClass.machineClassFitness(ProcessClass::ClusterController);
		}

		if ( self->gotFullyRecoveredConfig ) {
			newPriorityInfo.isExcluded = self->db.fullyRecoveredConfig.isExcludedServer(w.address());
		}
	}

	if( info == self->id_worker.end() ) {
		self->id_worker[w.locality.processId()] = WorkerInfo( workerAvailabilityWatch( w, newProcessClass, self ), req.reply, req.generation, w, req.initialClass, newProcessClass, newPriorityInfo, req.degraded );
		if (!self->masterProcessId.present() && w.locality.processId() == self->db.serverInfo->get().read().master.locality.processId()) {
			self->masterProcessId = w.locality.processId();
		}
		checkOutstandingRequests( self );
	} else if( info->second.details.interf.id() != w.id() || req.generation >= info->second.gen ) {
		if (!info->second.reply.isSet()) {
			info->second.reply.send( Never() );
		}
		info->second.reply = req.reply;
		info->second.details.processClass = newProcessClass;
		info->second.priorityInfo = newPriorityInfo;
		info->second.initialClass = req.initialClass;
		info->second.details.degraded = req.degraded;
		info->second.gen = req.generation;

		if(info->second.details.interf.id() != w.id()) {
			info->second.details.interf = w;
			info->second.watcher = workerAvailabilityWatch( w, newProcessClass, self );
		}
		checkOutstandingRequests( self );
	} else {
		TEST(true); // Received an old worker registration request.
	}

	if (req.distributorInterf.present() && !self->db.serverInfo->get().read().distributor.present() &&
			self->clusterControllerDcId == req.distributorInterf.get().locality.dcId() &&
			!self->recruitingDistributor) {
		const DataDistributorInterface& di = req.distributorInterf.get();
		TraceEvent("CCRegisterDataDistributor", self->id).detail("DDID", di.id());
		self->db.setDistributor(di);
	}
	if (req.ratekeeperInterf.present()) {
		if((self->recruitingRatekeeperID.present() && self->recruitingRatekeeperID.get() != req.ratekeeperInterf.get().id()) ||
			self->clusterControllerDcId != w.locality.dcId()) {
			TraceEvent("CCHaltRegisteringRatekeeper", self->id)
			    .detail("RKID", req.ratekeeperInterf.get().id())
			    .detail("DcID", printable(self->clusterControllerDcId))
			    .detail("ReqDcID", printable(w.locality.dcId()))
			    .detail("RecruitingRKID",
			            self->recruitingRatekeeperID.present() ? self->recruitingRatekeeperID.get() : UID());
			self->id_worker[w.locality.processId()].haltRatekeeper = brokenPromiseToNever(
			    req.ratekeeperInterf.get().haltRatekeeper.getReply(HaltRatekeeperRequest(self->id)));
		} else if (!self->recruitingRatekeeperID.present()) {
			const RatekeeperInterface& rki = req.ratekeeperInterf.get();
			const auto& ratekeeper = self->db.serverInfo->get().read().ratekeeper;
			TraceEvent("CCRegisterRatekeeper", self->id).detail("RKID", rki.id());
			if (ratekeeper.present() && ratekeeper.get().id() != rki.id() && self->id_worker.count(ratekeeper.get().locality.processId())) {
				TraceEvent("CCHaltPreviousRatekeeper", self->id).detail("RKID", ratekeeper.get().id())
				.detail("DcID", printable(self->clusterControllerDcId))
				.detail("ReqDcID", printable(w.locality.dcId()))
				.detail("RecruitingRKID", self->recruitingRatekeeperID.present() ? self->recruitingRatekeeperID.get() : UID());
				self->id_worker[ratekeeper.get().locality.processId()].haltRatekeeper = brokenPromiseToNever(ratekeeper.get().haltRatekeeper.getReply(HaltRatekeeperRequest(self->id)));
			}
			if(!ratekeeper.present() || ratekeeper.get().id() != rki.id()) {
				self->db.setRatekeeper(rki);
			}
		}
	}

	// Notify the worker to register again with new process class/exclusive property
	if ( !req.reply.isSet() && newPriorityInfo != req.priorityInfo ) {
		req.reply.send( RegisterWorkerReply(newProcessClass, newPriorityInfo) );
	}
}

#define TIME_KEEPER_VERSION LiteralStringRef("1")

ACTOR Future<Void> timeKeeperSetVersion(ClusterControllerData *self) {
	state Reference<ReadYourWritesTransaction> tr = Reference<ReadYourWritesTransaction>(new ReadYourWritesTransaction(self->cx));
	loop {
		try {
			tr->setOption(FDBTransactionOptions::ACCESS_SYSTEM_KEYS);
			tr->setOption(FDBTransactionOptions::LOCK_AWARE);
			tr->setOption(FDBTransactionOptions::PRIORITY_SYSTEM_IMMEDIATE);
			tr->set(timeKeeperVersionKey, TIME_KEEPER_VERSION);
			wait(tr->commit());
			break;
		} catch (Error &e) {
			wait(tr->onError(e));
		}
	}

	return Void();
}

// This actor periodically gets read version and writes it to cluster with current timestamp as key. To avoid running
// out of space, it limits the max number of entries and clears old entries on each update. This mapping is used from
// backup and restore to get the version information for a timestamp.
ACTOR Future<Void> timeKeeper(ClusterControllerData *self) {
	state KeyBackedMap<int64_t, Version> versionMap(timeKeeperPrefixRange.begin);

	TraceEvent("TimeKeeperStarted");

	wait(timeKeeperSetVersion(self));

	loop {
		state Reference<ReadYourWritesTransaction> tr = Reference<ReadYourWritesTransaction>(new ReadYourWritesTransaction(self->cx));
		loop {
			try {
				if(!g_network->isSimulated()) {
					// This is done to provide an arbitrary logged transaction every ~10s.
					// FIXME: replace or augment this with logging on the proxy which tracks
					//       how long it is taking to hear responses from each other component.

					UID debugID = deterministicRandom()->randomUniqueID();
					TraceEvent("TimeKeeperCommit", debugID);
					tr->debugTransaction(debugID);
				}
				tr->setOption(FDBTransactionOptions::ACCESS_SYSTEM_KEYS);
				tr->setOption(FDBTransactionOptions::LOCK_AWARE);
				tr->setOption(FDBTransactionOptions::PRIORITY_SYSTEM_IMMEDIATE);

				Optional<Value> disableValue = wait( tr->get(timeKeeperDisableKey) );
				if(disableValue.present()) {
					break;
				}

				Version v = tr->getReadVersion().get();
				int64_t currentTime = (int64_t)now();
				versionMap.set(tr, currentTime, v);

				int64_t ttl = currentTime - SERVER_KNOBS->TIME_KEEPER_DELAY * SERVER_KNOBS->TIME_KEEPER_MAX_ENTRIES;
				if (ttl > 0) {
					versionMap.erase(tr, 0, ttl);
				}

				wait(tr->commit());
				break;
			} catch (Error &e) {
				wait(tr->onError(e));
			}
		}

		wait(delay(SERVER_KNOBS->TIME_KEEPER_DELAY));
	}
}

ACTOR Future<Void> statusServer(FutureStream< StatusRequest> requests,
								ClusterControllerData *self,
								ServerCoordinators coordinators)
{
	// Seconds since the END of the last GetStatus executed
	state double last_request_time = 0.0;

	// Place to accumulate a batch of requests to respond to
	state std::vector<StatusRequest> requests_batch;

	loop {
		try {
			// Wait til first request is ready
			StatusRequest req = waitNext(requests);
			++self->statusRequests;
			requests_batch.push_back(req);

			// Earliest time at which we may begin a new request
			double next_allowed_request_time = last_request_time + SERVER_KNOBS->STATUS_MIN_TIME_BETWEEN_REQUESTS;

			// Wait if needed to satisfy min_time knob, also allows more requets to queue up.
			double minwait = std::max(next_allowed_request_time - now(), 0.0);
			wait(delay(minwait));

			// Get all requests that are ready right *now*, before GetStatus() begins.
			// All of these requests will be responded to with the next GetStatus() result.
			// If requests are batched, do not respond to more than MAX_STATUS_REQUESTS_PER_SECOND
			// requests per second
			while (requests.isReady()) {
				auto req = requests.pop();
				if (SERVER_KNOBS->STATUS_MIN_TIME_BETWEEN_REQUESTS > 0.0 &&
					requests_batch.size() + 1 >
						SERVER_KNOBS->STATUS_MIN_TIME_BETWEEN_REQUESTS * SERVER_KNOBS->MAX_STATUS_REQUESTS_PER_SECOND) {
					TraceEvent(SevWarnAlways, "TooManyStatusRequests").suppressFor(1.0).detail("BatchSize", requests_batch.size());
					req.reply.sendError(server_overloaded());
				} else {
					requests_batch.push_back(req);
				}
			}

			// Get status but trap errors to send back to client.
			vector<WorkerDetails> workers;
			for(auto& it : self->id_worker)
				workers.push_back(it.second.details);

			std::vector<NetworkAddress> incompatibleConnections;
			for(auto it = self->db.incompatibleConnections.begin(); it != self->db.incompatibleConnections.end();) {
				if(it->second < now()) {
					it = self->db.incompatibleConnections.erase(it);
				} else {
					incompatibleConnections.push_back(it->first);
					it++;
				}
			}

			state ErrorOr<StatusReply> result = wait(errorOr(clusterGetStatus(self->db.serverInfo, self->cx, workers, self->db.workersWithIssues, &self->db.clientStatus, coordinators, incompatibleConnections, self->datacenterVersionDifference)));

			if (result.isError() && result.getError().code() == error_code_actor_cancelled)
				throw result.getError();

			// Update last_request_time now because GetStatus is finished and the delay is to be measured between requests
			last_request_time = now();

			while (!requests_batch.empty())
			{
				if (result.isError())
					requests_batch.back().reply.sendError(result.getError());
				else
					requests_batch.back().reply.send(result.get());
				requests_batch.pop_back();
				wait( yield() );
			}
		}
		catch (Error &e) {
			TraceEvent(SevError, "StatusServerError").error(e);
			throw e;
		}
	}
}

ACTOR Future<Void> monitorProcessClasses(ClusterControllerData *self) {

	state ReadYourWritesTransaction trVer( self->db.db );
	loop {
		try {
			trVer.setOption( FDBTransactionOptions::ACCESS_SYSTEM_KEYS );
			trVer.setOption( FDBTransactionOptions::PRIORITY_SYSTEM_IMMEDIATE );

			Optional<Value> val = wait(trVer.get(processClassVersionKey));

			if (val.present())
				break;

			Standalone<RangeResultRef> processClasses = wait( trVer.getRange( processClassKeys, CLIENT_KNOBS->TOO_MANY ) );
			ASSERT( !processClasses.more && processClasses.size() < CLIENT_KNOBS->TOO_MANY );

			trVer.clear(processClassKeys);
			trVer.set(processClassVersionKey, processClassVersionValue);
			for (auto it : processClasses) {
				UID processUid = decodeProcessClassKeyOld(it.key);
				trVer.set(processClassKeyFor(processUid.toString()), it.value);
			}

			wait(trVer.commit());
			TraceEvent("ProcessClassUpgrade");
			break;
		}
		catch(Error &e) {
			wait( trVer.onError(e) );
		}
	}

	loop {
		state ReadYourWritesTransaction tr( self->db.db );

		loop {
			try {
				tr.setOption( FDBTransactionOptions::ACCESS_SYSTEM_KEYS );
				tr.setOption( FDBTransactionOptions::PRIORITY_SYSTEM_IMMEDIATE );
				Standalone<RangeResultRef> processClasses = wait( tr.getRange( processClassKeys, CLIENT_KNOBS->TOO_MANY ) );
				ASSERT( !processClasses.more && processClasses.size() < CLIENT_KNOBS->TOO_MANY );

				if(processClasses != self->lastProcessClasses || !self->gotProcessClasses) {
					self->id_class.clear();
					for( int i = 0; i < processClasses.size(); i++ ) {
						auto c = decodeProcessClassValue( processClasses[i].value );
						ASSERT( c.classSource() != ProcessClass::CommandLineSource );
						self->id_class[decodeProcessClassKey( processClasses[i].key )] = c;
					}

					for( auto& w : self->id_worker ) {
						auto classIter = self->id_class.find(w.first);
						ProcessClass newProcessClass;

						if( classIter != self->id_class.end() && (classIter->second.classSource() == ProcessClass::DBSource || w.second.initialClass.classType() == ProcessClass::UnsetClass) ) {
							newProcessClass = classIter->second;
						} else {
							newProcessClass = w.second.initialClass;
						}


						if (newProcessClass != w.second.details.processClass) {
							w.second.details.processClass = newProcessClass;
							w.second.priorityInfo.processClassFitness = newProcessClass.machineClassFitness(ProcessClass::ClusterController);
							if (!w.second.reply.isSet()) {
								w.second.reply.send( RegisterWorkerReply(w.second.details.processClass, w.second.priorityInfo) );
							}
						}
					}

					self->lastProcessClasses = processClasses;
					self->gotProcessClasses = true;
					checkOutstandingRequests( self );
				}

				state Future<Void> watchFuture = tr.watch(processClassChangeKey);
				wait(tr.commit());
				wait(watchFuture);
				break;
			}
			catch(Error &e) {
				wait( tr.onError(e) );
			}
		}
	}
}

ACTOR Future<Void> monitorServerInfoConfig(ClusterControllerData::DBInfo* db) {
	loop {
		state ReadYourWritesTransaction tr(db->db);
		loop {
			try {
				tr.setOption(FDBTransactionOptions::READ_SYSTEM_KEYS);
				tr.setOption(FDBTransactionOptions::PRIORITY_SYSTEM_IMMEDIATE);
				tr.setOption(FDBTransactionOptions::READ_LOCK_AWARE);

				Optional<Value> configVal = wait(tr.get(latencyBandConfigKey));
				Optional<LatencyBandConfig> config;
				if(configVal.present()) {
					config = LatencyBandConfig::parse(configVal.get());
				}

				auto cachedInfo = db->serverInfo->get();
				auto& serverInfo = cachedInfo.mutate();
				if(config != serverInfo.latencyBandConfig) {
					TraceEvent("LatencyBandConfigChanged").detail("Present", config.present());
					serverInfo.id = deterministicRandom()->randomUniqueID();
					serverInfo.latencyBandConfig = config;
					db->serverInfo->set(cachedInfo);
				}

				state Future<Void> configChangeFuture = tr.watch(latencyBandConfigKey);

				wait(tr.commit());
				wait(configChangeFuture);

				break;
			}
			catch (Error &e) {
				wait(tr.onError(e));
			}
		}
	}
}

ACTOR Future<Void> monitorClientTxnInfoConfigs(ClusterControllerData::DBInfo* db) {
	loop {
		state ReadYourWritesTransaction tr(db->db);
		loop {
			try {
				tr.setOption(FDBTransactionOptions::ACCESS_SYSTEM_KEYS);
				tr.setOption(FDBTransactionOptions::PRIORITY_SYSTEM_IMMEDIATE);
				state Optional<Value> rateVal = wait(tr.get(fdbClientInfoTxnSampleRate));
				state Optional<Value> limitVal = wait(tr.get(fdbClientInfoTxnSizeLimit));
				ClientDBInfo clientInfo = db->clientInfo->get();
				double sampleRate = rateVal.present() ? BinaryReader::fromStringRef<double>(rateVal.get(), Unversioned()) : std::numeric_limits<double>::infinity();
				int64_t sizeLimit = limitVal.present() ? BinaryReader::fromStringRef<int64_t>(limitVal.get(), Unversioned()) : -1;
				if (sampleRate != clientInfo.clientTxnInfoSampleRate || sizeLimit != clientInfo.clientTxnInfoSampleRate) {
					clientInfo.id = deterministicRandom()->randomUniqueID();
					clientInfo.clientTxnInfoSampleRate = sampleRate;
					clientInfo.clientTxnInfoSizeLimit = sizeLimit;
					db->clientInfo->set(clientInfo);
				}

				state Future<Void> watchRateFuture = tr.watch(fdbClientInfoTxnSampleRate);
				state Future<Void> watchLimitFuture = tr.watch(fdbClientInfoTxnSizeLimit);
				wait(tr.commit());
				choose {
					when(wait(watchRateFuture)) { break; }
					when (wait(watchLimitFuture)) { break; }
				}
			}
			catch (Error &e) {
				wait(tr.onError(e));
			}
		}
	}
}

ACTOR Future<Void> updatedChangingDatacenters(ClusterControllerData *self) {
	//do not change the cluster controller until all the processes have had a chance to register
	wait( delay(SERVER_KNOBS->WAIT_FOR_GOOD_RECRUITMENT_DELAY) );
	loop {
		state Future<Void> onChange = self->desiredDcIds.onChange();
		if(!self->desiredDcIds.get().present()) {
			self->changingDcIds.set(std::make_pair(false,self->desiredDcIds.get()));
		} else {
			auto& worker = self->id_worker[self->clusterControllerProcessId];
			uint8_t newFitness = ClusterControllerPriorityInfo::calculateDCFitness( worker.details.interf.locality.dcId(), self->desiredDcIds.get().get() );
			self->changingDcIds.set(std::make_pair(worker.priorityInfo.dcFitness > newFitness,self->desiredDcIds.get()));

			TraceEvent("UpdateChangingDatacenter", self->id).detail("OldFitness", worker.priorityInfo.dcFitness).detail("NewFitness", newFitness);
			if ( worker.priorityInfo.dcFitness > newFitness ) {
				worker.priorityInfo.dcFitness = newFitness;
				if(!worker.reply.isSet()) {
					worker.reply.send( RegisterWorkerReply( worker.details.processClass, worker.priorityInfo ) );
				}
			} else {
				state int currentFit = ProcessClass::BestFit;
				while(currentFit <= ProcessClass::NeverAssign) {
					bool updated = false;
					for ( auto& it : self->id_worker ) {
						if( ( !it.second.priorityInfo.isExcluded && it.second.priorityInfo.processClassFitness == currentFit ) || currentFit == ProcessClass::NeverAssign ) {
							uint8_t fitness = ClusterControllerPriorityInfo::calculateDCFitness( it.second.details.interf.locality.dcId(), self->changingDcIds.get().second.get() );
							if ( it.first != self->clusterControllerProcessId && it.second.priorityInfo.dcFitness != fitness ) {
								updated = true;
								it.second.priorityInfo.dcFitness = fitness;
								if(!it.second.reply.isSet()) {
									it.second.reply.send( RegisterWorkerReply( it.second.details.processClass, it.second.priorityInfo ) );
								}
							}
						}
					}
					if(updated && currentFit < ProcessClass::NeverAssign) {
						wait( delay(SERVER_KNOBS->CC_CLASS_DELAY) );
					}
					currentFit++;
				}
			}
		}

		wait(onChange);
	}
}

ACTOR Future<Void> updatedChangedDatacenters(ClusterControllerData *self) {
	state Future<Void> changeDelay = delay(SERVER_KNOBS->CC_CHANGE_DELAY);
	state Future<Void> onChange = self->changingDcIds.onChange();
	loop {
		choose {
			when( wait(onChange) ) {
				changeDelay = delay(SERVER_KNOBS->CC_CHANGE_DELAY);
				onChange = self->changingDcIds.onChange();
			}
			when( wait(changeDelay) ) {
				changeDelay = Never();
				onChange = self->changingDcIds.onChange();

				self->changedDcIds.set(self->changingDcIds.get());
				if(self->changedDcIds.get().second.present()) {
					TraceEvent("UpdateChangedDatacenter", self->id).detail("CCFirst", self->changedDcIds.get().first);
					if( !self->changedDcIds.get().first ) {
						auto& worker = self->id_worker[self->clusterControllerProcessId];
						uint8_t newFitness = ClusterControllerPriorityInfo::calculateDCFitness( worker.details.interf.locality.dcId(), self->changedDcIds.get().second.get() );
						if( worker.priorityInfo.dcFitness != newFitness ) {
							worker.priorityInfo.dcFitness = newFitness;
							if(!worker.reply.isSet()) {
								worker.reply.send( RegisterWorkerReply( worker.details.processClass, worker.priorityInfo ) );
							}
						}
					} else {
						state int currentFit = ProcessClass::BestFit;
						while(currentFit <= ProcessClass::NeverAssign) {
							bool updated = false;
							for ( auto& it : self->id_worker ) {
								if( ( !it.second.priorityInfo.isExcluded && it.second.priorityInfo.processClassFitness == currentFit ) || currentFit == ProcessClass::NeverAssign ) {
									uint8_t fitness = ClusterControllerPriorityInfo::calculateDCFitness( it.second.details.interf.locality.dcId(), self->changedDcIds.get().second.get() );
									if ( it.first != self->clusterControllerProcessId && it.second.priorityInfo.dcFitness != fitness ) {
										updated = true;
										it.second.priorityInfo.dcFitness = fitness;
										if(!it.second.reply.isSet()) {
											it.second.reply.send( RegisterWorkerReply( it.second.details.processClass, it.second.priorityInfo ) );
										}
									}
								}
							}
							if(updated && currentFit < ProcessClass::NeverAssign) {
								wait( delay(SERVER_KNOBS->CC_CLASS_DELAY) );
							}
							currentFit++;
						}
					}
				}
			}
		}
	}
}

ACTOR Future<Void> updateDatacenterVersionDifference( ClusterControllerData *self ) {
	state double lastLogTime = 0;
	loop {
		self->versionDifferenceUpdated = false;
		if(self->db.serverInfo->get().read().recoveryState >= RecoveryState::ACCEPTING_COMMITS && self->db.config.usableRegions == 1) {
			bool oldDifferenceTooLarge = !self->versionDifferenceUpdated || self->datacenterVersionDifference >= SERVER_KNOBS->MAX_VERSION_DIFFERENCE;
			self->versionDifferenceUpdated = true;
			self->datacenterVersionDifference = 0;

			if(oldDifferenceTooLarge) {
				checkOutstandingRequests(self);
			}

			wait(self->db.serverInfo->onChange());
			continue;
		}

		state Optional<TLogInterface> primaryLog;
		state Optional<TLogInterface> remoteLog;
		if(self->db.serverInfo->get().read().recoveryState >= RecoveryState::ALL_LOGS_RECRUITED) {
			for(auto& logSet : self->db.serverInfo->get().read().logSystemConfig.tLogs) {
				if(logSet.isLocal && logSet.locality != tagLocalitySatellite) {
					for(auto& tLog : logSet.tLogs) {
						if(tLog.present()) {
							primaryLog = tLog.interf();
							break;
						}
					}
				}
				if(!logSet.isLocal) {
					for(auto& tLog : logSet.tLogs) {
						if(tLog.present()) {
							remoteLog = tLog.interf();
							break;
						}
					}
				}
			}
		}

		if(!primaryLog.present() || !remoteLog.present()) {
			wait(self->db.serverInfo->onChange());
			continue;
		}

		state Future<Void> onChange = self->db.serverInfo->onChange();
		loop {
			state Future<TLogQueuingMetricsReply> primaryMetrics = brokenPromiseToNever( primaryLog.get().getQueuingMetrics.getReply( TLogQueuingMetricsRequest() ) );
			state Future<TLogQueuingMetricsReply> remoteMetrics = brokenPromiseToNever( remoteLog.get().getQueuingMetrics.getReply( TLogQueuingMetricsRequest() ) );

			wait( ( success(primaryMetrics) && success(remoteMetrics) ) || onChange );
			if(onChange.isReady()) {
				break;
			}

			bool oldDifferenceTooLarge = !self->versionDifferenceUpdated || self->datacenterVersionDifference >= SERVER_KNOBS->MAX_VERSION_DIFFERENCE;
			self->versionDifferenceUpdated = true;
			self->datacenterVersionDifference = primaryMetrics.get().v - remoteMetrics.get().v;

			if(oldDifferenceTooLarge && self->datacenterVersionDifference < SERVER_KNOBS->MAX_VERSION_DIFFERENCE) {
				checkOutstandingRequests(self);
			}

			if(now() - lastLogTime > SERVER_KNOBS->CLUSTER_CONTROLLER_LOGGING_DELAY) {
				lastLogTime = now();
				TraceEvent("DatacenterVersionDifference", self->id).detail("Difference", self->datacenterVersionDifference);
			}

			wait( delay(SERVER_KNOBS->VERSION_LAG_METRIC_INTERVAL) || onChange );
			if(onChange.isReady()) {
				break;
			}
		}
	}
}

ACTOR Future<Void> doEmptyCommit(Database cx) {
	state Transaction tr(cx);
	loop {
		try {
			tr.setOption(FDBTransactionOptions::PRIORITY_SYSTEM_IMMEDIATE);
			tr.setOption(FDBTransactionOptions::LOCK_AWARE);
			tr.makeSelfConflicting();
			wait(tr.commit());
			return Void();
		} catch( Error &e ) {
			wait( tr.onError(e) );
		}
	}
}

ACTOR Future<Void> handleForcedRecoveries( ClusterControllerData *self, ClusterControllerFullInterface interf ) {
	loop {
		state ForceRecoveryRequest req = waitNext( interf.clientInterface.forceRecovery.getFuture() );
		TraceEvent("ForcedRecoveryStart", self->id).detail("ClusterControllerDcId", self->clusterControllerDcId).detail("DcId", req.dcId.printable());
		state Future<Void> fCommit = doEmptyCommit(self->cx);
		wait(fCommit || delay(SERVER_KNOBS->FORCE_RECOVERY_CHECK_DELAY));
		if(!fCommit.isReady() || fCommit.isError()) {
			if (self->clusterControllerDcId != req.dcId) {
				vector<Optional<Key>> dcPriority;
				dcPriority.push_back(req.dcId);
				dcPriority.push_back(self->clusterControllerDcId);
				self->desiredDcIds.set(dcPriority);
			} else {
				self->db.forceRecovery = true;
				self->db.forceMasterFailure.trigger();
			}
			wait(fCommit);
		}
		TraceEvent("ForcedRecoveryFinish", self->id);
		self->db.forceRecovery = false;
		req.reply.send(Void());
	}
}

ACTOR Future<DataDistributorInterface> startDataDistributor( ClusterControllerData *self ) {
	wait(delay(0.0));  // If master fails at the same time, give it a chance to clear master PID.

	TraceEvent("CCStartDataDistributor", self->id);
	loop {
		try {
			state bool no_distributor = !self->db.serverInfo->get().read().distributor.present();
			while (!self->masterProcessId.present() || self->masterProcessId != self->db.serverInfo->get().read().master.locality.processId() || self->db.serverInfo->get().read().recoveryState < RecoveryState::ACCEPTING_COMMITS) {
				wait(self->db.serverInfo->onChange() || delay(SERVER_KNOBS->WAIT_FOR_GOOD_RECRUITMENT_DELAY));
			}
			if (no_distributor && self->db.serverInfo->get().read().distributor.present()) {
				return self->db.serverInfo->get().read().distributor.get();
			}

			std::map<Optional<Standalone<StringRef>>, int> id_used = self->getUsedIds();
			WorkerFitnessInfo data_distributor = self->getWorkerForRoleInDatacenter(self->clusterControllerDcId, ProcessClass::DataDistributor, ProcessClass::NeverAssign, self->db.config, id_used);
			state WorkerDetails worker = data_distributor.worker;
			if (self->onMasterIsBetter(worker, ProcessClass::DataDistributor)) {
				worker = self->id_worker[self->masterProcessId.get()].details;
			}

			InitializeDataDistributorRequest req(deterministicRandom()->randomUniqueID());
			TraceEvent("CCDataDistributorRecruit", self->id).detail("Addr", worker.interf.address());

			ErrorOr<DataDistributorInterface> distributor = wait( worker.interf.dataDistributor.getReplyUnlessFailedFor(req, SERVER_KNOBS->WAIT_FOR_DISTRIBUTOR_JOIN_DELAY, 0) );
			if (distributor.present()) {
				TraceEvent("CCDataDistributorRecruited", self->id).detail("Addr", worker.interf.address());
				return distributor.get();
			}
		}
		catch (Error& e) {
			TraceEvent("CCDataDistributorRecruitError", self->id).error(e);
			if ( e.code() != error_code_no_more_servers ) {
				throw;
			}
		}
		wait( delay(SERVER_KNOBS->ATTEMPT_RECRUITMENT_DELAY) );
	}
}

ACTOR Future<Void> monitorDataDistributor(ClusterControllerData *self) {
	while(self->db.serverInfo->get().read().recoveryState < RecoveryState::ACCEPTING_COMMITS) {
		wait(self->db.serverInfo->onChange());
	}

	loop {
		if ( self->db.serverInfo->get().read().distributor.present() ) {
			wait( waitFailureClient( self->db.serverInfo->get().read().distributor.get().waitFailure, SERVER_KNOBS->DD_FAILURE_TIME ) );
			TraceEvent("CCDataDistributorDied", self->id)
			.detail("DistributorId", self->db.serverInfo->get().read().distributor.get().id());
			self->db.clearInterf(ProcessClass::DataDistributorClass);
		} else {
			self->recruitingDistributor = true;
			DataDistributorInterface distributorInterf = wait( startDataDistributor(self) );
			self->recruitingDistributor = false;
			self->db.setDistributor(distributorInterf);
		}
	}
}

ACTOR Future<Void> startRatekeeper(ClusterControllerData *self) {
	wait(delay(0.0));  // If master fails at the same time, give it a chance to clear master PID.

	TraceEvent("CCStartRatekeeper", self->id);
	loop {
		try {
			state bool no_ratekeeper = !self->db.serverInfo->get().read().ratekeeper.present();
			while (!self->masterProcessId.present() || self->masterProcessId != self->db.serverInfo->get().read().master.locality.processId() || self->db.serverInfo->get().read().recoveryState < RecoveryState::ACCEPTING_COMMITS) {
				wait(self->db.serverInfo->onChange() || delay(SERVER_KNOBS->WAIT_FOR_GOOD_RECRUITMENT_DELAY));
			}
			if (no_ratekeeper && self->db.serverInfo->get().read().ratekeeper.present()) {
				// Existing ratekeeper registers while waiting, so skip.
				return Void();
			}

			std::map<Optional<Standalone<StringRef>>, int> id_used = self->getUsedIds();
			WorkerFitnessInfo rkWorker = self->getWorkerForRoleInDatacenter(self->clusterControllerDcId, ProcessClass::Ratekeeper, ProcessClass::NeverAssign, self->db.config, id_used);
			InitializeRatekeeperRequest req(deterministicRandom()->randomUniqueID());
			state WorkerDetails worker = rkWorker.worker;
			if (self->onMasterIsBetter(worker, ProcessClass::Ratekeeper)) {
				worker = self->id_worker[self->masterProcessId.get()].details;
			}

			self->recruitingRatekeeperID = req.reqId;
			TraceEvent("CCRecruitRatekeeper", self->id).detail("Addr", worker.interf.address()).detail("RKID", req.reqId);

			ErrorOr<RatekeeperInterface> interf = wait( worker.interf.ratekeeper.getReplyUnlessFailedFor(req, SERVER_KNOBS->WAIT_FOR_RATEKEEPER_JOIN_DELAY, 0) );
			if (interf.present()) {
				self->recruitRatekeeper.set(false);
				self->recruitingRatekeeperID = interf.get().id();
				const auto& ratekeeper = self->db.serverInfo->get().read().ratekeeper;
				TraceEvent("CCRatekeeperRecruited", self->id).detail("Addr", worker.interf.address()).detail("RKID", interf.get().id());
				if (ratekeeper.present() && ratekeeper.get().id() != interf.get().id() && self->id_worker.count(ratekeeper.get().locality.processId())) {
					TraceEvent("CCHaltRatekeeperAfterRecruit", self->id).detail("RKID", ratekeeper.get().id())
					.detail("DcID", printable(self->clusterControllerDcId));
					self->id_worker[ratekeeper.get().locality.processId()].haltRatekeeper = brokenPromiseToNever(ratekeeper.get().haltRatekeeper.getReply(HaltRatekeeperRequest(self->id)));
				}
				if(!ratekeeper.present() || ratekeeper.get().id() != interf.get().id()) {
					self->db.setRatekeeper(interf.get());
				}
				checkOutstandingRequests(self);
				return Void();
			}
		}
		catch (Error& e) {
			TraceEvent("CCRatekeeperRecruitError", self->id).error(e);
			if ( e.code() != error_code_no_more_servers ) {
				throw;
			}
		}
		wait( delay(SERVER_KNOBS->ATTEMPT_RECRUITMENT_DELAY) );
	}
}

ACTOR Future<Void> monitorRatekeeper(ClusterControllerData *self) {
	while(self->db.serverInfo->get().read().recoveryState < RecoveryState::ACCEPTING_COMMITS) {
		wait(self->db.serverInfo->onChange());
	}

	loop {
		if ( self->db.serverInfo->get().read().ratekeeper.present() && !self->recruitRatekeeper.get() ) {
			choose {
				when(wait(waitFailureClient( self->db.serverInfo->get().read().ratekeeper.get().waitFailure, SERVER_KNOBS->RATEKEEPER_FAILURE_TIME )))  {
					TraceEvent("CCRatekeeperDied", self->id)
					.detail("RKID", self->db.serverInfo->get().read().ratekeeper.get().id());
					self->db.clearInterf(ProcessClass::RatekeeperClass);
				}
				when(wait(self->recruitRatekeeper.onChange())) {}
			}
		} else {
			wait( startRatekeeper(self) );
		}
	}
}

ACTOR Future<Void> clusterControllerCore( ClusterControllerFullInterface interf, Future<Void> leaderFail, ServerCoordinators coordinators, LocalityData locality ) {
	state ClusterControllerData self( interf, locality );
	state Future<Void> coordinationPingDelay = delay( SERVER_KNOBS->WORKER_COORDINATION_PING_DELAY );
	state uint64_t step = 0;
	state Future<ErrorOr<Void>> error = errorOr( actorCollection( self.addActor.getFuture() ) );

	self.addActor.send( failureDetectionServer( self.id, &self, interf.clientInterface.failureMonitoring.getFuture() ) );
	self.addActor.send( clusterWatchDatabase( &self, &self.db ) );  // Start the master database
	self.addActor.send( self.updateWorkerList.init( self.db.db ) );
	self.addActor.send( statusServer( interf.clientInterface.databaseStatus.getFuture(), &self, coordinators));
	self.addActor.send( timeKeeper(&self) );
	self.addActor.send( monitorProcessClasses(&self) );
	self.addActor.send( monitorServerInfoConfig(&self.db) );
	self.addActor.send( monitorClientTxnInfoConfigs(&self.db) );
	self.addActor.send( updatedChangingDatacenters(&self) );
	self.addActor.send( updatedChangedDatacenters(&self) );
	self.addActor.send( updateDatacenterVersionDifference(&self) );
	self.addActor.send( handleForcedRecoveries(&self, interf) );
	self.addActor.send( monitorDataDistributor(&self) );
	self.addActor.send( monitorRatekeeper(&self) );
	self.addActor.send( traceCounters("ClusterControllerMetrics", self.id, SERVER_KNOBS->STORAGE_LOGGING_DELAY, &self.clusterControllerMetrics, self.id.toString() + "/ClusterControllerMetrics") );
	//printf("%s: I am the cluster controller\n", g_network->getLocalAddress().toString().c_str());

	loop choose {
		when( ErrorOr<Void> err = wait( error ) ) {
			if (err.isError()) {
				endRole(Role::CLUSTER_CONTROLLER, interf.id(), "Stop Received Error", false, err.getError());
			}
			else {
				endRole(Role::CLUSTER_CONTROLLER, interf.id(), "Stop Received Signal", true);
			}

			// We shut down normally even if there was a serious error (so this fdbserver may be re-elected cluster controller)
			return Void();
		}
		when( OpenDatabaseRequest req = waitNext( interf.clientInterface.openDatabase.getFuture() ) ) {
			++self.openDatabaseRequests;
			self.addActor.send(clusterOpenDatabase(&self.db, req));
		}
		when( RecruitFromConfigurationRequest req = waitNext( interf.recruitFromConfiguration.getFuture() ) ) {
			self.addActor.send( clusterRecruitFromConfiguration( &self, req ) );
		}
		when( RecruitRemoteFromConfigurationRequest req = waitNext( interf.recruitRemoteFromConfiguration.getFuture() ) ) {
			self.addActor.send( clusterRecruitRemoteFromConfiguration( &self, req ) );
		}
		when( RecruitStorageRequest req = waitNext( interf.recruitStorage.getFuture() ) ) {
			clusterRecruitStorage( &self, req );
		}
		when( RegisterWorkerRequest req = waitNext( interf.registerWorker.getFuture() ) ) {
			++self.registerWorkerRequests;
			registerWorker( req, &self );
		}
		when( GetWorkersRequest req = waitNext( interf.getWorkers.getFuture() ) ) {
			++self.getWorkersRequests;
			vector<WorkerDetails> workers;

			for(auto& it : self.id_worker) {
				if ( (req.flags & GetWorkersRequest::NON_EXCLUDED_PROCESSES_ONLY) && self.db.config.isExcludedServer(it.second.details.interf.address()) ) {
					continue;
				}

				if ( (req.flags & GetWorkersRequest::TESTER_CLASS_ONLY) && it.second.details.processClass.classType() != ProcessClass::TesterClass ) {
					continue;
				}

				workers.push_back(it.second.details);
			}

			req.reply.send( workers );
		}
		when( GetClientWorkersRequest req = waitNext( interf.clientInterface.getClientWorkers.getFuture() ) ) {
			++self.getClientWorkersRequests;
			vector<ClientWorkerInterface> workers;
			for(auto& it : self.id_worker) {
				if (it.second.details.processClass.classType() != ProcessClass::TesterClass) {
					workers.push_back(it.second.details.interf.clientInterface);
				}
			}
			req.reply.send(workers);
		}
		when( wait( coordinationPingDelay ) ) {
			CoordinationPingMessage message(self.id, step++);
			for(auto& it : self.id_worker)
				it.second.details.interf.coordinationPing.send(message);
			coordinationPingDelay = delay( SERVER_KNOBS->WORKER_COORDINATION_PING_DELAY );
			TraceEvent("CoordinationPingSent", self.id).detail("TimeStep", message.timeStep);
		}
		when( RegisterMasterRequest req = waitNext( interf.registerMaster.getFuture() ) ) {
			++self.registerMasterRequests;
			clusterRegisterMaster( &self, req );
		}
		when( GetServerDBInfoRequest req = waitNext( interf.getServerDBInfo.getFuture() ) ) {
			++self.getServerDBInfoRequests;
			self.addActor.send(
			    clusterGetServerInfo(&self.db, req.knownServerInfoID, req.issues, req.incompatiblePeers, req.reply));
		}
		when( wait( leaderFail ) ) {
			// We are no longer the leader if this has changed.
			endRole(Role::CLUSTER_CONTROLLER, interf.id(), "Leader Replaced", true);
			TEST(true); // Lost Cluster Controller Role
			return Void();
		}
		when( ReplyPromise<Void> ping = waitNext( interf.clientInterface.ping.getFuture() ) ) {
			ping.send( Void() );
		}
	}
}

ACTOR Future<Void> replaceInterface( ClusterControllerFullInterface interf ) {
	loop {
		if( interf.hasMessage() ) {
			wait(delay(SERVER_KNOBS->REPLACE_INTERFACE_DELAY));
			return Void();
		}
		wait(delay(SERVER_KNOBS->REPLACE_INTERFACE_CHECK_DELAY));
	}
}

ACTOR Future<Void> clusterController( ServerCoordinators coordinators, Reference<AsyncVar<Optional<ClusterControllerFullInterface>>> currentCC, bool hasConnected, Reference<AsyncVar<ClusterControllerPriorityInfo>> asyncPriorityInfo, LocalityData locality ) {
	loop {
		state ClusterControllerFullInterface cci;
		state bool inRole = false;
		cci.initEndpoints();
		try {
			//Register as a possible leader; wait to be elected
			state Future<Void> leaderFail = tryBecomeLeader( coordinators, cci, currentCC, hasConnected, asyncPriorityInfo );
			state Future<Void> shouldReplace = replaceInterface( cci );

			while (!currentCC->get().present() || currentCC->get().get() != cci) {
				choose {
					when( wait(currentCC->onChange()) ) {}
					when( wait(leaderFail) ) { ASSERT(false); throw internal_error(); }
					when( wait(shouldReplace) ) { break; }
				}
			}
			if(!shouldReplace.isReady()) {
				shouldReplace = Future<Void>();
				hasConnected = true;
				startRole(Role::CLUSTER_CONTROLLER, cci.id(), UID());
				inRole = true;

				wait( clusterControllerCore( cci, leaderFail, coordinators, locality ) );
			}
		} catch(Error& e) {
			if (inRole)
				endRole(Role::CLUSTER_CONTROLLER, cci.id(), "Error", e.code() == error_code_actor_cancelled || e.code() == error_code_coordinators_changed, e);
			else
				TraceEvent( e.code() == error_code_coordinators_changed ? SevInfo : SevError, "ClusterControllerCandidateError", cci.id()).error(e);
			throw;
		}
	}
}

ACTOR Future<Void> clusterController( Reference<ClusterConnectionFile> connFile, Reference<AsyncVar<Optional<ClusterControllerFullInterface>>> currentCC, Reference<AsyncVar<ClusterControllerPriorityInfo>> asyncPriorityInfo, Future<Void> recoveredDiskFiles, LocalityData locality ) {
	wait(recoveredDiskFiles);
	state bool hasConnected = false;
	loop {
		try {
			ServerCoordinators coordinators( connFile );
			wait( clusterController( coordinators, currentCC, hasConnected, asyncPriorityInfo, locality ) );
		} catch( Error &e ) {
			if( e.code() != error_code_coordinators_changed )
				throw; // Expected to terminate fdbserver
		}

		hasConnected = true;
	}
}<|MERGE_RESOLUTION|>--- conflicted
+++ resolved
@@ -156,22 +156,6 @@
 			serverInfo->set( newInfoCache );
 		}
 
-<<<<<<< HEAD
-=======
-		void clearStorageCache(uint16_t id) {
-			CachedSerialization<ServerDBInfo> newInfoCache = serverInfo->get();
-			auto& newInfo = newInfoCache.mutate();
-			for(auto it = newInfo.storageCaches.begin(); it != newInfo.storageCaches.end(); ++it) {
-				if(it->first == id) {
-					newInfo.id = deterministicRandom()->randomUniqueID();
-					newInfo.storageCaches.erase(it);
-					break;
-				}
-			}
-			serverInfo->set( newInfoCache );
-		}
-
->>>>>>> 8449badb
 	};
 
 	struct UpdateWorkerList {

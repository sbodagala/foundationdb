--- conflicted
+++ resolved
@@ -86,12 +86,8 @@
 	    commit(proxyCommitData_.commit), cx(proxyCommitData_.cx), committedVersion(&proxyCommitData_.committedVersion),
 	    storageCache(&proxyCommitData_.storageCache), tag_popped(&proxyCommitData_.tag_popped),
 	    tssMapping(&proxyCommitData_.tssMapping), tenantMap(&proxyCommitData_.tenantMap),
-<<<<<<< HEAD
 	    tenantNameIndex(&proxyCommitData_.tenantNameIndex), lockedTenants(&proxyCommitData_.lockedTenants),
-	    initialCommit(initialCommit_), provisionalCommitProxy(provisionalCommitProxy_) {}
-=======
-	    tenantNameIndex(&proxyCommitData_.tenantNameIndex), initialCommit(initialCommit_),
-	    provisionalCommitProxy(provisionalCommitProxy_) {
+	    initialCommit(initialCommit_), provisionalCommitProxy(provisionalCommitProxy_) {
 		if (encryptMode.isEncryptionEnabled()) {
 			ASSERT(cipherKeys != nullptr);
 			ASSERT(cipherKeys->count(SYSTEM_KEYSPACE_ENCRYPT_DOMAIN_ID) > 0);
@@ -100,7 +96,6 @@
 			}
 		}
 	}
->>>>>>> afc25035
 
 	ApplyMetadataMutationsImpl(const SpanContext& spanContext_,
 	                           ResolverData& resolverData_,

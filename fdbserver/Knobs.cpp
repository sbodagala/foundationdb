--- conflicted
+++ resolved
@@ -553,11 +553,8 @@
 	init( FASTRESTORE_ROLE_LOGGING_DELAY,                          5 ); if( randomize ) { FASTRESTORE_ROLE_LOGGING_DELAY = deterministicRandom()->random01() * 60 + 1; }
 	init( FASTRESTORE_UPDATE_PROCESS_STATS_INTERVAL,               5 ); if( randomize ) { FASTRESTORE_UPDATE_PROCESS_STATS_INTERVAL = deterministicRandom()->random01() * 60 + 1; }
 	init( FASTRESTORE_ATOMICOP_WEIGHT,               			 100 ); if( randomize ) { FASTRESTORE_ATOMICOP_WEIGHT = deterministicRandom()->random01() * 200 + 1; }
-<<<<<<< HEAD
 	init( FASTRESTORE_APPLYING_PARALLELISM,               	     100 ); if( randomize ) { FASTRESTORE_APPLYING_PARALLELISM = deterministicRandom()->random01() * 10 + 1; }
-=======
 	init( FASTRESTORE_MONITOR_LEADER_DELAY,          			   5 ); if( randomize ) { FASTRESTORE_MONITOR_LEADER_DELAY = deterministicRandom()->random01() * 100; }
->>>>>>> fe78524b
 
 	// clang-format on
 

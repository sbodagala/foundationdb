/*
 * BackupAndParallelRestoreCorrectness.actor.cpp
 *
 * This source file is part of the FoundationDB open source project
 *
 * Copyright 2013-2018 Apple Inc. and the FoundationDB project authors
 *
 * Licensed under the Apache License, Version 2.0 (the "License");
 * you may not use this file except in compliance with the License.
 * You may obtain a copy of the License at
 *
 *     http://www.apache.org/licenses/LICENSE-2.0
 *
 * Unless required by applicable law or agreed to in writing, software
 * distributed under the License is distributed on an "AS IS" BASIS,
 * WITHOUT WARRANTIES OR CONDITIONS OF ANY KIND, either express or implied.
 * See the License for the specific language governing permissions and
 * limitations under the License.
 */

#include "fdbrpc/simulator.h"
#include "fdbclient/BackupAgent.actor.h"
#include "fdbclient/BackupContainer.h"
#include "fdbserver/workloads/workloads.actor.h"
#include "fdbserver/workloads/BulkSetup.actor.h"
#include "fdbclient/RestoreWorkerInterface.actor.h"
#include "flow/actorcompiler.h" // This must be the last #include.

// A workload which test the correctness of backup and restore process
struct BackupAndParallelRestoreCorrectnessWorkload : TestWorkload {
	double backupAfter, restoreAfter, abortAndRestartAfter;
	double backupStartAt, restoreStartAfterBackupFinished, stopDifferentialAfter;
	Key backupTag;
	int backupRangesCount, backupRangeLengthMax;
	bool differentialBackup, performRestore, agentRequest;
	Standalone<VectorRef<KeyRangeRef>> backupRanges;
	static int backupAgentRequests;
	bool locked;
	bool allowPauses;
	bool shareLogRange;

	std::map<Standalone<KeyRef>, Standalone<ValueRef>> dbKVs;

	BackupAndParallelRestoreCorrectnessWorkload(WorkloadContext const& wcx) : TestWorkload(wcx) {
		locked = sharedRandomNumber % 2;
		backupAfter = getOption(options, LiteralStringRef("backupAfter"), 10.0);
		restoreAfter = getOption(options, LiteralStringRef("restoreAfter"), 35.0);
		performRestore = getOption(options, LiteralStringRef("performRestore"), true);
		backupTag = getOption(options, LiteralStringRef("backupTag"), BackupAgentBase::getDefaultTag());
		backupRangesCount = getOption(options, LiteralStringRef("backupRangesCount"), 5);
		backupRangeLengthMax = getOption(options, LiteralStringRef("backupRangeLengthMax"), 1);
		abortAndRestartAfter =
		    getOption(options, LiteralStringRef("abortAndRestartAfter"),
		              deterministicRandom()->random01() < 0.5
		                  ? deterministicRandom()->random01() * (restoreAfter - backupAfter) + backupAfter
		                  : 0.0);
		differentialBackup = getOption(options, LiteralStringRef("differentialBackup"),
		                               deterministicRandom()->random01() < 0.5 ? true : false);
		stopDifferentialAfter =
		    getOption(options, LiteralStringRef("stopDifferentialAfter"),
		              differentialBackup ? deterministicRandom()->random01() *
		                                           (restoreAfter - std::max(abortAndRestartAfter, backupAfter)) +
		                                       std::max(abortAndRestartAfter, backupAfter)
		                                 : 0.0);
		agentRequest = getOption(options, LiteralStringRef("simBackupAgents"), true);
		allowPauses = getOption(options, LiteralStringRef("allowPauses"), true);
		shareLogRange = getOption(options, LiteralStringRef("shareLogRange"), false);

		KeyRef beginRange;
		KeyRef endRange;
		UID randomID = nondeterministicRandom()->randomUniqueID();

		if (shareLogRange) {
			bool beforePrefix = sharedRandomNumber & 1;
			if (beforePrefix)
				backupRanges.push_back_deep(backupRanges.arena(),
				                            KeyRangeRef(normalKeys.begin, LiteralStringRef("\xfe\xff\xfe")));
			else
				backupRanges.push_back_deep(backupRanges.arena(),
				                            KeyRangeRef(strinc(LiteralStringRef("\x00\x00\x01")), normalKeys.end));
		} else if (backupRangesCount <= 0) {
			backupRanges.push_back_deep(backupRanges.arena(), normalKeys);
		} else {
			// Add backup ranges
			// Q: why the range endpoints (the range interval) are randomly generated?
			// Won't this cause unbalanced range interval in backup?
			std::set<std::string> rangeEndpoints;
			while (rangeEndpoints.size() < backupRangesCount * 2) {
				rangeEndpoints.insert(deterministicRandom()->randomAlphaNumeric(
				    deterministicRandom()->randomInt(1, backupRangeLengthMax + 1)));
			}

			// Create ranges from the keys, in order, to prevent overlaps
			std::vector<std::string> sortedEndpoints(rangeEndpoints.begin(), rangeEndpoints.end());
			sort(sortedEndpoints.begin(), sortedEndpoints.end());
			for (auto i = sortedEndpoints.begin(); i != sortedEndpoints.end(); ++i) {
				const std::string& start = *i++;
				backupRanges.push_back_deep(backupRanges.arena(), KeyRangeRef(start, *i));

				// Track the added range
				TraceEvent("BARW_BackupCorrectnessRange", randomID)
				    .detail("RangeBegin", (beginRange < endRange) ? printable(beginRange) : printable(endRange))
				    .detail("RangeEnd", (beginRange < endRange) ? printable(endRange) : printable(beginRange));
			}
		}
	}

	static void compareDBKVs(Standalone<RangeResultRef> data, BackupAndParallelRestoreCorrectnessWorkload* self) {
		bool hasDiff = false;
		// Get the new KV pairs in the DB
		std::map<Standalone<KeyRef>, Standalone<ValueRef>> newDbKVs;
		for (auto kvRef = data.contents().begin(); kvRef != data.contents().end(); kvRef++) {
			newDbKVs.insert(std::make_pair(kvRef->key, kvRef->value));
		}

		if (self->dbKVs.empty()) {
			printf("[CheckDB] set DB kv for the first time.\n");
			self->dbKVs = newDbKVs;
			return;
		}

		printf("[CheckDB] KV Number. Prev DB:%ld Current DB:%ld\n", self->dbKVs.size(), newDbKVs.size());
		// compare the KV pairs in the DB
		printf("------------------Now print out the diff between the prev DB and current DB-------------------\n");
		if (self->dbKVs.size() >= newDbKVs.size()) {
			for (auto kv = self->dbKVs.begin(); kv != self->dbKVs.end(); kv++) {
				bool exist = (newDbKVs.find(kv->first) != newDbKVs.end());
				if (!exist) {
					printf("\tPrevKey:%s PrevValue:%s newValue:%s\n", getHexString(kv->first).c_str(),
					       getHexString(kv->second).c_str(), "[Not Exist]");
					hasDiff = true;
				}
				if (exist && (newDbKVs[kv->first] != self->dbKVs[kv->first])) {
					printf("\tPrevKey:%s PrevValue:%s newValue:%s\n", getHexString(kv->first).c_str(),
					       getHexString(kv->second).c_str(), getHexString(newDbKVs[kv->first]).c_str());
					hasDiff = true;
				}
			}
		} else {
			for (auto newKV = newDbKVs.begin(); newKV != newDbKVs.end(); newKV++) {
				bool exist = (self->dbKVs.find(newKV->first) != self->dbKVs.end());
				if (!exist) {
					printf("\tPrevKey:%s PrevValue:%s newValue:%s\n", "[Not Exist]", getHexString(newKV->first).c_str(),
					       getHexString(newKV->second).c_str());
					hasDiff = true;
				}
				if (exist && (newDbKVs[newKV->first] != self->dbKVs[newKV->first])) {
					printf("\tPrevKey:%s PrevValue:%s newValue:%s\n", getHexString(newKV->first).c_str(),
					       getHexString(self->dbKVs[newKV->first]).c_str(),
					       getHexString(newDbKVs[newKV->first]).c_str());
					hasDiff = true;
				}
			}
		}

		int numEntries = 10;
		int i = 0;
		if (hasDiff) {
			// print out the first and last 10 entries
			printf("\t---Prev DB first and last %d entries\n", numEntries);
			if (!self->dbKVs.empty()) {
				auto kv = self->dbKVs.begin();
				for (; kv != self->dbKVs.end(); kv++) {
					if (i >= numEntries) break;

					printf("\t[Entry:%d]Key:%s Value:%s\n", i++, getHexString(kv->first).c_str(),
					       getHexString(kv->second).c_str());
				}

				i = self->dbKVs.size();
				kv = self->dbKVs.end();
				for (--kv; kv != self->dbKVs.begin(); kv--) {
					if (i <= self->dbKVs.size() - numEntries) break;

					printf("\t[Entry:%d]Key:%s Value:%s\n", i--, getHexString(kv->first).c_str(),
					       getHexString(kv->second).c_str());
				}
			}

			printf("\t---Current DB first and last %d entries\n", numEntries);
			if (!newDbKVs.empty()) {
				auto kv = newDbKVs.begin();
				i = 0;
				for (; kv != newDbKVs.end(); kv++) {
					if (i >= numEntries) break;

					printf("\t[Entry:%d]Key:%s Value:%s\n", i++, getHexString(kv->first).c_str(),
					       getHexString(kv->second).c_str());
				}

				i = newDbKVs.size();
				kv = newDbKVs.end();
				for (--kv; kv != newDbKVs.begin(); kv--) {
					if (i <= newDbKVs.size() - numEntries) break;

					printf("\t[Entry:%d]Key:%s Value:%s\n", i--, getHexString(kv->first).c_str(),
					       getHexString(kv->second).c_str());
				}
			}
		}

		self->dbKVs = newDbKVs; // update the dbKVs
	}

	static void dumpDBKVs(Standalone<RangeResultRef> data, BackupAndParallelRestoreCorrectnessWorkload* self) {
		// bool hasDiff = false;
		// Get the new KV pairs in the DB
		std::map<Standalone<KeyRef>, Standalone<ValueRef>> newDbKVs;
		for (auto kvRef = data.contents().begin(); kvRef != data.contents().end(); kvRef++) {
			newDbKVs.insert(std::make_pair(kvRef->key, kvRef->value));
		}

		printf("---------------------Now print out the KV in the current DB---------------------\n");
		for (auto newKV = newDbKVs.begin(); newKV != newDbKVs.end(); newKV++) {
			printf("\tKey:%s Value:%s\n", getHexString(newKV->first).c_str(), getHexString(newKV->second).c_str());
		}
	}

	ACTOR static Future<Void> checkDB(Database cx, std::string when,
	                                  BackupAndParallelRestoreCorrectnessWorkload* self) {

<<<<<<< HEAD
		wait(delay(1.0)); // Simply avoid compiler warning
		return Void();

		//    state Key keyPrefix = LiteralStringRef("");
		//    //              int numPrint = 20; //number of entries in the front and end to print out.
		//    state Transaction tr(cx);
		//    state int retryCount = 0;
		//    loop {
		//            try {
		//                    state Version v = wait( tr.getReadVersion() );
		//                    state Standalone<RangeResultRef> data = wait(tr.getRange(firstGreaterOrEqual(doubleToTestKey(0.0, keyPrefix)), firstGreaterOrEqual(doubleToTestKey(1.0, keyPrefix)), std::numeric_limits<int>::max()));
		//                    printf("Check DB, at %s. retryCount:%d Data size:%d, rangeResultInfo:%s\n", when.c_str(), retryCount,
		//                               data.size(), data.contents().toString().c_str());
		//                    compareDBKVs(data, self);
		//                    break;
		//            } catch (Error& e) {
		//                    retryCount++;
		//                    TraceEvent(retryCount > 20 ? SevWarnAlways : SevWarn, "CheckDBError").error(e);
		//                    wait(tr.onError(e));
		//            }
		//    }

		//    return Void();
=======
		state Key keyPrefix = LiteralStringRef("");
		state Transaction tr(cx);
		state int retryCount = 0;
		loop {
			try {
				state Version v = wait(tr.getReadVersion());
				state Standalone<RangeResultRef> data = wait(
				    tr.getRange(firstGreaterOrEqual(doubleToTestKey(0.0, keyPrefix)),
				                firstGreaterOrEqual(doubleToTestKey(1.0, keyPrefix)), std::numeric_limits<int>::max()));
				// compareDBKVs(data, self);
				break;
			} catch (Error& e) {
				retryCount++;
				TraceEvent(retryCount > 20 ? SevWarnAlways : SevWarn, "CheckDBError").error(e);
				wait(tr.onError(e));
			}
		}
>>>>>>> 2184f598

		return Void();
	}

	ACTOR static Future<Void> dumpDB(Database cx, std::string when, BackupAndParallelRestoreCorrectnessWorkload* self) {
		state Key keyPrefix = LiteralStringRef("");
		//		int numPrint = 20; //number of entries in the front and end to print out.
		state Transaction tr(cx);
		state int retryCount = 0;
		loop {
			try {
				state Standalone<RangeResultRef> data = wait(
				    tr.getRange(firstGreaterOrEqual(doubleToTestKey(0.0, keyPrefix)),
				                firstGreaterOrEqual(doubleToTestKey(1.0, keyPrefix)), std::numeric_limits<int>::max()));
				printf("dump DB, at %s. retryCount:%d Data size:%d, rangeResultInfo:%s\n", when.c_str(), retryCount,
				       data.size(), data.contents().toString().c_str());
				dumpDBKVs(data, self);
				return Void();
			} catch (Error& e) {
				retryCount++;
				TraceEvent(retryCount > 20 ? SevWarnAlways : SevWarn, "dumpDBError").error(e);
				wait(tr.onError(e));
			}
		}
	}

	virtual std::string description() { return "BackupAndParallelRestoreCorrectness"; }

	virtual Future<Void> setup(Database const& cx) { return Void(); }

	virtual Future<Void> start(Database const& cx) {
		if (clientId != 0) return Void();

		TraceEvent(SevInfo, "BARW_Param").detail("Locked", locked);
		TraceEvent(SevInfo, "BARW_Param").detail("BackupAfter", backupAfter);
		TraceEvent(SevInfo, "BARW_Param").detail("RestoreAfter", restoreAfter);
		TraceEvent(SevInfo, "BARW_Param").detail("PerformRestore", performRestore);
		TraceEvent(SevInfo, "BARW_Param").detail("BackupTag", printable(backupTag).c_str());
		TraceEvent(SevInfo, "BARW_Param").detail("BackupRangesCount", backupRangesCount);
		TraceEvent(SevInfo, "BARW_Param").detail("BackupRangeLengthMax", backupRangeLengthMax);
		TraceEvent(SevInfo, "BARW_Param").detail("AbortAndRestartAfter", abortAndRestartAfter);
		TraceEvent(SevInfo, "BARW_Param").detail("DifferentialBackup", differentialBackup);
		TraceEvent(SevInfo, "BARW_Param").detail("StopDifferentialAfter", stopDifferentialAfter);
		TraceEvent(SevInfo, "BARW_Param").detail("AgentRequest", agentRequest);

		return _start(cx, this);
	}

	virtual Future<bool> check(Database const& cx) { return true; }

	virtual void getMetrics(vector<PerfMetric>& m) {}

	ACTOR static Future<Void> changePaused(Database cx, FileBackupAgent* backupAgent) {
		loop {
			wait(backupAgent->taskBucket->changePause(cx, true));
			wait(delay(30 * deterministicRandom()->random01()));
			wait(backupAgent->taskBucket->changePause(cx, false));
			wait(delay(120 * deterministicRandom()->random01()));
		}
	}

	ACTOR static Future<Void> statusLoop(Database cx, std::string tag) {
		state FileBackupAgent agent;
		loop {
			std::string status = wait(agent.getStatus(cx, true, tag));
			puts(status.c_str());
			wait(delay(2.0));
		}
	}

	ACTOR static Future<Void> doBackup(BackupAndParallelRestoreCorrectnessWorkload* self, double startDelay,
	                                   FileBackupAgent* backupAgent, Database cx, Key tag,
	                                   Standalone<VectorRef<KeyRangeRef>> backupRanges, double stopDifferentialDelay,
	                                   Promise<Void> submittted) {

		state UID randomID = nondeterministicRandom()->randomUniqueID();

		state Future<Void> stopDifferentialFuture = delay(stopDifferentialDelay);
		wait(delay(startDelay));

		if (startDelay || BUGGIFY) {
			TraceEvent("BARW_DoBackupAbortBackup1", randomID)
			    .detail("Tag", printable(tag))
			    .detail("StartDelay", startDelay);

			try {
				wait(backupAgent->abortBackup(cx, tag.toString()));
			} catch (Error& e) {
				TraceEvent("BARW_DoBackupAbortBackupException", randomID).error(e).detail("Tag", printable(tag));
				if (e.code() != error_code_backup_unneeded) throw;
			}
		}

		TraceEvent("BARW_DoBackupSubmitBackup", randomID)
		    .detail("Tag", printable(tag))
		    .detail("StopWhenDone", stopDifferentialDelay ? "False" : "True");

		state std::string backupContainer = "file://simfdb/backups/";
		state Future<Void> status = statusLoop(cx, tag.toString());

		try {
			wait(backupAgent->submitBackup(cx, StringRef(backupContainer), deterministicRandom()->randomInt(0, 100),
			                               tag.toString(), backupRanges, stopDifferentialDelay ? false : true));
		} catch (Error& e) {
			TraceEvent("BARW_DoBackupSubmitBackupException", randomID).error(e).detail("Tag", printable(tag));
			if (e.code() != error_code_backup_unneeded && e.code() != error_code_backup_duplicate) throw;
		}

		submittted.send(Void());

		// Stop the differential backup, if enabled
		if (stopDifferentialDelay) {
			TEST(!stopDifferentialFuture.isReady()); // Restore starts at specified time
			wait(stopDifferentialFuture);
			TraceEvent("BARW_DoBackupWaitToDiscontinue", randomID)
			    .detail("Tag", printable(tag))
			    .detail("DifferentialAfter", stopDifferentialDelay);

			try {
				if (BUGGIFY) {
					state KeyBackedTag backupTag = makeBackupTag(tag.toString());
					TraceEvent("BARW_DoBackupWaitForRestorable", randomID).detail("Tag", backupTag.tagName);
					// Wait until the backup is in a restorable state
					state int resultWait = wait(backupAgent->waitBackup(cx, backupTag.tagName, false));
					UidAndAbortedFlagT uidFlag = wait(backupTag.getOrThrow(cx));
					state UID logUid = uidFlag.first;
					state Reference<IBackupContainer> lastBackupContainer =
					    wait(BackupConfig(logUid).backupContainer().getD(cx));

					state bool restorable = false;
					if (lastBackupContainer) {
						state BackupDescription desc = wait(lastBackupContainer->describeBackup());
						wait(desc.resolveVersionTimes(cx));
						printf("BackupDescription:\n%s\n", desc.toString().c_str());
						restorable = desc.maxRestorableVersion.present();
					}

					TraceEvent("BARW_LastBackupContainer", randomID)
					    .detail("BackupTag", printable(tag))
					    .detail("LastBackupContainer", lastBackupContainer ? lastBackupContainer->getURL() : "")
					    .detail("LogUid", logUid)
					    .detail("WaitStatus", resultWait)
					    .detail("Restorable", restorable);

					// Do not check the backup, if aborted
					if (resultWait == BackupAgentBase::STATE_ABORTED) {
					}
					// Ensure that a backup container was found
					else if (!lastBackupContainer) {
						TraceEvent("BARW_MissingBackupContainer", randomID)
						    .detail("LogUid", logUid)
						    .detail("BackupTag", printable(tag))
						    .detail("WaitStatus", resultWait);
						printf("BackupCorrectnessMissingBackupContainer   tag: %s  status: %d\n",
						       printable(tag).c_str(), resultWait);
					}
					// Check that backup is restorable
					else {
						if (!restorable) {
							TraceEvent("BARW_NotRestorable", randomID)
							    .detail("LogUid", logUid)
							    .detail("BackupTag", printable(tag))
							    .detail("BackupFolder", lastBackupContainer->getURL())
							    .detail("WaitStatus", resultWait);
							printf("BackupCorrectnessNotRestorable:  tag: %s\n", printable(tag).c_str());
						}
					}

					// Abort the backup, if not the first backup because the second backup may have aborted the backup
					// by now
					if (startDelay) {
						TraceEvent("BARW_DoBackupAbortBackup2", randomID)
						    .detail("Tag", printable(tag))
						    .detail("WaitStatus", resultWait)
						    .detail("LastBackupContainer", lastBackupContainer ? lastBackupContainer->getURL() : "")
						    .detail("Restorable", restorable);
						wait(backupAgent->abortBackup(cx, tag.toString()));
					} else {
						TraceEvent("BARW_DoBackupDiscontinueBackup", randomID)
						    .detail("Tag", printable(tag))
						    .detail("DifferentialAfter", stopDifferentialDelay);
						wait(backupAgent->discontinueBackup(cx, tag));
					}
				}

				else {
					TraceEvent("BARW_DoBackupDiscontinueBackup", randomID)
					    .detail("Tag", printable(tag))
					    .detail("DifferentialAfter", stopDifferentialDelay);
					wait(backupAgent->discontinueBackup(cx, tag));
				}
			} catch (Error& e) {
				TraceEvent("BARW_DoBackupDiscontinueBackupException", randomID).error(e).detail("Tag", printable(tag));
				if (e.code() != error_code_backup_unneeded && e.code() != error_code_backup_duplicate) throw;
			}
		}

		// Wait for the backup to complete
		TraceEvent("BARW_DoBackupWaitBackup", randomID).detail("Tag", printable(tag));
		state int statusValue = wait(backupAgent->waitBackup(cx, tag.toString(), true));

		state std::string statusText;

		std::string _statusText = wait(backupAgent->getStatus(cx, 5, tag.toString()));
		statusText = _statusText;
		// Can we validate anything about status?

		TraceEvent("BARW_DoBackupComplete", randomID)
		    .detail("Tag", printable(tag))
		    .detail("Status", statusText)
		    .detail("StatusValue", statusValue);

		return Void();
	}

	
	// This actor attempts to restore the database without clearing the keyspace.
	// TODO: Enable this function in correctness test
	ACTOR static Future<Void> attemptDirtyRestore(BackupAndParallelRestoreCorrectnessWorkload* self, Database cx,
	                                              FileBackupAgent* backupAgent,
	                                              Standalone<StringRef> lastBackupContainer, UID randomID) {
		state Transaction tr(cx);
		state int rowCount = 0;
		loop {
			try {
				Standalone<RangeResultRef> existingRows = wait(tr.getRange(normalKeys, 1));
				rowCount = existingRows.size();
				break;
			} catch (Error& e) {
				wait(tr.onError(e));
			}
		}

		// Try doing a restore without clearing the keys
		if (rowCount > 0) {
			try {
				// TODO: Change to my restore agent code
				TraceEvent(SevError, "MXFastRestore").detail("RestoreFunction", "ShouldChangeToMyOwnRestoreLogic");
				wait(success(backupAgent->restore(cx, cx, self->backupTag, KeyRef(lastBackupContainer), true, -1, true,
				                                  normalKeys, Key(), Key(), self->locked)));
				TraceEvent(SevError, "BARW_RestoreAllowedOverwrittingDatabase", randomID);
				ASSERT(false);
			} catch (Error& e) {
				if (e.code() != error_code_restore_destination_not_empty) {
					throw;
				}
			}
		}

		return Void();
	}

	ACTOR static Future<Void> _start(Database cx, BackupAndParallelRestoreCorrectnessWorkload* self) {
		state FileBackupAgent backupAgent;
		state Future<Void> extraBackup;
		state bool extraTasks = false;
		state ReadYourWritesTransaction tr1(cx);
		state ReadYourWritesTransaction tr2(cx);
		state UID randomID = nondeterministicRandom()->randomUniqueID();
		state int restoreIndex = 0;
		state bool restoreDone = false;

		TraceEvent("BARW_Arguments")
		    .detail("BackupTag", printable(self->backupTag))
		    .detail("PerformRestore", self->performRestore)
		    .detail("BackupAfter", self->backupAfter)
		    .detail("RestoreAfter", self->restoreAfter)
		    .detail("AbortAndRestartAfter", self->abortAndRestartAfter)
		    .detail("DifferentialAfter", self->stopDifferentialAfter);

		if (self->allowPauses && BUGGIFY) {
			state Future<Void> cp = changePaused(cx, &backupAgent);
		}

		// Increment the backup agent requests
		if (self->agentRequest) {
			BackupAndParallelRestoreCorrectnessWorkload::backupAgentRequests++;
		}

		try {
			state Future<Void> startRestore = delay(self->restoreAfter);

			// backup
			wait(delay(self->backupAfter));

			wait(checkDB(cx, "BeforeStartBackup", self));

			TraceEvent("BARW_DoBackup1", randomID).detail("Tag", printable(self->backupTag));
			state Promise<Void> submitted;
			state Future<Void> b = doBackup(self, 0, &backupAgent, cx, self->backupTag, self->backupRanges,
			                                self->stopDifferentialAfter, submitted);

			if (self->abortAndRestartAfter) {
				TraceEvent("BARW_DoBackup2", randomID)
				    .detail("Tag", printable(self->backupTag))
				    .detail("AbortWait", self->abortAndRestartAfter);
				wait(submitted.getFuture());
				b = b && doBackup(self, self->abortAndRestartAfter, &backupAgent, cx, self->backupTag,
				                  self->backupRanges, self->stopDifferentialAfter, Promise<Void>());
			}

			TraceEvent("BARW_DoBackupWait", randomID)
			    .detail("BackupTag", printable(self->backupTag))
			    .detail("AbortAndRestartAfter", self->abortAndRestartAfter);
			try {
				wait(b);
			} catch (Error& e) {
				if (e.code() != error_code_database_locked) throw;
				if (self->performRestore) throw;
				return Void();
			}
			TraceEvent("BARW_DoBackupDone", randomID)
			    .detail("BackupTag", printable(self->backupTag))
			    .detail("AbortAndRestartAfter", self->abortAndRestartAfter);

			wait(checkDB(cx, "BackupDone", self));

			state KeyBackedTag keyBackedTag = makeBackupTag(self->backupTag.toString());
			UidAndAbortedFlagT uidFlag = wait(keyBackedTag.getOrThrow(cx));
			state UID logUid = uidFlag.first;
			state Key destUidValue = wait(BackupConfig(logUid).destUidValue().getD(cx));
			state Reference<IBackupContainer> lastBackupContainer =
			    wait(BackupConfig(logUid).backupContainer().getD(cx));

			// Occasionally start yet another backup that might still be running when we restore
			if (!self->locked && BUGGIFY) {
				TraceEvent("BARW_SubmitBackup2", randomID).detail("Tag", printable(self->backupTag));
				try {
					extraBackup = backupAgent.submitBackup(cx, LiteralStringRef("file://simfdb/backups/"),
					                                       deterministicRandom()->randomInt(0, 100),
					                                       self->backupTag.toString(), self->backupRanges, true);
				} catch (Error& e) {
					TraceEvent("BARW_SubmitBackup2Exception", randomID)
					    .error(e)
					    .detail("BackupTag", printable(self->backupTag));
					if (e.code() != error_code_backup_unneeded && e.code() != error_code_backup_duplicate) throw;
				}
			}

			TEST(!startRestore.isReady()); // Restore starts at specified time
			wait(startRestore);

			if (lastBackupContainer && self->performRestore) {
				if (deterministicRandom()->random01() < 0.5) {
					printf("TODO: Check if restore can succeed if dirty restore is performed first\n");
					// TODO: To support restore even after we attempt dirty restore. Not implemented in the 1st version
					// fast restore
					// wait(attemptDirtyRestore(self, cx, &backupAgent, StringRef(lastBackupContainer->getURL()),
					// randomID));
				}
				// Clear DB before restore
				wait(runRYWTransaction(cx, [=](Reference<ReadYourWritesTransaction> tr) -> Future<Void> {
					for (auto& kvrange : self->backupRanges) tr->clear(kvrange);
					return Void();
				}));

				// restore database
				TraceEvent("BAFRW_Restore", randomID)
				    .detail("LastBackupContainer", lastBackupContainer->getURL())
				    .detail("RestoreAfter", self->restoreAfter)
				    .detail("BackupTag", printable(self->backupTag));

				auto container = IBackupContainer::openContainer(lastBackupContainer->getURL());
				BackupDescription desc = wait(container->describeBackup());

				state Version targetVersion = -1;
				if (desc.maxRestorableVersion.present()) {
					if (deterministicRandom()->random01() < 0.1) {
						targetVersion = desc.minRestorableVersion.get();
					} else if (deterministicRandom()->random01() < 0.1) {
						targetVersion = desc.maxRestorableVersion.get();
					} else if (deterministicRandom()->random01() < 0.5) {
						targetVersion = deterministicRandom()->randomInt64(desc.minRestorableVersion.get(),
						                                                   desc.contiguousLogEnd.get());
					}
				}

				state std::vector<Future<Version>> restores;
				state std::vector<Standalone<StringRef>> restoreTags;
				// state int restoreIndex = 0;

				// Restore each range by calling backupAgent.restore()
				printf("Prepare for restore requests. Number of backupRanges:%d\n", self->backupRanges.size());
				// state Transaction tr1(cx);
				loop {
					tr1.reset();
					tr1.setOption(FDBTransactionOptions::ACCESS_SYSTEM_KEYS);
					tr1.setOption(FDBTransactionOptions::LOCK_AWARE);
					try {
						printf("Prepare for restore requests. Number of backupRanges:%d\n", self->backupRanges.size());
						// Note: we always lock DB here in case DB is modified at the bacupRanges boundary.
						for (restoreIndex = 0; restoreIndex < self->backupRanges.size(); restoreIndex++) {
							auto range = self->backupRanges[restoreIndex];
							Standalone<StringRef> restoreTag(self->backupTag.toString() + "_" +
							                                 std::to_string(restoreIndex));
							restoreTags.push_back(restoreTag);
							// Register the request request in DB, which will be picked up by restore worker leader
							struct RestoreRequest restoreRequest(
							    restoreIndex, restoreTag, KeyRef(lastBackupContainer->getURL()), true, targetVersion,
							    true, range, Key(), Key(), self->locked, deterministicRandom()->randomUniqueID());
							tr1.set(restoreRequestKeyFor(restoreRequest.index), restoreRequestValue(restoreRequest));
						}
						tr1.set(restoreRequestTriggerKey,
						        restoreRequestTriggerValue(deterministicRandom()->randomUniqueID(),
						                                   self->backupRanges.size()));
						wait(tr1.commit()); // Trigger restore
						break;
					} catch (Error& e) {
						wait(tr1.onError(e));
					}
				};
				printf("FastRestore:Test workload triggers the restore by setting up restoreRequestTriggerKey\n");

				// Sometimes kill and restart the restore
				if (BUGGIFY) {
					TraceEvent(SevError, "FastRestore").detail("Buggify", "NotImplementedYet");
					wait(delay(deterministicRandom()->randomInt(0, 10)));
					for (restoreIndex = 0; restoreIndex < restores.size(); restoreIndex++) {
						FileBackupAgent::ERestoreState rs =
						    wait(backupAgent.abortRestore(cx, restoreTags[restoreIndex]));
						// The restore may have already completed, or the abort may have been done before the restore
						// was even able to start.  Only run a new restore if the previous one was actually aborted.
						if (rs == FileBackupAgent::ERestoreState::ABORTED) {
							wait(runRYWTransaction(cx, [=](Reference<ReadYourWritesTransaction> tr) -> Future<Void> {
								tr->clear(self->backupRanges[restoreIndex]);
								return Void();
							}));
							// TODO: Not Implemented yet
							// restores[restoreIndex] = backupAgent.restore(cx, restoreTags[restoreIndex],
							// KeyRef(lastBackupContainer->getURL()), true, -1, true, self->backupRanges[restoreIndex],
							// Key(), Key(), self->locked);
						}
					}
				}

				// We should wait on all restore before proceeds
				TraceEvent("FastRestore").detail("BackupAndParallelRestore", "WaitForRestoreToFinish");
				restoreDone = false;
				// state ReadYourWritesTransaction tr2(cx);
				state Future<Void> watchForRestoreRequestDone;
				loop {
					try {
						if (restoreDone) break;
						tr2.reset();
						tr2.setOption(FDBTransactionOptions::ACCESS_SYSTEM_KEYS);
						tr2.setOption(FDBTransactionOptions::LOCK_AWARE);
						Optional<Value> restoreRequestDoneKeyValue = wait(tr2.get(restoreRequestDoneKey));
						// Restore may finish before restoreAgent waits on the restore finish event.
						if (restoreRequestDoneKeyValue.present()) {
							restoreDone = true; // In case commit clears the key but in unknown_state
							tr2.clear(restoreRequestDoneKey);
							wait(tr2.commit());
							break;
						} else {
							watchForRestoreRequestDone = tr2.watch(restoreRequestDoneKey);
							wait(tr2.commit());
							wait(watchForRestoreRequestDone);
							break;
						}
					} catch (Error& e) {
						wait(tr2.onError(e));
					}
				}

				TraceEvent("FastRestore").detail("BackupAndParallelRestore", "RestoreFinished");
				wait(checkDB(cx, "FinishRestore", self));

				for (auto& restore : restores) {
					ASSERT(!restore.isError());
				}
			}

			// Q: What is the extra backup and why do we need to care about it?
			if (extraBackup.isValid()) {
				TraceEvent("BARW_WaitExtraBackup", randomID).detail("BackupTag", printable(self->backupTag));
				extraTasks = true;
				try {
					wait(extraBackup);
				} catch (Error& e) {
					TraceEvent("BARW_ExtraBackupException", randomID)
					    .error(e)
					    .detail("BackupTag", printable(self->backupTag));
					if (e.code() != error_code_backup_unneeded && e.code() != error_code_backup_duplicate) throw;
				}

				TraceEvent("BARW_AbortBackupExtra", randomID).detail("BackupTag", printable(self->backupTag));
				try {
					wait(backupAgent.abortBackup(cx, self->backupTag.toString()));
				} catch (Error& e) {
					TraceEvent("BARW_AbortBackupExtraException", randomID).error(e);
					if (e.code() != error_code_backup_unneeded) throw;
				}
			}

			state Key backupAgentKey = uidPrefixKey(logRangesRange.begin, logUid);
			state Key backupLogValuesKey = destUidValue.withPrefix(backupLogKeys.begin);
			state Key backupLatestVersionsPath = destUidValue.withPrefix(backupLatestVersionsPrefix);
			state Key backupLatestVersionsKey = uidPrefixKey(backupLatestVersionsPath, logUid);
			state int displaySystemKeys = 0;

			// Ensure that there is no left over key within the backup subspace
			loop {
				state Reference<ReadYourWritesTransaction> tr(new ReadYourWritesTransaction(cx));

				TraceEvent("BARW_CheckLeftoverKeys", randomID).detail("BackupTag", printable(self->backupTag));

				try {
					tr->reset();
					tr->setOption(FDBTransactionOptions::ACCESS_SYSTEM_KEYS);

					// Check the left over tasks
					// We have to wait for the list to empty since an abort and get status
					// can leave extra tasks in the queue
					TraceEvent("BARW_CheckLeftoverTasks", randomID).detail("BackupTag", printable(self->backupTag));
					state int64_t taskCount = wait(backupAgent.getTaskCount(tr));
					state int waitCycles = 0;

					loop {
						waitCycles++;

						TraceEvent("BARW_NonzeroTaskWait", randomID)
						    .detail("BackupTag", printable(self->backupTag))
						    .detail("TaskCount", taskCount)
						    .detail("WaitCycles", waitCycles);
						printf("%.6f %-10s Wait #%4d for %lld tasks to end\n", now(), randomID.toString().c_str(),
						       waitCycles, (long long)taskCount);

						wait(delay(5.0));
						wait(tr->commit());
						tr = Reference<ReadYourWritesTransaction>(new ReadYourWritesTransaction(cx));
						int64_t _taskCount = wait(backupAgent.getTaskCount(tr));
						taskCount = _taskCount;

						if (!taskCount) {
							break;
						}
					}

					if (taskCount) {
						displaySystemKeys++;
						TraceEvent(SevError, "BARW_NonzeroTaskCount", randomID)
						    .detail("BackupTag", printable(self->backupTag))
						    .detail("TaskCount", taskCount)
						    .detail("WaitCycles", waitCycles);
						printf("BackupCorrectnessLeftOverLogTasks: %ld\n", (long)taskCount);
					}

					Standalone<RangeResultRef> agentValues =
					    wait(tr->getRange(KeyRange(KeyRangeRef(backupAgentKey, strinc(backupAgentKey))), 100));

					// Error if the system keyspace for the backup tag is not empty
					if (agentValues.size() > 0) {
						displaySystemKeys++;
						printf("BackupCorrectnessLeftOverMutationKeys: (%d) %s\n", agentValues.size(),
						       printable(backupAgentKey).c_str());
						TraceEvent(SevError, "BackupCorrectnessLeftOverMutationKeys", randomID)
						    .detail("BackupTag", printable(self->backupTag))
						    .detail("LeftOverKeys", agentValues.size())
						    .detail("KeySpace", printable(backupAgentKey));
						for (auto& s : agentValues) {
							TraceEvent("BARW_LeftOverKey", randomID)
							    .detail("Key", printable(StringRef(s.key.toString())))
							    .detail("Value", printable(StringRef(s.value.toString())));
							printf("   Key: %-50s  Value: %s\n", printable(StringRef(s.key.toString())).c_str(),
							       printable(StringRef(s.value.toString())).c_str());
						}
					} else {
						printf("No left over backup agent configuration keys\n");
					}

					Optional<Value> latestVersion = wait(tr->get(backupLatestVersionsKey));
					if (latestVersion.present()) {
						TraceEvent(SevError, "BackupCorrectnessLeftOverVersionKey", randomID)
						    .detail("BackupTag", printable(self->backupTag))
						    .detail("BackupLatestVersionsKey", backupLatestVersionsKey.printable())
						    .detail("DestUidValue", destUidValue.printable());
					} else {
						printf("No left over backup version key\n");
					}

					Standalone<RangeResultRef> versions = wait(tr->getRange(
					    KeyRange(KeyRangeRef(backupLatestVersionsPath, strinc(backupLatestVersionsPath))), 1));
					if (!self->shareLogRange || !versions.size()) {
						Standalone<RangeResultRef> logValues = wait(
						    tr->getRange(KeyRange(KeyRangeRef(backupLogValuesKey, strinc(backupLogValuesKey))), 100));

						// Error if the log/mutation keyspace for the backup tag  is not empty
						if (logValues.size() > 0) {
							displaySystemKeys++;
							printf("BackupCorrectnessLeftOverLogKeys: (%d) %s\n", logValues.size(),
							       printable(backupLogValuesKey).c_str());
							TraceEvent(SevError, "BackupCorrectnessLeftOverLogKeys", randomID)
							    .detail("BackupTag", printable(self->backupTag))
							    .detail("LeftOverKeys", logValues.size())
							    .detail("KeySpace", printable(backupLogValuesKey));
						} else {
							printf("No left over backup log keys\n");
						}
					}

					break;
				} catch (Error& e) {
					TraceEvent("BARW_CheckException", randomID).error(e);
					wait(tr->onError(e));
				}
			}

			if (displaySystemKeys) {
				wait(TaskBucket::debugPrintRange(cx, LiteralStringRef("\xff"), StringRef()));
			}

			TraceEvent("BARW_Complete", randomID).detail("BackupTag", printable(self->backupTag));

			// Decrement the backup agent requets
			if (self->agentRequest) {
				BackupAndParallelRestoreCorrectnessWorkload::backupAgentRequests--;
			}

			// SOMEDAY: Remove after backup agents can exist quiescently
			if ((g_simulator.backupAgents == ISimulator::BackupToFile) &&
			    (!BackupAndParallelRestoreCorrectnessWorkload::backupAgentRequests)) {
				g_simulator.backupAgents = ISimulator::NoBackupAgents;
			}
		} catch (Error& e) {
			TraceEvent(SevError, "BackupAndRestoreCorrectness").error(e).GetLastError();
			throw;
		}
		return Void();
	}
};

int BackupAndParallelRestoreCorrectnessWorkload::backupAgentRequests = 0;

WorkloadFactory<BackupAndParallelRestoreCorrectnessWorkload> BackupAndParallelRestoreCorrectnessWorkloadFactory(
    "BackupAndParallelRestoreCorrectness");<|MERGE_RESOLUTION|>--- conflicted
+++ resolved
@@ -219,31 +219,6 @@
 	ACTOR static Future<Void> checkDB(Database cx, std::string when,
 	                                  BackupAndParallelRestoreCorrectnessWorkload* self) {
 
-<<<<<<< HEAD
-		wait(delay(1.0)); // Simply avoid compiler warning
-		return Void();
-
-		//    state Key keyPrefix = LiteralStringRef("");
-		//    //              int numPrint = 20; //number of entries in the front and end to print out.
-		//    state Transaction tr(cx);
-		//    state int retryCount = 0;
-		//    loop {
-		//            try {
-		//                    state Version v = wait( tr.getReadVersion() );
-		//                    state Standalone<RangeResultRef> data = wait(tr.getRange(firstGreaterOrEqual(doubleToTestKey(0.0, keyPrefix)), firstGreaterOrEqual(doubleToTestKey(1.0, keyPrefix)), std::numeric_limits<int>::max()));
-		//                    printf("Check DB, at %s. retryCount:%d Data size:%d, rangeResultInfo:%s\n", when.c_str(), retryCount,
-		//                               data.size(), data.contents().toString().c_str());
-		//                    compareDBKVs(data, self);
-		//                    break;
-		//            } catch (Error& e) {
-		//                    retryCount++;
-		//                    TraceEvent(retryCount > 20 ? SevWarnAlways : SevWarn, "CheckDBError").error(e);
-		//                    wait(tr.onError(e));
-		//            }
-		//    }
-
-		//    return Void();
-=======
 		state Key keyPrefix = LiteralStringRef("");
 		state Transaction tr(cx);
 		state int retryCount = 0;
@@ -261,7 +236,6 @@
 				wait(tr.onError(e));
 			}
 		}
->>>>>>> 2184f598
 
 		return Void();
 	}

/*
 * IDDTxnProcessorApiCorrectness.actor.cpp
 *
 * This source file is part of the FoundationDB open source project
 *
 * Copyright 2013-2022 Apple Inc. and the FoundationDB project authors
 *
 * Licensed under the Apache License, Version 2.0 (the "License");
 * you may not use this file except in compliance with the License.
 * You may obtain a copy of the License at
 *
 *     http://www.apache.org/licenses/LICENSE-2.0
 *
 * Unless required by applicable law or agreed to in writing, software
 * distributed under the License is distributed on an "AS IS" BASIS,
 * WITHOUT WARRANTIES OR CONDITIONS OF ANY KIND, either express or implied.
 * See the License for the specific language governing permissions and
 * limitations under the License.
 */

#include "fdbclient/FDBOptions.g.h"
#include "fdbclient/ManagementAPI.actor.h"
#include "fdbserver/DDSharedContext.h"
#include "fdbserver/DDTxnProcessor.h"
#include "fdbserver/MoveKeys.actor.h"
#include "fdbclient/StorageServerInterface.h"
#include "fdbserver/workloads/workloads.actor.h"
#include "flow/actorcompiler.h" // This must be the last #include.
#include "fdbclient/VersionedMap.h"

std::string describe(const DDShardInfo& a) {
	std::string res = "key: " + a.key.toString() + "\n";
	res += "\tprimarySrc: " + describe(a.primarySrc) + "\n";
	res += "\tprimaryDest: " + describe(a.primaryDest) + "\n";
	res += "\tremoteSrc: " + describe(a.remoteSrc) + "\n";
	res += "\tremoteDest: " + describe(a.remoteDest) + "\n";
	return res;
}
bool compareShardInfo(const DDShardInfo& a, const DDShardInfo& other) {
	// Mock DD just care about the server<->key mapping in DDShardInfo
	bool result = a.key == other.key && a.hasDest == other.hasDest && a.primaryDest == other.primaryDest &&
	              a.primarySrc == other.primarySrc && a.remoteSrc == other.remoteSrc &&
	              a.remoteDest == other.remoteDest;
	if (!result) {
		std::cout << a.key.toStringView() << " | " << other.key.toStringView() << "\n";
		std::cout << a.hasDest << " | " << other.hasDest << "\n";
		std::cout << describe(a.primarySrc) << " | " << describe(other.primarySrc) << "\n";
		std::cout << describe(a.primaryDest) << " | " << describe(other.primaryDest) << "\n";
		std::cout << describe(a.remoteSrc) << " | " << describe(other.remoteSrc) << "\n";
		std::cout << describe(a.remoteDest) << " | " << describe(other.remoteDest) << "\n";
	}
	return result;
}

void verifyInitDataEqual(Reference<InitialDataDistribution> real, Reference<InitialDataDistribution> mock) {
	// Mock DD just care about the team list and server<->key mapping are consistent with the real cluster
	if (real->shards.size() != mock->shards.size()) {
		std::cout << "shardBoundaries: real v.s. mock \n";
		for (auto& shard : real->shards) {
			std::cout << describe(shard);
		}
		std::cout << " ------- \n";
		for (auto& shard : mock->shards) {
			std::cout << describe(shard);
		}
	}
	ASSERT_EQ(real->shards.size(), mock->shards.size());
	ASSERT(std::equal(
	    real->shards.begin(), real->shards.end(), mock->shards.begin(), mock->shards.end(), compareShardInfo));

	if (real->primaryTeams != mock->primaryTeams) {
		std::cout << describe(real->primaryTeams) << " | " << describe(mock->primaryTeams) << "\n";
		ASSERT(false);
	}

	ASSERT(real->remoteTeams == mock->remoteTeams);
}

// testers expose protected methods
class DDMockTxnProcessorTester : public DDMockTxnProcessor {
public:
	explicit DDMockTxnProcessorTester(std::shared_ptr<MockGlobalState> mgs = nullptr) : DDMockTxnProcessor(mgs) {}
	Future<Void> testRawStartMovement(MoveKeysParams& params, std::map<UID, StorageServerInterface>& tssMapping) {
		return rawStartMovement(params, tssMapping);
	}

	Future<Void> testRawFinishMovement(MoveKeysParams& params,
	                                   const std::map<UID, StorageServerInterface>& tssMapping) {
		return rawFinishMovement(params, tssMapping);
	}
};

class DDTxnProcessorTester : public DDTxnProcessor {
public:
	explicit DDTxnProcessorTester(Database cx) : DDTxnProcessor(cx) {}

	Future<Void> testRawStartMovement(MoveKeysParams& params, std::map<UID, StorageServerInterface>& tssMapping) {
		return rawStartMovement(params, tssMapping);
	}

	Future<Void> testRawFinishMovement(MoveKeysParams& params,
	                                   const std::map<UID, StorageServerInterface>& tssMapping) {
		return rawFinishMovement(params, tssMapping);
	}
};

// Verify that all IDDTxnProcessor API implementations has consistent result
struct IDDTxnProcessorApiWorkload : TestWorkload {
	static constexpr auto NAME = "IDDTxnProcessorApiCorrectness";
	bool enabled;
	bool testStartOnly;
	double testDuration;
	double meanDelay = 0.05;
	double maxKeyspace = 0.1;
	DDSharedContext ddContext;

	std::shared_ptr<DDTxnProcessorTester> real;
	std::shared_ptr<MockGlobalState> mgs;
	std::shared_ptr<DDMockTxnProcessorTester> mock;

	Reference<InitialDataDistribution> realInitDD;
	std::set<Key> boundaries;

	IDDTxnProcessorApiWorkload(WorkloadContext const& wcx) : TestWorkload(wcx), ddContext(UID()) {
		enabled = !clientId && g_network->isSimulated(); // only do this on the "first" client
		testDuration = getOption(options, "testDuration"_sr, 10.0);
		meanDelay = getOption(options, "meanDelay"_sr, meanDelay);
		maxKeyspace = getOption(options, "maxKeyspace"_sr, maxKeyspace);
		testStartOnly = getOption(options, "testStartOnly"_sr, false);
	}

	Future<Void> setup(Database const& cx) override { return enabled ? _setup(cx, this) : Void(); }
	Future<Void> start(Database const& cx) override { return enabled ? _start(cx, this) : Void(); }

	// This workload is not compatible with RandomMoveKeys workload because they will race in changing the DD mode.
	// Other workload injections may make no sense because this workload only use the DB at beginning to reading the
	// real world key-server mappings. It's not harmful to leave other workload injection enabled for now, though.
	void disableFailureInjectionWorkloads(std::set<std::string>& out) const override { out.insert("RandomMoveKeys"); }

	ACTOR static Future<Void> readRealInitialDataDistribution(IDDTxnProcessorApiWorkload* self) {
		loop {
			wait(store(self->ddContext.lock, ::readMoveKeysLock(self->real->context())));
			// read real InitialDataDistribution
			try {
				wait(store(self->realInitDD,
				           self->real->getInitialDataDistribution(self->ddContext.id(),
				                                                  self->ddContext.lock,
				                                                  {},
				                                                  self->ddContext.ddEnabledState.get(),
				                                                  SkipDDModeCheck::True)));
				std::cout << "Finish read real InitialDataDistribution: server size "
				          << self->realInitDD->allServers.size() << ", shard size: " << self->realInitDD->shards.size()
				          << std::endl;
				break;
			} catch (Error& e) {
				if (e.code() != error_code_movekeys_conflict)
					throw;
			}
		}
		self->updateBoundaries();
		return Void();
	}

	// according to boundaries, generate valid ranges for moveKeys operation
	KeyRange getRandomKeys() const {
		// merge or split operations
		Key begin, end;
		if (deterministicRandom()->coinflip()) {
			// pure move
			if (boundaries.size() == 2) {
				begin = *boundaries.begin();
				end = *boundaries.rbegin();
			} else {
				// merge shard
				int a = deterministicRandom()->randomInt(0, boundaries.size() - 1);
				int b = deterministicRandom()->randomInt(a + 1, boundaries.size());
				auto it = boundaries.begin();
				std::advance(it, a);
				begin = *it;
				std::advance(it, b - a);
				end = *it;
			}
		} else {
			// split
			double start = deterministicRandom()->random01() * this->maxKeyspace;
			begin = doubleToTestKey(start);
			auto it = boundaries.upper_bound(begin);
			ASSERT(it != boundaries.end()); // allKeys.end is larger than any random keys here

			double len = deterministicRandom()->random01() * (1 - maxKeyspace);
			end = doubleToTestKey(start + len);
			if (end > *it || deterministicRandom()->coinflip()) {
				end = *it;
			}
		}

		return KeyRangeRef(begin, end);
	}

	std::vector<UID> getRandomTeam() {
		int& teamSize = ddContext.configuration.storageTeamSize;
		if (realInitDD->allServers.size() < teamSize) {
			TraceEvent(SevWarnAlways, "CandidatesLessThanTeamSize").log();
			throw operation_failed();
		}
		deterministicRandom()->randomShuffle(realInitDD->allServers, teamSize);
		std::vector<UID> result(teamSize);
		for (int i = 0; i < teamSize; ++i) {
			result[i] = realInitDD->allServers[i].first.id();
		}
		return result;
	}

	void updateBoundaries() {
		boundaries.clear();
		for (auto& shard : realInitDD->shards) {
			boundaries.insert(boundaries.end(), shard.key);
		}
	}

	ACTOR Future<Void> _setup(Database cx, IDDTxnProcessorApiWorkload* self) {
		int oldMode = wait(setDDMode(cx, 0));
		TraceEvent("IDDTxnApiTestStartModeSetting").detail("OldValue", oldMode).log();

		self->real = std::make_shared<DDTxnProcessorTester>(cx);
		// Get the database configuration so as to use proper team size
		wait(store(self->ddContext.configuration, self->real->getDatabaseConfiguration()));
		ASSERT(self->ddContext.configuration.storageTeamSize > 0);
		// FIXME: add support for generating random teams across DCs
		ASSERT_EQ(self->ddContext.usableRegions(), 1);
		wait(readRealInitialDataDistribution(self));
		return Void();
	}

	ACTOR Future<Void> _start(Database cx, IDDTxnProcessorApiWorkload* self) {

		self->mgs = std::make_shared<MockGlobalState>();
		self->mgs->configuration = self->ddContext.configuration;
		self->mgs->restrictSize = false; // no need to check the validity of shard size

		self->mock = std::make_shared<DDMockTxnProcessorTester>(self->mgs);
		self->mock->setupMockGlobalState(self->realInitDD);

		Reference<InitialDataDistribution> mockInitData =
		    self->mock
		        ->getInitialDataDistribution(self->ddContext.id(),
		                                     self->ddContext.lock,
		                                     {},
		                                     self->ddContext.ddEnabledState.get(),
		                                     SkipDDModeCheck::True)
		        .get();

		verifyInitDataEqual(self->realInitDD, mockInitData);

		wait(timeout(reportErrors(self->worker(cx, self), "IDDTxnProcessorApiWorkload"), self->testDuration, Void()));

		// Always set the DD mode back, even if we die with an error
		TraceEvent("IDDTxnApiTestDoneMoving").log();
		int oldValue = wait(setDDMode(cx, 1));
		TraceEvent("IDDTxnApiTestDoneModeSetting").detail("OldValue", oldValue);
		return Void();
	}

	void verifyServerKeyDest(MoveKeysParams& params) const {
		// check destination servers
		for (auto& id : params.destinationTeam) {
			ASSERT(mgs->serverIsDestForShard(id, params.keys));
		}
	}
	ACTOR static Future<Void> testRawMovementApi(IDDTxnProcessorApiWorkload* self) {
		state TraceInterval relocateShardInterval("RelocateShard_TestRawMovementApi");
		state FlowLock fl1(1);
		state FlowLock fl2(1);
		state std::map<UID, StorageServerInterface> emptyTssMapping;
		state Reference<InitialDataDistribution> mockInitData;
		state MoveKeysParams params = wait(generateMoveKeysParams(self));
		params.startMoveKeysParallelismLock = &fl1;
		params.finishMoveKeysParallelismLock = &fl2;
		params.relocationIntervalId = relocateShardInterval.pairID;
		TraceEvent(SevDebug, relocateShardInterval.begin(), relocateShardInterval.pairID)
		    .detail("Key", params.keys)
		    .detail("Dest", params.destinationTeam);

<<<<<<< HEAD
		loop {
			params.dataMovementComplete.reset();
			wait(store(params.lock, self->real->takeMoveKeysLock(UID())));
			try {
				// test start
				wait(self->mock->testRawStartMovement(params, emptyTssMapping));
				wait(self->real->testRawStartMovement(params, emptyTssMapping));

				self->verifyServerKeyDest(params);
				// test finish or started but cancelled movement
				if (self->testStartOnly || deterministicRandom()->coinflip()) {
					CODE_PROBE(true, "RawMovementApi partial started");
					break;
				}

				wait(self->mock->testRawFinishMovement(params, emptyTssMapping));
				wait(self->real->testRawFinishMovement(params, emptyTssMapping));
				break;
			} catch (Error& e) {
				if (e.code() != error_code_movekeys_conflict)
					throw;
				wait(delay(FLOW_KNOBS->PREVENT_FAST_SPIN_DELAY));
				// Keep trying to get the moveKeysLock
			}
=======
		// test start
		self->mock->testRawStartMovement(params, emptyTssMapping);
		wait(self->real->testRawStartMovement(params, emptyTssMapping));

		// read initial data again
		wait(readRealInitialDataDistribution(self));
		mockInitData = self->mock
		                   ->getInitialDataDistribution(self->ddContext.id(),
		                                                self->ddContext.lock,
		                                                {},
		                                                self->ddContext.ddEnabledState.get(),
		                                                SkipDDModeCheck::True)
		                   .get();

		verifyInitDataEqual(self->realInitDD, mockInitData);

		// test finish or started but cancelled movement
		if (deterministicRandom()->coinflip()) {
			CODE_PROBE(true, "RawMovementApi partial started", probe::decoration::rare);
			return Void();
>>>>>>> cecb4169
		}

		// read initial data again
		wait(readRealInitialDataDistribution(self));
		mockInitData = self->mock
		                   ->getInitialDataDistribution(self->ddContext.id(),
		                                                self->ddContext.lock,
		                                                {},
		                                                self->ddContext.ddEnabledState.get(),
		                                                SkipDDModeCheck::True)
		                   .get();

		verifyInitDataEqual(self->realInitDD, mockInitData);
		TraceEvent(SevDebug, relocateShardInterval.end(), relocateShardInterval.pairID);
		self->mock->setupMockGlobalState(self->realInitDD); // in case SS remove or recruit
		return Void();
	}

	ACTOR static Future<MoveKeysParams> generateMoveKeysParams(IDDTxnProcessorApiWorkload* self) { // always empty
		state MoveKeysLock lock = wait(takeMoveKeysLock(self->real->context(), UID()));

		KeyRange keys = self->getRandomKeys();
		std::vector<UID> destTeam = self->getRandomTeam();
		std::sort(destTeam.begin(), destTeam.end());
		return MoveKeysParams{ deterministicRandom()->randomUniqueID(),
			                   keys,
			                   destTeam,
			                   destTeam,
			                   lock,
			                   Promise<Void>(),
			                   nullptr,
			                   nullptr,
			                   false,
			                   UID(),
			                   self->ddContext.ddEnabledState.get(),
			                   CancelConflictingDataMoves::True };
	}

	ACTOR static Future<Void> testMoveKeys(IDDTxnProcessorApiWorkload* self) {
		state TraceInterval relocateShardInterval("RelocateShard_TestMoveKeys");
		state FlowLock fl1(1);
		state FlowLock fl2(1);
		state std::map<UID, StorageServerInterface> emptyTssMapping;
		state Reference<InitialDataDistribution> mockInitData;
		state MoveKeysParams params = wait(generateMoveKeysParams(self));
		params.startMoveKeysParallelismLock = &fl1;
		params.finishMoveKeysParallelismLock = &fl2;
		params.relocationIntervalId = relocateShardInterval.pairID;
		TraceEvent(SevDebug, relocateShardInterval.begin(), relocateShardInterval.pairID)
		    .detail("Key", params.keys)
		    .detail("Dest", params.destinationTeam);

		loop {
			params.dataMovementComplete.reset();
			wait(store(params.lock, self->real->takeMoveKeysLock(UID())));
			try {
				wait(self->mock->moveKeys(params));
				wait(self->real->moveKeys(params));
				break;
			} catch (Error& e) {
				if (e.code() != error_code_movekeys_conflict)
					throw;
				wait(delay(FLOW_KNOBS->PREVENT_FAST_SPIN_DELAY));
				// Keep trying to get the moveKeysLock
			}
		}

		// read initial data again
		wait(readRealInitialDataDistribution(self));
		mockInitData = self->mock
		                   ->getInitialDataDistribution(self->ddContext.id(),
		                                                self->ddContext.lock,
		                                                {},
		                                                self->ddContext.ddEnabledState.get(),
		                                                SkipDDModeCheck::True)
		                   .get();

		verifyInitDataEqual(self->realInitDD, mockInitData);
		TraceEvent(SevDebug, relocateShardInterval.end(), relocateShardInterval.pairID);
		self->mock->setupMockGlobalState(self->realInitDD); // in case SS remove or recruit
		return Void();
	}

	ACTOR Future<Void> worker(Database cx, IDDTxnProcessorApiWorkload* self) {
		state double lastTime = now();
		state int choice = 0;
		state int maxChoice = self->testStartOnly ? 1 : 2;
		loop {
			choice = deterministicRandom()->randomInt(0, maxChoice);
			if (choice == 0) { // test rawStartMovement and rawFinishMovement separately
				wait(testRawMovementApi(self));
			} else if (choice == 1) { // test moveKeys
				wait(testMoveKeys(self));
			} else {
				ASSERT(false);
			}
			wait(delay(FLOW_KNOBS->PREVENT_FAST_SPIN_DELAY));
		}
	}

	Future<bool> check(Database const& cx) override {
		return tag(delay(testDuration / 2), true);
	} // Give the database time to recover from our damage

	void getMetrics(std::vector<PerfMetric>& m) override {}
};

WorkloadFactory<IDDTxnProcessorApiWorkload> IDDTxnProcessorApiWorkload;<|MERGE_RESOLUTION|>--- conflicted
+++ resolved
@@ -281,7 +281,6 @@
 		    .detail("Key", params.keys)
 		    .detail("Dest", params.destinationTeam);
 
-<<<<<<< HEAD
 		loop {
 			params.dataMovementComplete.reset();
 			wait(store(params.lock, self->real->takeMoveKeysLock(UID())));
@@ -293,7 +292,7 @@
 				self->verifyServerKeyDest(params);
 				// test finish or started but cancelled movement
 				if (self->testStartOnly || deterministicRandom()->coinflip()) {
-					CODE_PROBE(true, "RawMovementApi partial started");
+					CODE_PROBE(true, "RawMovementApi partial started", probe::decoration::rare);
 					break;
 				}
 
@@ -306,28 +305,6 @@
 				wait(delay(FLOW_KNOBS->PREVENT_FAST_SPIN_DELAY));
 				// Keep trying to get the moveKeysLock
 			}
-=======
-		// test start
-		self->mock->testRawStartMovement(params, emptyTssMapping);
-		wait(self->real->testRawStartMovement(params, emptyTssMapping));
-
-		// read initial data again
-		wait(readRealInitialDataDistribution(self));
-		mockInitData = self->mock
-		                   ->getInitialDataDistribution(self->ddContext.id(),
-		                                                self->ddContext.lock,
-		                                                {},
-		                                                self->ddContext.ddEnabledState.get(),
-		                                                SkipDDModeCheck::True)
-		                   .get();
-
-		verifyInitDataEqual(self->realInitDD, mockInitData);
-
-		// test finish or started but cancelled movement
-		if (deterministicRandom()->coinflip()) {
-			CODE_PROBE(true, "RawMovementApi partial started", probe::decoration::rare);
-			return Void();
->>>>>>> cecb4169
 		}
 
 		// read initial data again

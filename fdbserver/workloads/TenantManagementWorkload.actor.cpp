--- conflicted
+++ resolved
@@ -860,11 +860,8 @@
 		std::string tenantStateStr;
 		std::string base64TenantGroup;
 		std::string printableTenantGroup;
-<<<<<<< HEAD
+		bool encrypted;
 		std::string assignedClusterStr;
-=======
-		bool encrypted;
->>>>>>> 3e45b665
 
 		jsonDoc.get("id", id);
 		jsonDoc.get("prefix.base64", base64Prefix);
@@ -884,16 +881,12 @@
 			tenantGroup = TenantGroupNameRef(tenantGroupStr);
 		}
 
-<<<<<<< HEAD
 		Optional<ClusterName> assignedCluster;
 		if (jsonDoc.tryGet("assigned_cluster", assignedClusterStr)) {
 			assignedCluster = ClusterNameRef(assignedClusterStr);
 		}
 
-		TenantMapEntry entry(id, TenantMapEntry::stringToTenantState(tenantStateStr), tenantGroup);
-=======
-		TenantMapEntry entry(id, TenantState::READY, tenantGroup, encrypted);
->>>>>>> 3e45b665
+		TenantMapEntry entry(id, TenantMapEntry::stringToTenantState(tenantStateStr), tenantGroup, encrypted);
 		ASSERT(entry.prefix == prefix);
 		return entry;
 	}

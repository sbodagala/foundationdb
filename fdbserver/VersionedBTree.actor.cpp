--- conflicted
+++ resolved
@@ -1904,7 +1904,6 @@
 
 		// Only to be used in tests at a point where all ObjectCache instances should be destroyed.
 		bool empty() const { return reservedSize == 0 && sizeUsed == 0 && getCountUsed() == 0; }
-<<<<<<< HEAD
 
 		std::string toString() const {
 			std::string s = format("Evictor {sizeLimit=%" PRId64 " sizeUsed=%" PRId64 " countUsed=%" PRId64
@@ -1937,40 +1936,6 @@
 		int64_t movedOutCount = 0;
 	};
 
-=======
-
-		std::string toString() const {
-			std::string s = format("Evictor {sizeLimit=%" PRId64 " sizeUsed=%" PRId64 " countUsed=%" PRId64
-			                       " sizePenalty=%" PRId64 " movedOutCount=%" PRId64,
-			                       sizeLimit,
-			                       sizeUsed,
-			                       getCountUsed(),
-			                       reservedSize,
-			                       movedOutCount);
-			for (auto& entry : evictionOrder) {
-				s += format("\n\tindex %s  size %d  evictable %d\n",
-				            ::toString(entry.index).c_str(),
-				            entry.size,
-				            entry.item.evictable());
-			}
-			s += "}\n";
-			return s;
-		}
-
-		// Any external data strutures whose memory usage should be counted as part of the object cache
-		// budget should add their usage to this total and keep it updated.
-		int64_t reservedSize = 0;
-		int64_t sizeLimit;
-
-	private:
-		EvictionOrderT evictionOrder;
-		// Size of all entries in the eviction order or held in external eviction orders
-		int64_t sizeUsed = 0;
-		// Number of items that have been moveOut()'d to other evictionOrders and aren't back yet
-		int64_t movedOutCount = 0;
-	};
-
->>>>>>> 6390d93e
 	ObjectCache(Evictor* evictor = nullptr) : pEvictor(evictor) {
 		if (pEvictor == nullptr) {
 			pEvictor = Evictor::getEvictor();
@@ -2199,9 +2164,6 @@
 	    pageCacheBytes(pageCacheSizeBytes), pHeader(nullptr), desiredPageSize(desiredPageSize),
 	    desiredExtentSize(desiredExtentSize), filename(filename), memoryOnly(memoryOnly), errorPromise(errorPromise),
 	    remapCleanupWindowBytes(remapCleanupWindowBytes), concurrentExtentReads(new FlowLock(concurrentExtentReads)) {
-
-		// This sets the page cache size for all PageCacheT instances using the same evictor
-		pageCache.evictor().sizeLimit = pageCacheBytes;
 
 		// This sets the page cache size for all PageCacheT instances using the same evictor
 		pageCache.evictor().sizeLimit = pageCacheBytes;
@@ -4759,7 +4721,6 @@
 
 	typedef std::map<Version, DecodeBoundaries> BoundariesByVersion;
 	std::unordered_map<LogicalPageID, BoundariesByVersion> boundariesByPageID;
-<<<<<<< HEAD
 	std::vector<Key> boundarySamples;
 	int boundarySampleSize = 1000;
 	int boundaryPopulation = 0;
@@ -4797,26 +4758,6 @@
 		             ::toString(v).c_str(),
 		             lowerBound.printable().c_str(),
 		             upperBound.printable().c_str());
-=======
-
-	static DecodeBoundaryVerifier* getVerifier(std::string name) {
-		static std::map<std::string, DecodeBoundaryVerifier> verifiers;
-		// Verifier disabled due to not being finished
-		//
-		// Only use verifier in a non-restarted simulation so that all page writes are captured
-		// if (g_network->isSimulated() && !g_simulator.restarted) {
-		// 	return &verifiers[name];
-		// }
-		return nullptr;
-	}
-
-	void update(BTreePageIDRef id, Version v, Key lowerBound, Key upperBound) {
-		debug_printf("decodeBoundariesUpdate %s %s '%s' to '%s'\n",
-		             ::toString(id).c_str(),
-		             ::toString(v).c_str(),
-		             lowerBound.toString().c_str(),
-		             upperBound.toString().c_str());
->>>>>>> 6390d93e
 
 		auto& b = boundariesByPageID[id.front()][v];
 		ASSERT(b.empty());
@@ -4832,7 +4773,6 @@
 		--b;
 		if (b->second.lower != lowerBound || b->second.upper != upperBound) {
 			fprintf(stderr,
-<<<<<<< HEAD
 			        "Boundary mismatch on %s %s\nUsing:\n\t'%s'\n\t'%s'\nWritten %s:\n\t'%s'\n\t'%s'\n",
 			        ::toString(id).c_str(),
 			        ::toString(v).c_str(),
@@ -4841,34 +4781,17 @@
 			        ::toString(b->first).c_str(),
 			        b->second.lower.printable().c_str(),
 			        b->second.upper.printable().c_str());
-=======
-			        "Boundary mismatch on %s %s\nFound   :%s %s\nExpected:%s %s\n",
-			        ::toString(id).c_str(),
-			        ::toString(v).c_str(),
-			        lowerBound.toString().c_str(),
-			        upperBound.toString().c_str(),
-			        b->second.lower.toString().c_str(),
-			        b->second.upper.toString().c_str());
->>>>>>> 6390d93e
 			return false;
 		}
 		return true;
 	}
 
 	void update(Version v, LogicalPageID oldID, LogicalPageID newID) {
-<<<<<<< HEAD
-=======
-		debug_printf("decodeBoundariesUpdate copy %s %s to %s\n",
-		             ::toString(v).c_str(),
-		             ::toString(oldID).c_str(),
-		             ::toString(newID).c_str());
->>>>>>> 6390d93e
 		auto& old = boundariesByPageID[oldID];
 		ASSERT(!old.empty());
 		auto i = old.end();
 		--i;
 		boundariesByPageID[newID][v] = i->second;
-<<<<<<< HEAD
 		debug_printf("decodeBoundariesUpdate copy %s %s to %s '%s' to '%s'\n",
 		             ::toString(v).c_str(),
 		             ::toString(oldID).c_str(),
@@ -4897,8 +4820,6 @@
 				++i;
 			}
 		}
-=======
->>>>>>> 6390d93e
 	}
 };
 
@@ -5994,7 +5915,6 @@
 			debug_printf("Creating DecodeCache for ptr=%p lower=%s upper=%s %s\n",
 			             page->begin(),
 			             lowerBound.toString(false).c_str(),
-<<<<<<< HEAD
 			             upperBound.toString(false).c_str(),
 			             ((BTreePage*)page->begin())
 			                 ->toString("cursor",
@@ -6003,9 +5923,6 @@
 			                            lowerBound,
 			                            upperBound)
 			                 .c_str());
-=======
-			             upperBound.toString(false).c_str());
->>>>>>> 6390d93e
 
 			BTreePage::BinaryTree::DecodeCache* cache =
 			    new BTreePage::BinaryTree::DecodeCache(lowerBound, upperBound, m_pDecodeCacheMemory);
@@ -6494,18 +6411,6 @@
 		state BTreePage::BinaryTree::Cursor cursor = update->cBegin.valid()
 		                                                 ? self->getCursor(page.getPtr(), update->cBegin)
 		                                                 : self->getCursor(page.getPtr(), dbBegin, dbEnd);
-<<<<<<< HEAD
-=======
-
-		if (self->m_pBoundaryVerifier != nullptr) {
-			if (update->cBegin.valid()) {
-				ASSERT(self->m_pBoundaryVerifier->verify(rootID.front(),
-				                                         batch->snapshot->getVersion(),
-				                                         update->cBegin.get().key,
-				                                         update->cBegin.next().getOrUpperBound().key));
-			}
-		}
->>>>>>> 6390d93e
 
 		if (self->m_pBoundaryVerifier != nullptr) {
 			if (update->cBegin.valid()) {
@@ -6768,14 +6673,8 @@
 				if (cursor.tree->numItems == 0) {
 					update->cleared();
 					self->freeBTreePage(height, rootID, batch->writeVersion);
-<<<<<<< HEAD
 					debug_printf("%s Page updates cleared all entries, returning slice:\n", context.c_str());
 					debug_print(addPrefix(context, update->toString()));
-=======
-					debug_printf("%s Page updates cleared all entries, returning %s\n",
-					             context.c_str(),
-					             toString(*update).c_str());
->>>>>>> 6390d93e
 				} else {
 					// Otherwise update it.
 					BTreePageIDRef newID = wait(self->updateBTreePage(
@@ -7064,17 +6963,11 @@
 			if (modifier.changesMade || forceUpdate) {
 				if (modifier.empty()) {
 					update->cleared();
-<<<<<<< HEAD
 					debug_printf(
 					    "%s All internal page children were deleted so deleting this page too.  Returning slice:\n",
 					    context.c_str());
 					debug_print(addPrefix(context, update->toString()));
 
-=======
-					debug_printf("%s All internal page children were deleted so deleting this page too, returning %s\n",
-					             context.c_str(),
-					             toString(*update).c_str());
->>>>>>> 6390d93e
 					self->freeBTreePage(height, rootID, batch->writeVersion);
 				} else {
 					if (modifier.updating) {
@@ -9702,32 +9595,19 @@
 	                                   : (pageSize * deterministicRandom()->randomInt(1, (BUGGIFY ? 10 : 10000) + 1)));
 	state Version versionIncrement =
 	    params.getInt("versionIncrement").orDefault(deterministicRandom()->randomInt64(1, 1e8));
-<<<<<<< HEAD
-	state Version remapCleanupWindow =
-	    params.getInt("remapCleanupWindow")
-	        .orDefault(BUGGIFY ? 0 : deterministicRandom()->randomInt64(1, versionIncrement * 50));
-=======
 	state int64_t remapCleanupWindowBytes =
 	    params.getInt("remapCleanupWindowBytes")
 	        .orDefault(BUGGIFY ? 0 : deterministicRandom()->randomInt64(1, 100) * 1024 * 1024);
->>>>>>> 6390d93e
 	state int concurrentExtentReads =
 	    params.getInt("concurrentExtentReads").orDefault(SERVER_KNOBS->REDWOOD_EXTENT_CONCURRENT_READS);
 
 	// These settings are an attempt to keep the test execution real reasonably short
 	state int64_t maxPageOps = params.getInt("maxPageOps").orDefault((shortTest || serialTest) ? 50e3 : 1e6);
-<<<<<<< HEAD
 	state int maxVerificationMapEntries = params.getInt("maxVerificationMapEntries").orDefault(300e3);
 	state int maxColdStarts = params.getInt("maxColdStarts").orDefault(300);
 
 	// Max number of records in the BTree or the versioned written map to visit
 	state int64_t maxRecordsRead = params.getInt("maxRecordsRead").orDefault(300e6);
-=======
-	state int maxVerificationMapEntries =
-	    params.getInt("maxVerificationMapEntries").orDefault((1.0 - coldStartProbability) * 300e3);
-	// Max number of records in the BTree or the versioned written map to visit
-	state int64_t maxRecordsRead = 300e6;
->>>>>>> 6390d93e
 
 	printf("\n");
 	printf("file: %s\n", file.c_str());
@@ -9753,11 +9633,7 @@
 	printf("advanceOldVersionProbability: %f\n", advanceOldVersionProbability);
 	printf("pageCacheBytes: %s\n", pageCacheBytes == 0 ? "default" : format("%" PRId64, pageCacheBytes).c_str());
 	printf("versionIncrement: %" PRId64 "\n", versionIncrement);
-<<<<<<< HEAD
-	printf("remapCleanupWindow: %" PRId64 "\n", remapCleanupWindow);
-=======
 	printf("remapCleanupWindowBytes: %" PRId64 "\n", remapCleanupWindowBytes);
->>>>>>> 6390d93e
 	printf("\n");
 
 	printf("Deleting existing test data...\n");
@@ -9765,11 +9641,7 @@
 
 	printf("Initializing...\n");
 	pager = new DWALPager(
-<<<<<<< HEAD
-	    pageSize, extentSize, file, pageCacheBytes, remapCleanupWindow, concurrentExtentReads, pagerMemoryOnly);
-=======
 	    pageSize, extentSize, file, pageCacheBytes, remapCleanupWindowBytes, concurrentExtentReads, pagerMemoryOnly);
->>>>>>> 6390d93e
 	state VersionedBTree* btree = new VersionedBTree(pager, file);
 	wait(btree->init());
 
@@ -10007,11 +9879,7 @@
 
 				printf("Reopening btree from disk.\n");
 				IPager2* pager = new DWALPager(
-<<<<<<< HEAD
-				    pageSize, extentSize, file, pageCacheBytes, remapCleanupWindow, concurrentExtentReads);
-=======
 				    pageSize, extentSize, file, pageCacheBytes, remapCleanupWindowBytes, concurrentExtentReads);
->>>>>>> 6390d93e
 				btree = new VersionedBTree(pager, file);
 				wait(btree->init());
 
@@ -10051,16 +9919,11 @@
 	state Future<Void> closedFuture = btree->onClosed();
 	btree->close();
 	wait(closedFuture);
-<<<<<<< HEAD
-	btree =
-	    new VersionedBTree(new DWALPager(pageSize, extentSize, file, pageCacheBytes, 0, concurrentExtentReads), file);
-=======
 	// If buggify, test starting with empty remap cleanup window.
 	btree = new VersionedBTree(
 	    new DWALPager(
 	        pageSize, extentSize, file, pageCacheBytes, (BUGGIFY ? 0 : remapCleanupWindowBytes), concurrentExtentReads),
 	    file);
->>>>>>> 6390d93e
 	wait(btree->init());
 
 	wait(btree->clearAllAndCheckSanity());

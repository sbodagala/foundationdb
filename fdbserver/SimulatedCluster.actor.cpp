--- conflicted
+++ resolved
@@ -2493,14 +2493,9 @@
 
 		// Disable the default tenant in restarting tests for now
 		// TODO: persist the chosen default tenant in the restartInfo.ini file for the second test
-<<<<<<< HEAD
 		// allowDefaultTenant = false;
 		// allowCreatingTenants = false;
-=======
-		allowDefaultTenant = false;
-		allowCreatingTenants = false;
-		tenantModeRequired = false;
->>>>>>> 8ca6397e
+		// tenantModeRequired = false;
 	}
 
 	// TODO: Currently backup and restore related simulation tests are failing when run with rocksDB storage engine
@@ -2550,25 +2545,17 @@
 	state Optional<TenantName> defaultTenant;
 	state Standalone<VectorRef<TenantNameRef>> tenantsToCreate;
 	state TenantMode tenantMode = TenantMode::DISABLED;
-<<<<<<< HEAD
 	// If this is a restarting test, restartInfo.ini is read in restartSimulatedSystem
 	// where we update the defaultTenant and tenantMode in the testConfig
 	// Defer setting tenant mode and default tenant until later
 	if (!rebooting) {
 		if (testConfig.tenantMode != "random") {
 			tenantMode = TenantMode::fromValue(testConfig.tenantMode);
-=======
-	if (tenantModeRequired || (allowDefaultTenant && deterministicRandom()->random01() < 0.5)) {
-		defaultTenant = "SimulatedDefaultTenant"_sr;
-		tenantsToCreate.push_back_deep(tenantsToCreate.arena(), defaultTenant.get());
-		if (tenantModeRequired || deterministicRandom()->random01() < 0.9) {
-			tenantMode = TenantMode::REQUIRED;
->>>>>>> 8ca6397e
 		} else {
-			if (allowDefaultTenant && deterministicRandom()->random01() < 0.5) {
+			if (tenantModeRequired || (allowDefaultTenant && deterministicRandom()->random01() < 0.5)) {
 				defaultTenant = "SimulatedDefaultTenant"_sr;
 				tenantsToCreate.push_back_deep(tenantsToCreate.arena(), defaultTenant.get());
-				if (deterministicRandom()->random01() < 0.9) {
+				if (tenantModeRequired || deterministicRandom()->random01() < 0.9) {
 					tenantMode = TenantMode::REQUIRED;
 				} else {
 					tenantMode = TenantMode::OPTIONAL_TENANT;

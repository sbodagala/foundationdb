/*
 * DDTeamCollection.actor.cpp
 *
 * This source file is part of the FoundationDB open source project
 *
 * Copyright 2013-2022 Apple Inc. and the FoundationDB project authors
 *
 * Licensed under the Apache License, Version 2.0 (the "License");
 * you may not use this file except in compliance with the License.
 * You may obtain a copy of the License at
 *
 *     http://www.apache.org/licenses/LICENSE-2.0
 *
 * Unless required by applicable law or agreed to in writing, software
 * distributed under the License is distributed on an "AS IS" BASIS,
 * WITHOUT WARRANTIES OR CONDITIONS OF ANY KIND, either express or implied.
 * See the License for the specific language governing permissions and
 * limitations under the License.
 */

#include "fdbserver/DDTeamCollection.h"
#include "flow/Trace.h"
#include "flow/actorcompiler.h" // This must be the last #include.

FDB_DEFINE_BOOLEAN_PARAM(IsPrimary);

namespace {

// Helper function for STL containers, with flow-friendly error handling
template <class MapContainer, class K>
auto get(MapContainer& m, K const& k) -> decltype(m.at(k)) {
	auto it = m.find(k);
	ASSERT(it != m.end());
	return it->second;
}

} // namespace

class DDTeamCollectionImpl {
	ACTOR static Future<Void> checkAndRemoveInvalidLocalityAddr(DDTeamCollection* self) {
		state double start = now();
		state bool hasCorrectedLocality = false;

		loop {
			try {
				wait(delay(SERVER_KNOBS->DD_CHECK_INVALID_LOCALITY_DELAY, TaskPriority::DataDistribution));

				// Because worker's processId can be changed when its locality is changed, we cannot watch on the old
				// processId; This actor is inactive most time, so iterating all workers incurs little performance
				// overhead.
				state std::vector<ProcessData> workers = wait(getWorkers(self->cx));
				state std::set<AddressExclusion> existingAddrs;
				for (int i = 0; i < workers.size(); i++) {
					const ProcessData& workerData = workers[i];
					AddressExclusion addr(workerData.address.ip, workerData.address.port);
					existingAddrs.insert(addr);
					if (self->invalidLocalityAddr.count(addr) &&
					    self->isValidLocality(self->configuration.storagePolicy, workerData.locality)) {
						// The locality info on the addr has been corrected
						self->invalidLocalityAddr.erase(addr);
						hasCorrectedLocality = true;
						TraceEvent("InvalidLocalityCorrected").detail("Addr", addr.toString());
					}
				}

				wait(yield(TaskPriority::DataDistribution));

				// In case system operator permanently excludes workers on the address with invalid locality
				for (auto addr = self->invalidLocalityAddr.begin(); addr != self->invalidLocalityAddr.end();) {
					if (!existingAddrs.count(*addr)) {
						// The address no longer has a worker
						addr = self->invalidLocalityAddr.erase(addr);
						hasCorrectedLocality = true;
						TraceEvent("InvalidLocalityNoLongerExists").detail("Addr", addr->toString());
					} else {
						++addr;
					}
				}

				if (hasCorrectedLocality) {
					// Recruit on address who locality has been corrected
					self->restartRecruiting.trigger();
					hasCorrectedLocality = false;
				}

				if (self->invalidLocalityAddr.empty()) {
					break;
				}

				if (now() - start > 300) { // Report warning if invalid locality is not corrected within 300 seconds
					// The incorrect locality info has not been properly corrected in a reasonable time
					TraceEvent(SevWarn, "PersistentInvalidLocality")
					    .detail("Addresses", self->invalidLocalityAddr.size());
					start = now();
				}
			} catch (Error& e) {
				TraceEvent("CheckAndRemoveInvalidLocalityAddrRetry", self->distributorId).detail("Error", e.what());
			}
		}

		return Void();
	}

public:
	ACTOR static Future<Void> logOnCompletion(DDTeamCollection* self, Future<Void> signal) {
		wait(signal);
		wait(delay(SERVER_KNOBS->LOG_ON_COMPLETION_DELAY, TaskPriority::DataDistribution));

		if (!self->primary || self->configuration.usableRegions == 1) {
			TraceEvent("DDTrackerStarting", self->distributorId)
			    .detail("State", "Active")
			    .trackLatest(self->ddTrackerStartingEventHolder->trackingKey);
		}

		return Void();
	}

	ACTOR static Future<Void> interruptableBuildTeams(DDTeamCollection* self) {
		if (!self->addSubsetComplete.isSet()) {
			wait(addSubsetOfEmergencyTeams(self));
			self->addSubsetComplete.send(Void());
		}

		loop {
			choose {
				when(wait(self->buildTeams())) { return Void(); }
				when(wait(self->restartTeamBuilder.onTrigger())) {}
			}
		}
	}

	ACTOR static Future<Void> checkBuildTeams(DDTeamCollection* self) {
		wait(self->checkTeamDelay);
		while (!self->teamBuilder.isReady())
			wait(self->teamBuilder);

		if (self->doBuildTeams && self->readyToStart.isReady()) {
			self->doBuildTeams = false;
			self->teamBuilder = self->interruptableBuildTeams();
			wait(self->teamBuilder);
		}

		return Void();
	}

	// SOMEDAY: Make bestTeam better about deciding to leave a shard where it is (e.g. in PRIORITY_TEAM_HEALTHY case)
	//		    use keys, src, dest, metrics, priority, system load, etc.. to decide...
	ACTOR static Future<Void> getTeam(DDTeamCollection* self, GetTeamRequest req) {
		try {
			wait(self->checkBuildTeams());
			// report the median available space
			if (now() - self->lastMedianAvailableSpaceUpdate > SERVER_KNOBS->AVAILABLE_SPACE_UPDATE_DELAY) {
				self->lastMedianAvailableSpaceUpdate = now();
				std::vector<double> teamAvailableSpace;
				teamAvailableSpace.reserve(self->teams.size());
				for (const auto& team : self->teams) {
					if (team->isHealthy()) {
						teamAvailableSpace.push_back(team->getMinAvailableSpaceRatio());
					}
				}

				size_t pivot = teamAvailableSpace.size() / 2;
				if (teamAvailableSpace.size() >= 1) {
					std::nth_element(
					    teamAvailableSpace.begin(), teamAvailableSpace.begin() + pivot, teamAvailableSpace.end());
					self->medianAvailableSpace =
					    std::max(SERVER_KNOBS->MIN_AVAILABLE_SPACE_RATIO,
					             std::min(SERVER_KNOBS->TARGET_AVAILABLE_SPACE_RATIO, teamAvailableSpace[pivot]));
				} else {
					self->medianAvailableSpace = SERVER_KNOBS->MIN_AVAILABLE_SPACE_RATIO;
				}
				if (self->medianAvailableSpace < SERVER_KNOBS->TARGET_AVAILABLE_SPACE_RATIO) {
					TraceEvent(SevWarn, "DDTeamMedianAvailableSpaceTooSmall", self->distributorId)
					    .detail("MedianAvailableSpaceRatio", self->medianAvailableSpace)
					    .detail("TargetAvailableSpaceRatio", SERVER_KNOBS->TARGET_AVAILABLE_SPACE_RATIO)
					    .detail("Primary", self->primary);
					self->printDetailedTeamsInfo.trigger();
				}
			}

			bool foundSrc = false;
			for (int i = 0; i < req.src.size(); i++) {
				if (self->server_info.count(req.src[i])) {
					foundSrc = true;
					break;
				}
			}

			// Select the best team
			// Currently the metric is minimum used disk space (adjusted for data in flight)
			// Only healthy teams may be selected. The team has to be healthy at the moment we update
			//   shardsAffectedByTeamFailure or we could be dropping a shard on the floor (since team
			//   tracking is "edge triggered")
			// SOMEDAY: Account for capacity, load (when shardMetrics load is high)

			// self->teams.size() can be 0 under the ConfigureTest.txt test when we change configurations
			// The situation happens rarely. We may want to eliminate this situation someday
			if (!self->teams.size()) {
				req.reply.send(std::make_pair(Optional<Reference<IDataDistributionTeam>>(), foundSrc));
				return Void();
			}

			int64_t bestLoadBytes = 0;
			bool wigglingBestOption = false; // best option contains server in paused wiggle state
			Optional<Reference<IDataDistributionTeam>> bestOption;
			std::vector<Reference<TCTeamInfo>> randomTeams;
			const std::set<UID> completeSources(req.completeSources.begin(), req.completeSources.end());

			// Note: this block does not apply any filters from the request
			if (!req.wantsNewServers) {
				for (int i = 0; i < req.completeSources.size(); i++) {
					if (!self->server_info.count(req.completeSources[i])) {
						continue;
					}
					auto const& teamList = self->server_info[req.completeSources[i]]->getTeams();
					for (int j = 0; j < teamList.size(); j++) {
						bool found = true;
						auto serverIDs = teamList[j]->getServerIDs();
						for (int k = 0; k < teamList[j]->size(); k++) {
							if (!completeSources.count(serverIDs[k])) {
								found = false;
								break;
							}
						}
						if (found && teamList[j]->isHealthy()) {
							bestOption = teamList[j];
							req.reply.send(std::make_pair(bestOption, foundSrc));
							return Void();
						}
					}
				}
			}

			if (req.wantsTrueBest) {
				ASSERT(!bestOption.present());
				auto& startIndex =
				    req.preferLowerUtilization ? self->lowestUtilizationTeam : self->highestUtilizationTeam;
				if (startIndex >= self->teams.size()) {
					startIndex = 0;
				}

				int bestIndex = startIndex;
				for (int i = 0; i < self->teams.size(); i++) {
					int currentIndex = (startIndex + i) % self->teams.size();
					if (self->teams[currentIndex]->isHealthy() &&
					    (!req.preferLowerUtilization ||
					     self->teams[currentIndex]->hasHealthyAvailableSpace(self->medianAvailableSpace))) {
						int64_t loadBytes = self->teams[currentIndex]->getLoadBytes(true, req.inflightPenalty);
						if (req.eligible(self->teams[currentIndex]) && // hard constraints
						    (!req.teamMustHaveShards ||
						     self->shardsAffectedByTeamFailure->hasShards(ShardsAffectedByTeamFailure::Team(
<<<<<<< HEAD
						         self->teams[currentIndex]->getServerIDs(), self->primary))) &&
						    // sort conditions
						    (!bestOption.present() ||
						     req.lessCompare(bestOption.get(), self->teams[currentIndex], bestLoadBytes, loadBytes))) {
=======
						         self->teams[currentIndex]->getServerIDs(), self->primary)))) {

							// bestOption doesn't contain wiggling SS while current team does. Don't replace bestOption
							// in this case
							if (bestOption.present() && !wigglingBestOption &&
							    self->teams[currentIndex]->hasWigglePausedServer()) {
								continue;
							}

>>>>>>> 66d02d1e
							bestLoadBytes = loadBytes;
							bestOption = self->teams[currentIndex];
							bestIndex = currentIndex;
							wigglingBestOption = self->teams[bestIndex]->hasWigglePausedServer();
						}
					}
				}

				startIndex = bestIndex;
			} else {
				int nTries = 0;
				while (randomTeams.size() < SERVER_KNOBS->BEST_TEAM_OPTION_COUNT &&
				       nTries < SERVER_KNOBS->BEST_TEAM_MAX_TEAM_TRIES) {
					// If unhealthy team is majority, we may not find an ok dest in this while loop
					Reference<TCTeamInfo> dest = deterministicRandom()->randomChoice(self->teams);

					bool ok = dest->isHealthy() && (!req.preferLowerUtilization ||
					                                dest->hasHealthyAvailableSpace(self->medianAvailableSpace));

					for (int i = 0; ok && i < randomTeams.size(); i++) {
						if (randomTeams[i]->getServerIDs() == dest->getServerIDs()) {
							ok = false;
							break;
						}
					}

					ok = ok && (!req.teamMustHaveShards ||
					            self->shardsAffectedByTeamFailure->hasShards(
					                ShardsAffectedByTeamFailure::Team(dest->getServerIDs(), self->primary)));

					if (ok)
						randomTeams.push_back(dest);
					else
						nTries++;
				}

				// Log BestTeamStuck reason when we have healthy teams but they do not have healthy free space
				if (randomTeams.empty() && !self->zeroHealthyTeams->get()) {
					self->bestTeamKeepStuckCount++;
					if (g_network->isSimulated()) {
						TraceEvent(SevWarn, "GetTeamReturnEmpty").detail("HealthyTeams", self->healthyTeamCount);
					}
				} else {
					self->bestTeamKeepStuckCount = 0;
				}

				for (int i = 0; i < randomTeams.size(); i++) {
					int64_t loadBytes = randomTeams[i]->getLoadBytes(true, req.inflightPenalty);
<<<<<<< HEAD
					if (!bestOption.present() ||
					    req.lessCompare(bestOption.get(), randomTeams[i], bestLoadBytes, loadBytes)) {
=======
					if (!bestOption.present() || (req.preferLowerUtilization && loadBytes < bestLoadBytes) ||
					    (!req.preferLowerUtilization && loadBytes > bestLoadBytes)) {

						// bestOption doesn't contain wiggling SS while current team does. Don't replace bestOption
						// in this case
						if (bestOption.present() && !wigglingBestOption && randomTeams[i]->hasWigglePausedServer()) {
							continue;
						}

>>>>>>> 66d02d1e
						bestLoadBytes = loadBytes;
						bestOption = randomTeams[i];
						wigglingBestOption = randomTeams[i]->hasWigglePausedServer();
					}
				}
			}

			// Note: req.completeSources can be empty and all servers (and server teams) can be unhealthy.
			// We will get stuck at this! This only happens when a DC fails. No need to consider it right now.
			// Note: this block does not apply any filters from the request
			if (!bestOption.present() && self->zeroHealthyTeams->get()) {
				// Attempt to find the unhealthy source server team and return it
				for (int i = 0; i < req.completeSources.size(); i++) {
					if (!self->server_info.count(req.completeSources[i])) {
						continue;
					}
					auto const& teamList = self->server_info[req.completeSources[i]]->getTeams();
					for (int j = 0; j < teamList.size(); j++) {
						bool found = true;
						auto serverIDs = teamList[j]->getServerIDs();
						for (int k = 0; k < teamList[j]->size(); k++) {
							if (!completeSources.count(serverIDs[k])) {
								found = false;
								break;
							}
						}
						if (found) {
							bestOption = teamList[j];
							req.reply.send(std::make_pair(bestOption, foundSrc));
							return Void();
						}
					}
				}
			}
			// if (!bestOption.present()) {
			// 	TraceEvent("GetTeamRequest").detail("Request", req.getDesc());
			// 	self->traceAllInfo(true);
			// }

			req.reply.send(std::make_pair(bestOption, foundSrc));

			return Void();
		} catch (Error& e) {
			if (e.code() != error_code_actor_cancelled)
				req.reply.sendError(e);
			throw;
		}
	}

	ACTOR static Future<Void> addSubsetOfEmergencyTeams(DDTeamCollection* self) {
		state int idx = 0;
		state std::vector<Reference<TCServerInfo>> servers;
		state std::vector<UID> serverIds;
		state Reference<LocalitySet> tempSet = Reference<LocalitySet>(new LocalityMap<UID>());
		state LocalityMap<UID>* tempMap = (LocalityMap<UID>*)tempSet.getPtr();

		for (; idx < self->badTeams.size(); idx++) {
			servers.clear();
			for (const auto& server : self->badTeams[idx]->getServers()) {
				if (server->isInDesiredDC() && !self->server_status.get(server->getId()).isUnhealthy()) {
					servers.push_back(server);
				}
			}

			// For the bad team that is too big (too many servers), we will try to find a subset of servers in the team
			// to construct a new healthy team, so that moving data to the new healthy team will not
			// cause too much data movement overhead
			// FIXME: This code logic can be simplified.
			if (servers.size() >= self->configuration.storageTeamSize) {
				bool foundTeam = false;
				for (int j = 0; j < servers.size() - self->configuration.storageTeamSize + 1 && !foundTeam; j++) {
					auto const& serverTeams = servers[j]->getTeams();
					for (int k = 0; k < serverTeams.size(); k++) {
						auto& testTeam = serverTeams[k]->getServerIDs();
						bool allInTeam = true; // All servers in testTeam belong to the healthy servers
						for (int l = 0; l < testTeam.size(); l++) {
							bool foundServer = false;
							for (auto it : servers) {
								if (it->getId() == testTeam[l]) {
									foundServer = true;
									break;
								}
							}
							if (!foundServer) {
								allInTeam = false;
								break;
							}
						}
						if (allInTeam) {
							foundTeam = true;
							break;
						}
					}
				}
				if (!foundTeam) {
					if (self->satisfiesPolicy(servers)) {
						if (servers.size() == self->configuration.storageTeamSize ||
						    self->satisfiesPolicy(servers, self->configuration.storageTeamSize)) {
							servers.resize(self->configuration.storageTeamSize);
							self->addTeam(servers, true);
							// self->traceTeamCollectionInfo(); // Trace at the end of the function
						} else {
							tempSet->clear();
							for (auto it : servers) {
								tempMap->add(it->getLastKnownInterface().locality, &it->getId());
							}

							std::vector<LocalityEntry> resultEntries, forcedEntries;
							bool result = tempSet->selectReplicas(
							    self->configuration.storagePolicy, forcedEntries, resultEntries);
							ASSERT(result && resultEntries.size() == self->configuration.storageTeamSize);

							serverIds.clear();
							for (auto& it : resultEntries) {
								serverIds.push_back(*tempMap->getObject(it));
							}
							std::sort(serverIds.begin(), serverIds.end());
							self->addTeam(serverIds.begin(), serverIds.end(), true);
						}
					} else {
						serverIds.clear();
						for (auto it : servers) {
							serverIds.push_back(it->getId());
						}
						TraceEvent(SevWarnAlways, "CannotAddSubset", self->distributorId)
						    .detail("Servers", describe(serverIds));
					}
				}
			}
			wait(yield());
		}

		// Trace and record the current number of teams for correctness test
		self->traceTeamCollectionInfo();

		return Void();
	}

	ACTOR static Future<Void> init(DDTeamCollection* self,
	                               Reference<InitialDataDistribution> initTeams,
	                               const DDEnabledState* ddEnabledState) {
		self->healthyZone.set(initTeams->initHealthyZoneValue);
		// SOMEDAY: If some servers have teams and not others (or some servers have more data than others) and there is
		// an address/locality collision, should we preferentially mark the least used server as undesirable?
		for (auto& server : initTeams->allServers) {
			if (self->shouldHandleServer(server.first)) {
				if (!self->isValidLocality(self->configuration.storagePolicy, server.first.locality)) {
					TraceEvent(SevWarnAlways, "MissingLocality")
					    .detail("Server", server.first.uniqueID)
					    .detail("Locality", server.first.locality.toString());
					auto addr = server.first.stableAddress();
					self->invalidLocalityAddr.insert(AddressExclusion(addr.ip, addr.port));
					if (self->checkInvalidLocalities.isReady()) {
						self->checkInvalidLocalities = checkAndRemoveInvalidLocalityAddr(self);
						self->addActor.send(self->checkInvalidLocalities);
					}
				}
				self->addServer(server.first, server.second, self->serverTrackerErrorOut, 0, *ddEnabledState);
			}
		}

		state std::set<std::vector<UID>>::iterator teamIter =
		    self->primary ? initTeams->primaryTeams.begin() : initTeams->remoteTeams.begin();
		state std::set<std::vector<UID>>::iterator teamIterEnd =
		    self->primary ? initTeams->primaryTeams.end() : initTeams->remoteTeams.end();
		for (; teamIter != teamIterEnd; ++teamIter) {
			self->addTeam(teamIter->begin(), teamIter->end(), true);
			wait(yield());
		}

		return Void();
	}

	ACTOR static Future<Void> buildTeams(DDTeamCollection* self) {
		state int desiredTeams;
		state int serverCount = 0;
		state int uniqueMachines = 0;
		state std::set<Optional<Standalone<StringRef>>> machines;

		// wait to see whether restartTeamBuilder is triggered
		wait(delay(0, g_network->getCurrentTask()));
		// make team builder don't build team during the interval between excluding the wiggled process and recruited a
		// new SS to avoid redundant teams
		while (self->pauseWiggle && !self->pauseWiggle->get() && self->waitUntilRecruited.get()) {
			choose {
				when(wait(self->waitUntilRecruited.onChange() || self->pauseWiggle->onChange())) {}
				when(wait(delay(SERVER_KNOBS->PERPETUAL_WIGGLE_DELAY, g_network->getCurrentTask()))) { break; }
			}
		}

		for (auto i = self->server_info.begin(); i != self->server_info.end(); ++i) {
			if (!self->server_status.get(i->first).isUnhealthy()) {
				++serverCount;
				LocalityData const& serverLocation = i->second->getLastKnownInterface().locality;
				machines.insert(serverLocation.zoneId());
			}
		}
		uniqueMachines = machines.size();
		TraceEvent("BuildTeams", self->distributorId)
		    .detail("ServerCount", self->server_info.size())
		    .detail("UniqueMachines", uniqueMachines)
		    .detail("Primary", self->primary)
		    .detail("StorageTeamSize", self->configuration.storageTeamSize);

		// If there are too few machines to even build teams or there are too few represented datacenters, build no new
		// teams
		if (uniqueMachines >= self->configuration.storageTeamSize) {
			desiredTeams = SERVER_KNOBS->DESIRED_TEAMS_PER_SERVER * serverCount;
			int maxTeams = SERVER_KNOBS->MAX_TEAMS_PER_SERVER * serverCount;

			// Exclude teams who have members in the wrong configuration, since we don't want these teams
			int teamCount = 0;
			int totalTeamCount = 0;
			int wigglingTeams = 0;
			for (int i = 0; i < self->teams.size(); ++i) {
				if (!self->teams[i]->isWrongConfiguration()) {
					if (self->teams[i]->isHealthy()) {
						teamCount++;
					}
					totalTeamCount++;
				}
				if (self->teams[i]->getPriority() == SERVER_KNOBS->PRIORITY_PERPETUAL_STORAGE_WIGGLE) {
					wigglingTeams++;
				}
			}

			// teamsToBuild is calculated such that we will not build too many teams in the situation
			// when all (or most of) teams become unhealthy temporarily and then healthy again
			state int teamsToBuild;
			teamsToBuild = std::max(0, std::min(desiredTeams - teamCount, maxTeams - totalTeamCount));

			TraceEvent("BuildTeamsBegin", self->distributorId)
			    .detail("TeamsToBuild", teamsToBuild)
			    .detail("DesiredTeams", desiredTeams)
			    .detail("MaxTeams", maxTeams)
			    .detail("BadServerTeams", self->badTeams.size())
			    .detail("PerpetualWigglingTeams", wigglingTeams)
			    .detail("UniqueMachines", uniqueMachines)
			    .detail("TeamSize", self->configuration.storageTeamSize)
			    .detail("Servers", serverCount)
			    .detail("CurrentTrackedServerTeams", self->teams.size())
			    .detail("HealthyTeamCount", teamCount)
			    .detail("TotalTeamCount", totalTeamCount)
			    .detail("MachineTeamCount", self->machineTeams.size())
			    .detail("MachineCount", self->machine_info.size())
			    .detail("DesiredTeamsPerServer", SERVER_KNOBS->DESIRED_TEAMS_PER_SERVER);

			self->lastBuildTeamsFailed = false;
			if (teamsToBuild > 0 || self->notEnoughTeamsForAServer()) {
				state std::vector<std::vector<UID>> builtTeams;

				// addTeamsBestOf() will not add more teams than needed.
				// If the team number is more than the desired, the extra teams are added in the code path when
				// a team is added as an initial team
				int addedTeams = self->addTeamsBestOf(teamsToBuild, desiredTeams, maxTeams);

				if (addedTeams <= 0 && self->teams.size() == 0) {
					TraceEvent(SevWarn, "NoTeamAfterBuildTeam", self->distributorId)
					    .detail("ServerTeamNum", self->teams.size())
					    .detail("Debug", "Check information below");
					// Debug: set true for traceAllInfo() to print out more information
					self->traceAllInfo();
				}
			} else {
				int totalHealthyMachineCount = self->calculateHealthyMachineCount();

				int desiredMachineTeams = SERVER_KNOBS->DESIRED_TEAMS_PER_SERVER * totalHealthyMachineCount;
				int maxMachineTeams = SERVER_KNOBS->MAX_TEAMS_PER_SERVER * totalHealthyMachineCount;
				int healthyMachineTeamCount = self->getHealthyMachineTeamCount();

				std::pair<uint64_t, uint64_t> minMaxTeamsOnServer = self->calculateMinMaxServerTeamsOnServer();
				std::pair<uint64_t, uint64_t> minMaxMachineTeamsOnMachine =
				    self->calculateMinMaxMachineTeamsOnMachine();

				TraceEvent("TeamCollectionInfo", self->distributorId)
				    .detail("Primary", self->primary)
				    .detail("AddedTeams", 0)
				    .detail("TeamsToBuild", teamsToBuild)
				    .detail("CurrentServerTeams", self->teams.size())
				    .detail("DesiredTeams", desiredTeams)
				    .detail("MaxTeams", maxTeams)
				    .detail("StorageTeamSize", self->configuration.storageTeamSize)
				    .detail("CurrentMachineTeams", self->machineTeams.size())
				    .detail("CurrentHealthyMachineTeams", healthyMachineTeamCount)
				    .detail("DesiredMachineTeams", desiredMachineTeams)
				    .detail("MaxMachineTeams", maxMachineTeams)
				    .detail("TotalHealthyMachines", totalHealthyMachineCount)
				    .detail("MinTeamsOnServer", minMaxTeamsOnServer.first)
				    .detail("MaxTeamsOnServer", minMaxTeamsOnServer.second)
				    .detail("MinMachineTeamsOnMachine", minMaxMachineTeamsOnMachine.first)
				    .detail("MaxMachineTeamsOnMachine", minMaxMachineTeamsOnMachine.second)
				    .detail("DoBuildTeams", self->doBuildTeams)
				    .trackLatest(self->teamCollectionInfoEventHolder->trackingKey);
			}
		} else {
			self->lastBuildTeamsFailed = true;
		}

		self->evaluateTeamQuality();

		// Building teams can cause servers to become undesired, which can make teams unhealthy.
		// Let all of these changes get worked out before responding to the get team request
		wait(delay(0, TaskPriority::DataDistributionLaunch));

		return Void();
	}

	// Track a team and issue RelocateShards when the level of degradation changes
	// A badTeam can be unhealthy or just a redundantTeam removed by machineTeamRemover() or serverTeamRemover()
	ACTOR static Future<Void> teamTracker(DDTeamCollection* self,
	                                      Reference<TCTeamInfo> team,
	                                      bool badTeam,
	                                      bool redundantTeam) {
		state int lastServersLeft = team->size();
		state bool lastAnyUndesired = false;
		state bool lastAnyWigglingServer = false;
		state bool logTeamEvents =
		    g_network->isSimulated() || !badTeam || team->size() <= self->configuration.storageTeamSize;
		state bool lastReady = false;
		state bool lastHealthy;
		state bool lastOptimal;
		state bool lastWrongConfiguration = team->isWrongConfiguration();

		state bool lastZeroHealthy = self->zeroHealthyTeams->get();
		state bool firstCheck = true;

		state Future<Void> zeroServerLeftLogger;

		if (logTeamEvents) {
			TraceEvent("ServerTeamTrackerStarting", self->distributorId)
			    .detail("Reason", "Initial wait complete (sc)")
			    .detail("ServerTeam", team->getDesc());
		}
		self->priority_teams[team->getPriority()]++;

		try {
			loop {
				if (logTeamEvents) {
					TraceEvent("ServerTeamHealthChangeDetected", self->distributorId)
					    .detail("ServerTeam", team->getDesc())
					    .detail("Primary", self->primary)
					    .detail("IsReady", self->initialFailureReactionDelay.isReady());
					self->traceTeamCollectionInfo();
				}

				// Check if the number of degraded machines has changed
				state std::vector<Future<Void>> change;
				bool anyUndesired = false;
				bool anyWrongConfiguration = false;
				bool anyWigglingServer = false;
				int serversLeft = 0, serverUndesired = 0, serverWrongConf = 0, serverWiggling = 0;

				for (const UID& uid : team->getServerIDs()) {
					change.push_back(self->server_status.onChange(uid));
					auto& status = self->server_status.get(uid);
					if (!status.isFailed) {
						serversLeft++;
					}
					if (status.isUndesired) {
						anyUndesired = true;
						serverUndesired++;
					}
					if (status.isWrongConfiguration) {
						anyWrongConfiguration = true;
						serverWrongConf++;
					}
					if (status.isWiggling) {
						anyWigglingServer = true;
						serverWiggling++;
					}
				}

				if (serversLeft == 0) {
					logTeamEvents = true;
				}

				// Failed server should not trigger DD if SS failures are set to be ignored
				if (!badTeam && self->healthyZone.get().present() &&
				    (self->healthyZone.get().get() == ignoreSSFailuresZoneString)) {
					ASSERT_WE_THINK(serversLeft == self->configuration.storageTeamSize);
				}

				if (!self->initialFailureReactionDelay.isReady()) {
					change.push_back(self->initialFailureReactionDelay);
				}
				change.push_back(self->zeroHealthyTeams->onChange());

				bool healthy = !badTeam && !anyUndesired && serversLeft == self->configuration.storageTeamSize;
				team->setHealthy(healthy); // Unhealthy teams won't be chosen by bestTeam
				bool optimal = team->isOptimal() && healthy;
				bool containsFailed = self->teamContainsFailedServer(team);
				bool recheck = !healthy && (lastReady != self->initialFailureReactionDelay.isReady() ||
				                            (lastZeroHealthy && !self->zeroHealthyTeams->get()) || containsFailed);

				// TraceEvent("TeamHealthChangeDetected", self->distributorId)
				//     .detail("Team", team->getDesc())
				//     .detail("ServersLeft", serversLeft)
				//     .detail("LastServersLeft", lastServersLeft)
				//     .detail("AnyUndesired", anyUndesired)
				//     .detail("LastAnyUndesired", lastAnyUndesired)
				//     .detail("AnyWrongConfiguration", anyWrongConfiguration)
				//     .detail("LastWrongConfiguration", lastWrongConfiguration)
				//     .detail("Recheck", recheck)
				//     .detail("BadTeam", badTeam)
				//     .detail("LastZeroHealthy", lastZeroHealthy)
				//     .detail("ZeroHealthyTeam", self->zeroHealthyTeams->get());

				lastReady = self->initialFailureReactionDelay.isReady();
				lastZeroHealthy = self->zeroHealthyTeams->get();

				if (firstCheck) {
					firstCheck = false;
					if (healthy) {
						self->healthyTeamCount++;
						self->zeroHealthyTeams->set(false);
					}
					lastHealthy = healthy;

					if (optimal) {
						self->optimalTeamCount++;
						self->zeroOptimalTeams.set(false);
					}
					lastOptimal = optimal;
				}

				if (serversLeft != lastServersLeft || anyUndesired != lastAnyUndesired ||
				    anyWrongConfiguration != lastWrongConfiguration || anyWigglingServer != lastAnyWigglingServer ||
				    recheck) { // NOTE: do not check wrongSize
					if (logTeamEvents) {
						TraceEvent("ServerTeamHealthChanged", self->distributorId)
						    .detail("ServerTeam", team->getDesc())
						    .detail("ServersLeft", serversLeft)
						    .detail("LastServersLeft", lastServersLeft)
						    .detail("ContainsUndesiredServer", anyUndesired)
						    .detail("ContainsWigglingServer", anyWigglingServer)
						    .detail("HealthyTeamsCount", self->healthyTeamCount)
						    .detail("IsWrongConfiguration", anyWrongConfiguration);
					}

					team->setWrongConfiguration(anyWrongConfiguration);

					if (optimal != lastOptimal) {
						lastOptimal = optimal;
						self->optimalTeamCount += optimal ? 1 : -1;

						ASSERT_GE(self->optimalTeamCount, 0);
						self->zeroOptimalTeams.set(self->optimalTeamCount == 0);
					}

					if (lastHealthy != healthy) {
						lastHealthy = healthy;
						// Update healthy team count when the team healthy changes
						self->healthyTeamCount += healthy ? 1 : -1;

						ASSERT_GE(self->healthyTeamCount, 0);
						self->zeroHealthyTeams->set(self->healthyTeamCount == 0);

						if (self->healthyTeamCount == 0) {
							TraceEvent(SevWarn, "ZeroServerTeamsHealthySignalling", self->distributorId)
							    .detail("SignallingTeam", team->getDesc())
							    .detail("Primary", self->primary);
						}

						if (logTeamEvents) {
							TraceEvent("ServerTeamHealthDifference", self->distributorId)
							    .detail("ServerTeam", team->getDesc())
							    .detail("LastOptimal", lastOptimal)
							    .detail("LastHealthy", lastHealthy)
							    .detail("Optimal", optimal)
							    .detail("OptimalTeamCount", self->optimalTeamCount);
						}
					}

					lastServersLeft = serversLeft;
					lastAnyUndesired = anyUndesired;
					lastWrongConfiguration = anyWrongConfiguration;
					lastAnyWigglingServer = anyWigglingServer;

					state int lastPriority = team->getPriority();
					if (team->size() == 0) {
						team->setPriority(SERVER_KNOBS->PRIORITY_POPULATE_REGION);
					} else if (serversLeft < self->configuration.storageTeamSize) {
						if (serversLeft == 0)
							team->setPriority(SERVER_KNOBS->PRIORITY_TEAM_0_LEFT);
						else if (serversLeft == 1)
							team->setPriority(SERVER_KNOBS->PRIORITY_TEAM_1_LEFT);
						else if (serversLeft == 2)
							team->setPriority(SERVER_KNOBS->PRIORITY_TEAM_2_LEFT);
						else
							team->setPriority(SERVER_KNOBS->PRIORITY_TEAM_UNHEALTHY);
					} else if (!badTeam && anyWigglingServer && serverWiggling == serverWrongConf &&
					           serverWiggling == serverUndesired) {
						// the wrong configured and undesired server is the wiggling server
						team->setPriority(SERVER_KNOBS->PRIORITY_PERPETUAL_STORAGE_WIGGLE);

					} else if (badTeam || anyWrongConfiguration) {
						if (redundantTeam) {
							team->setPriority(SERVER_KNOBS->PRIORITY_TEAM_REDUNDANT);
						} else {
							team->setPriority(SERVER_KNOBS->PRIORITY_TEAM_UNHEALTHY);
						}
					} else if (anyUndesired) {
						team->setPriority(SERVER_KNOBS->PRIORITY_TEAM_CONTAINS_UNDESIRED_SERVER);
					} else {
						team->setPriority(SERVER_KNOBS->PRIORITY_TEAM_HEALTHY);
					}

					if (lastPriority != team->getPriority()) {
						self->priority_teams[lastPriority]--;
						self->priority_teams[team->getPriority()]++;
						if (lastPriority == SERVER_KNOBS->PRIORITY_TEAM_0_LEFT &&
						    team->getPriority() < SERVER_KNOBS->PRIORITY_TEAM_0_LEFT) {
							zeroServerLeftLogger = Void();
						}
						if (logTeamEvents) {
							int dataLoss = team->getPriority() == SERVER_KNOBS->PRIORITY_TEAM_0_LEFT;
							Severity severity = dataLoss ? SevWarnAlways : SevInfo;
							TraceEvent(severity, "ServerTeamPriorityChange", self->distributorId)
							    .detail("Priority", team->getPriority())
							    .detail("Info", team->getDesc())
							    .detail("ZeroHealthyServerTeams", self->zeroHealthyTeams->get())
							    .detail("Hint",
							            severity == SevWarnAlways ? "No replicas remain of some data"
							                                      : "The priority of this team changed");
							if (team->getPriority() == SERVER_KNOBS->PRIORITY_TEAM_0_LEFT) {
								// 0 servers left in this team, data might be lost.
								zeroServerLeftLogger = zeroServerLeftLoggerActor(self, team);
							}
						}
					}

					lastZeroHealthy = self->zeroHealthyTeams
					                      ->get(); // set this again in case it changed from this teams health changing
					if ((self->initialFailureReactionDelay.isReady() && !self->zeroHealthyTeams->get()) ||
					    containsFailed) {

						std::vector<KeyRange> shards = self->shardsAffectedByTeamFailure->getShardsFor(
						    ShardsAffectedByTeamFailure::Team(team->getServerIDs(), self->primary));

						for (int i = 0; i < shards.size(); i++) {
							// Make it high priority to move keys off failed server or else RelocateShards may never be
							// addressed
							int maxPriority = containsFailed ? SERVER_KNOBS->PRIORITY_TEAM_FAILED : team->getPriority();
							// The shard split/merge and DD rebooting may make a shard mapped to multiple teams,
							// so we need to recalculate the shard's priority
							if (maxPriority < SERVER_KNOBS->PRIORITY_TEAM_FAILED) {
								std::pair<std::vector<ShardsAffectedByTeamFailure::Team>,
								          std::vector<ShardsAffectedByTeamFailure::Team>>
								    teams = self->shardsAffectedByTeamFailure->getTeamsFor(shards[i]);
								for (int j = 0; j < teams.first.size() + teams.second.size(); j++) {
									// t is the team in primary DC or the remote DC
									auto& t =
									    j < teams.first.size() ? teams.first[j] : teams.second[j - teams.first.size()];
									if (!t.servers.size()) {
										maxPriority = std::max(maxPriority, SERVER_KNOBS->PRIORITY_POPULATE_REGION);
										break;
									}

									auto tc = self->teamCollections[t.primary ? 0 : 1];
									if (tc == nullptr) {
										// teamTracker only works when all teamCollections are valid.
										// Always check if all teamCollections are valid, and throw error if any
										// teamCollection has been destructed, because the teamTracker can be triggered
										// after a DDTeamCollection was destroyed and before the other DDTeamCollection
										// is destroyed. Do not throw actor_cancelled() because flow treat it
										// differently.
										throw dd_cancelled();
									}
									ASSERT_EQ(tc->primary, t.primary);
									// tc->traceAllInfo();
									if (tc->server_info.count(t.servers[0])) {
										auto& info = tc->server_info[t.servers[0]];

										bool found = false;
										for (int k = 0; k < info->getTeams().size(); k++) {
											if (info->getTeams()[k]->getServerIDs() == t.servers) {
												maxPriority = std::max(maxPriority, info->getTeams()[k]->getPriority());
												found = true;

												break;
											}
										}

										// If we cannot find the team, it could be a bad team so assume unhealthy
										// priority
										if (!found) {
											// If the input team (in function parameters) is a redundant team, found
											// will be false We want to differentiate the redundant_team from
											// unhealthy_team in terms of relocate priority
											maxPriority =
											    std::max<int>(maxPriority,
											                  redundantTeam ? SERVER_KNOBS->PRIORITY_TEAM_REDUNDANT
											                                : SERVER_KNOBS->PRIORITY_TEAM_UNHEALTHY);
										}
									} else {
										TEST(true); // A removed server is still associated with a team in
										            // ShardsAffectedByTeamFailure
									}
								}
							}

							RelocateShard rs;
							rs.keys = shards[i];
							rs.priority = maxPriority;

							self->output.send(rs);
							TraceEvent("SendRelocateToDDQueue", self->distributorId)
							    .suppressFor(1.0)
							    .detail("ServerPrimary", self->primary)
							    .detail("ServerTeam", team->getDesc())
							    .detail("KeyBegin", rs.keys.begin)
							    .detail("KeyEnd", rs.keys.end)
							    .detail("Priority", rs.priority)
							    .detail("ServerTeamFailedMachines", team->size() - serversLeft)
							    .detail("ServerTeamOKMachines", serversLeft);
						}
					} else {
						if (logTeamEvents) {
							TraceEvent("ServerTeamHealthNotReady", self->distributorId)
							    .detail("HealthyServerTeamCount", self->healthyTeamCount)
							    .detail("ServerTeamID", team->getTeamID());
						}
					}
				}

				// Wait for any of the machines to change status
				wait(quorum(change, 1));
				wait(yield());
			}
		} catch (Error& e) {
			if (logTeamEvents) {
				TraceEvent("TeamTrackerStopping", self->distributorId)
				    .detail("ServerPrimary", self->primary)
				    .detail("Team", team->getDesc())
				    .detail("Priority", team->getPriority());
			}
			self->priority_teams[team->getPriority()]--;
			if (team->isHealthy()) {
				self->healthyTeamCount--;
				ASSERT_GE(self->healthyTeamCount, 0);

				if (self->healthyTeamCount == 0) {
					TraceEvent(SevWarn, "ZeroTeamsHealthySignalling", self->distributorId)
					    .detail("ServerPrimary", self->primary)
					    .detail("SignallingServerTeam", team->getDesc());
					self->zeroHealthyTeams->set(true);
				}
			}
			if (lastOptimal) {
				self->optimalTeamCount--;
				ASSERT_GE(self->optimalTeamCount, 0);
				self->zeroOptimalTeams.set(self->optimalTeamCount == 0);
			}
			throw;
		}
	}

	ACTOR static Future<Void> storageServerTracker(
	    DDTeamCollection* self,
	    Database cx,
	    TCServerInfo* server, // This actor is owned by this TCServerInfo, point to server_info[id]
	    Promise<Void> errorOut,
	    Version addedVersion,
	    const DDEnabledState* ddEnabledState,
	    bool isTss) {
		state Future<Void> failureTracker;
		state ServerStatus status(false, false, false, server->getLastKnownInterface().locality);
		state bool lastIsUnhealthy = false;
		state Future<Void> metricsTracker = server->serverMetricsPolling();

		state Future<std::pair<StorageServerInterface, ProcessClass>> interfaceChanged = server->onInterfaceChanged;

		state Future<Void> storeTypeTracker = (isTss) ? Never() : keyValueStoreTypeTracker(self, server);
		state bool hasWrongDC = !self->isCorrectDC(*server);
		state bool hasInvalidLocality =
		    !self->isValidLocality(self->configuration.storagePolicy, server->getLastKnownInterface().locality);
		state int targetTeamNumPerServer =
		    (SERVER_KNOBS->DESIRED_TEAMS_PER_SERVER * (self->configuration.storageTeamSize + 1)) / 2;
		state Future<Void> storageMetadataTracker = (isTss) ? Never() : self->readOrCreateStorageMetadata(server);
		try {
			loop {
				status.isUndesired = !self->disableFailingLaggingServers.get() && server->ssVersionTooFarBehind.get();
				status.isWrongConfiguration = false;
				status.isWiggling = false;
				hasWrongDC = !self->isCorrectDC(*server);
				hasInvalidLocality =
				    !self->isValidLocality(self->configuration.storagePolicy, server->getLastKnownInterface().locality);

				// If there is any other server on this exact NetworkAddress, this server is undesired and will
				// eventually be eliminated. This samAddress checking must be redo whenever the server's state (e.g.,
				// storeType, dcLocation, interface) is changed.
				state std::vector<Future<Void>> otherChanges;
				std::vector<Promise<Void>> wakeUpTrackers;
				for (const auto& i : self->server_and_tss_info) {
					if (i.second.getPtr() != server &&
					    i.second->getLastKnownInterface().address() == server->getLastKnownInterface().address()) {
						auto& statusInfo = self->server_status.get(i.first);
						TraceEvent("SameAddress", self->distributorId)
						    .detail("Failed", statusInfo.isFailed)
						    .detail("Undesired", statusInfo.isUndesired)
						    .detail("Server", server->getId())
						    .detail("OtherServer", i.second->getId())
						    .detail("Address", server->getLastKnownInterface().address())
						    .detail("NumShards", self->shardsAffectedByTeamFailure->getNumberOfShards(server->getId()))
						    .detail("OtherNumShards",
						            self->shardsAffectedByTeamFailure->getNumberOfShards(i.second->getId()))
						    .detail("OtherHealthy", !self->server_status.get(i.second->getId()).isUnhealthy());
						// wait for the server's ip to be changed
						otherChanges.push_back(self->server_status.onChange(i.second->getId()));
						if (!self->server_status.get(i.second->getId()).isUnhealthy()) {
							if (self->shardsAffectedByTeamFailure->getNumberOfShards(i.second->getId()) >=
							    self->shardsAffectedByTeamFailure->getNumberOfShards(server->getId())) {
								TraceEvent(SevWarn, "UndesiredStorageServer", self->distributorId)
								    .detail("Server", server->getId())
								    .detail("Address", server->getLastKnownInterface().address())
								    .detail("OtherServer", i.second->getId())
								    .detail("NumShards",
								            self->shardsAffectedByTeamFailure->getNumberOfShards(server->getId()))
								    .detail("OtherNumShards",
								            self->shardsAffectedByTeamFailure->getNumberOfShards(i.second->getId()));

								status.isUndesired = true;
							} else
								wakeUpTrackers.push_back(i.second->wakeUpTracker);
						}
					}
				}

				for (auto& p : wakeUpTrackers) {
					if (!p.isSet())
						p.send(Void());
				}

				if (server->getLastKnownClass().machineClassFitness(ProcessClass::Storage) > ProcessClass::UnsetFit) {
					// NOTE: Should not use self->healthyTeamCount > 0 in if statement, which will cause status bouncing
					// between healthy and unhealthy and result in OOM (See PR#2228).

					if (self->optimalTeamCount > 0) {
						TraceEvent(SevWarn, "UndesiredStorageServer", self->distributorId)
						    .detail("Server", server->getId())
						    .detail("OptimalTeamCount", self->optimalTeamCount)
						    .detail("Fitness", server->getLastKnownClass().machineClassFitness(ProcessClass::Storage));
						status.isUndesired = true;
					}
					otherChanges.push_back(self->zeroOptimalTeams.onChange());
				}

				// If this storage server has the wrong key-value store type, then mark it undesired so it will be
				// replaced with a server having the correct type
				if (hasWrongDC || hasInvalidLocality) {
					TraceEvent(SevWarn, "UndesiredDCOrLocality", self->distributorId)
					    .detail("Server", server->getId())
					    .detail("WrongDC", hasWrongDC)
					    .detail("InvalidLocality", hasInvalidLocality);
					status.isUndesired = true;
					status.isWrongConfiguration = true;
				}
				if (server->wrongStoreTypeToRemove.get()) {
					TraceEvent(SevWarn, "WrongStoreTypeToRemove", self->distributorId)
					    .detail("Server", server->getId())
					    .detail("StoreType", "?");
					status.isUndesired = true;
					status.isWrongConfiguration = true;
				}

				// An invalid wiggle server should set itself the right status. Otherwise, it cannot be re-included by
				// wiggler.
				auto invalidWiggleServer =
				    [](const AddressExclusion& addr, const DDTeamCollection* tc, const TCServerInfo* server) {
					    return !tc->wigglingId.present() || server->getId() != tc->wigglingId.get();
				    };
				// If the storage server is in the excluded servers list, it is undesired
				NetworkAddress a = server->getLastKnownInterface().address();
				AddressExclusion worstAddr(a.ip, a.port);
				DDTeamCollection::Status worstStatus = self->excludedServers.get(worstAddr);

				if (worstStatus == DDTeamCollection::Status::WIGGLING && invalidWiggleServer(worstAddr, self, server)) {
					TraceEvent(SevInfo, "InvalidWiggleServer", self->distributorId)
					    .detail("Address", worstAddr.toString())
					    .detail("ProcessId", server->getLastKnownInterface().locality.processId())
					    .detail("WigglingId", self->wigglingId.present());
					self->excludedServers.set(worstAddr, DDTeamCollection::Status::NONE);
					worstStatus = DDTeamCollection::Status::NONE;
				}
				otherChanges.push_back(self->excludedServers.onChange(worstAddr));

				for (int i = 0; i < 3; i++) {
					if (i > 0 && !server->getLastKnownInterface().secondaryAddress().present()) {
						break;
					}
					AddressExclusion testAddr;
					if (i == 0)
						testAddr = AddressExclusion(a.ip);
					else if (i == 1)
						testAddr = AddressExclusion(server->getLastKnownInterface().secondaryAddress().get().ip,
						                            server->getLastKnownInterface().secondaryAddress().get().port);
					else if (i == 2)
						testAddr = AddressExclusion(server->getLastKnownInterface().secondaryAddress().get().ip);
					DDTeamCollection::Status testStatus = self->excludedServers.get(testAddr);

					if (testStatus == DDTeamCollection::Status::WIGGLING &&
					    invalidWiggleServer(testAddr, self, server)) {
						TraceEvent(SevInfo, "InvalidWiggleServer", self->distributorId)
						    .detail("Address", testAddr.toString())
						    .detail("ProcessId", server->getLastKnownInterface().locality.processId())
						    .detail("ValidWigglingId", self->wigglingId.present());
						self->excludedServers.set(testAddr, DDTeamCollection::Status::NONE);
						testStatus = DDTeamCollection::Status::NONE;
					}

					if (testStatus > worstStatus) {
						worstStatus = testStatus;
						worstAddr = testAddr;
					}
					otherChanges.push_back(self->excludedServers.onChange(testAddr));
				}

				if (worstStatus != DDTeamCollection::Status::NONE) {
					TraceEvent(SevWarn, "UndesiredStorageServer", self->distributorId)
					    .detail("Server", server->getId())
					    .detail("Excluded", worstAddr.toString());
					status.isUndesired = true;
					status.isWrongConfiguration = true;

					if (worstStatus == DDTeamCollection::Status::WIGGLING && !isTss) {
						status.isWiggling = true;
						TraceEvent("PerpetualStorageWiggleSS", self->distributorId)
						    .detail("Primary", self->primary)
						    .detail("Server", server->getId())
						    .detail("ProcessId", server->getLastKnownInterface().locality.processId())
						    .detail("Address", worstAddr.toString());
					} else if (worstStatus == DDTeamCollection::Status::FAILED && !isTss) {
						TraceEvent(SevWarn, "FailedServerRemoveKeys", self->distributorId)
						    .detail("Server", server->getId())
						    .detail("Excluded", worstAddr.toString());
						wait(delay(0.0)); // Do not throw an error while still inside trackExcludedServers
						while (!ddEnabledState->isDDEnabled()) {
							wait(delay(1.0));
						}
						if (self->removeFailedServer.canBeSet()) {
							self->removeFailedServer.send(server->getId());
						}
						throw movekeys_conflict();
					}
				}

				failureTracker = storageServerFailureTracker(self, server, cx, &status, addedVersion);
				// We need to recruit new storage servers if the key value store type has changed
				if (hasWrongDC || hasInvalidLocality || server->wrongStoreTypeToRemove.get()) {
					self->restartRecruiting.trigger();
				}

				if (lastIsUnhealthy && !status.isUnhealthy() && !isTss &&
				    (server->getTeams().size() < targetTeamNumPerServer || self->lastBuildTeamsFailed)) {
					self->doBuildTeams = true;
					self->restartTeamBuilder
					    .trigger(); // This does not trigger building teams if there exist healthy teams
				}
				lastIsUnhealthy = status.isUnhealthy();

				state bool recordTeamCollectionInfo = false;
				choose {
					when(wait(failureTracker || server->onTSSPairRemoved || server->killTss.getFuture())) {
						// The server is failed AND all data has been removed from it, so permanently remove it.
						TraceEvent("StatusMapChange", self->distributorId)
						    .detail("ServerID", server->getId())
						    .detail("Status", "Removing");

						if (server->updated.canBeSet()) {
							server->updated.send(Void());
						}

						// Remove server from FF/serverList
						storageMetadataTracker.cancel();
						wait(removeStorageServer(cx,
						                         server->getId(),
						                         server->getLastKnownInterface().tssPairID,
						                         self->lock,
						                         ddEnabledState));

						TraceEvent("StatusMapChange", self->distributorId)
						    .detail("ServerID", server->getId())
						    .detail("Status", "Removed");
						// Sets removeSignal (alerting dataDistributionTeamCollection to remove the storage server from
						// its own data structures)
						server->removed.send(Void());
						if (isTss) {
							self->removedTSS.send(server->getId());
						} else {
							self->removedServers.send(server->getId());
						}
						return Void();
					}
					when(std::pair<StorageServerInterface, ProcessClass> newInterface = wait(interfaceChanged)) {
						auto const& lastKnownInterface = server->getLastKnownInterface();
						bool restartRecruiting = newInterface.first.waitFailure.getEndpoint().getPrimaryAddress() !=
						                         lastKnownInterface.waitFailure.getEndpoint().getPrimaryAddress();
						bool localityChanged = lastKnownInterface.locality != newInterface.first.locality;
						bool machineLocalityChanged =
						    lastKnownInterface.locality.zoneId().get() != newInterface.first.locality.zoneId().get();
						TraceEvent("StorageServerInterfaceChanged", self->distributorId)
						    .detail("ServerID", server->getId())
						    .detail("NewWaitFailureToken", newInterface.first.waitFailure.getEndpoint().token)
						    .detail("OldWaitFailureToken", lastKnownInterface.waitFailure.getEndpoint().token)
						    .detail("LocalityChanged", localityChanged)
						    .detail("MachineLocalityChanged", machineLocalityChanged);

						server->updateLastKnown(newInterface.first, newInterface.second);
						if (localityChanged && !isTss) {
							TEST(true); // Server locality changed

							// The locality change of a server will affect machine teams related to the server if
							// the server's machine locality is changed
							if (machineLocalityChanged) {
								// First handle the impact on the machine of the server on the old locality
								Reference<TCMachineInfo> machine = server->machine;
								ASSERT_GE(machine->serversOnMachine.size(), 1);
								if (machine->serversOnMachine.size() == 1) {
									// When server is the last server on the machine,
									// remove the machine and the related machine team
									self->removeMachine(machine);
									server->machine = Reference<TCMachineInfo>();
								} else {
									// we remove the server from the machine, and
									// update locality entry for the machine and the global machineLocalityMap
									int serverIndex = -1;
									for (int i = 0; i < machine->serversOnMachine.size(); ++i) {
										if (machine->serversOnMachine[i].getPtr() == server) {
											// NOTE: now the machine's locality is wrong. Need update it whenever uses
											// it.
											serverIndex = i;
											machine->serversOnMachine[i] = machine->serversOnMachine.back();
											machine->serversOnMachine.pop_back();
											break; // Invariant: server only appear on the machine once
										}
									}
									ASSERT(serverIndex != -1);
									// NOTE: we do not update the machine's locality map even when
									// its representative server is changed.
								}

								// Second handle the impact on the destination machine where the server's new locality
								// is; If the destination machine is new, create one; otherwise, add server to an
								// existing one Update server's machine reference to the destination machine
								Reference<TCMachineInfo> destMachine =
								    self->checkAndCreateMachine(self->server_info[server->getId()]);
								ASSERT(destMachine.isValid());
							}

							// Ensure the server's server team belong to a machine team, and
							// Get the newBadTeams due to the locality change
							std::vector<Reference<TCTeamInfo>> newBadTeams;
							for (auto& serverTeam : server->getTeams()) {
								if (!self->satisfiesPolicy(serverTeam->getServers())) {
									newBadTeams.push_back(serverTeam);
									continue;
								}
								if (machineLocalityChanged) {
									Reference<TCMachineTeamInfo> machineTeam =
									    self->checkAndCreateMachineTeam(serverTeam);
									ASSERT(machineTeam.isValid());
									serverTeam->machineTeam = machineTeam;
								}
							}

							server->updateInDesiredDC(self->includedDCs);
							self->resetLocalitySet();

							bool addedNewBadTeam = false;
							for (auto it : newBadTeams) {
								if (self->removeTeam(it)) {
									self->addTeam(it->getServers(), true);
									addedNewBadTeam = true;
								}
							}
							if (addedNewBadTeam && self->badTeamRemover.isReady()) {
								TEST(true); // Server locality change created bad teams
								self->doBuildTeams = true;
								self->badTeamRemover = removeBadTeams(self);
								self->addActor.send(self->badTeamRemover);
								// The team number changes, so we need to update the team number info
								// self->traceTeamCollectionInfo();
								recordTeamCollectionInfo = true;
							}
							// The locality change of the server will invalid the server's old teams,
							// so we need to rebuild teams for the server
							self->doBuildTeams = true;
						}

						interfaceChanged = server->onInterfaceChanged;
						// Old failureTracker for the old interface will be actorCancelled since the handler of the old
						// actor now points to the new failure monitor actor.
						status = ServerStatus(status.isFailed,
						                      status.isUndesired,
						                      status.isWiggling,
						                      server->getLastKnownInterface().locality);

						// self->traceTeamCollectionInfo();
						recordTeamCollectionInfo = true;
						// Restart the storeTracker for the new interface. This will cancel the previous
						// keyValueStoreTypeTracker
						storeTypeTracker = (isTss) ? Never() : keyValueStoreTypeTracker(self, server);
						storageMetadataTracker = (isTss) ? Never() : readOrCreateStorageMetadata(self, server);
						hasWrongDC = !self->isCorrectDC(*server);
						hasInvalidLocality = !self->isValidLocality(self->configuration.storagePolicy,
						                                            server->getLastKnownInterface().locality);
						self->restartTeamBuilder.trigger();

						if (restartRecruiting)
							self->restartRecruiting.trigger();
					}
					when(wait(otherChanges.empty() ? Never() : quorum(otherChanges, 1))) {
						TraceEvent("SameAddressChangedStatus", self->distributorId).detail("ServerID", server->getId());
					}
					when(wait(server->wrongStoreTypeToRemove.onChange())) {
						TraceEvent("UndesiredStorageServerTriggered", self->distributorId)
						    .detail("Server", server->getId())
						    .detail("StoreType", server->getStoreType())
						    .detail("ConfigStoreType", self->configuration.storageServerStoreType)
						    .detail("WrongStoreTypeRemoved", server->wrongStoreTypeToRemove.get());
					}
					when(wait(server->wakeUpTracker.getFuture())) { server->wakeUpTracker = Promise<Void>(); }
					when(wait(storageMetadataTracker || storeTypeTracker)) {}
					when(wait(server->ssVersionTooFarBehind.onChange())) {}
					when(wait(self->disableFailingLaggingServers.onChange())) {}
				}

				if (recordTeamCollectionInfo) {
					self->traceTeamCollectionInfo();
				}
			}
		} catch (Error& e) {
			state Error err = e;
			TraceEvent("StorageServerTrackerCancelled", self->distributorId)
			    .errorUnsuppressed(e)
			    .suppressFor(1.0)
			    .detail("Primary", self->primary)
			    .detail("Server", server->getId());
			if (e.code() != error_code_actor_cancelled && errorOut.canBeSet()) {
				errorOut.sendError(e);
				wait(delay(0)); // Check for cancellation, since errorOut.sendError(e) could delete self
			}
			throw err;
		}
	}

	ACTOR static Future<Void> removeWrongStoreType(DDTeamCollection* self) {
		// Wait for storage servers to initialize its storeType
		wait(delay(SERVER_KNOBS->DD_REMOVE_STORE_ENGINE_DELAY));

		state Future<Void> fisServerRemoved = Never();

		TraceEvent("WrongStoreTypeRemoverStart", self->distributorId).detail("Servers", self->server_info.size());
		loop {
			// Removing a server here when DD is not healthy may lead to rare failure scenarios, for example,
			// the server with wrong storeType is shutting down while this actor marks it as to-be-removed.
			// In addition, removing servers cause extra data movement, which should be done while a cluster is healthy
			wait(self->waitUntilHealthy());

			bool foundSSToRemove = false;

			for (auto& server : self->server_info) {
				if (!server.second->isCorrectStoreType(self->configuration.storageServerStoreType)) {
					// Server may be removed due to failure while the wrongStoreTypeToRemove is sent to the
					// storageServerTracker. This race may cause the server to be removed before react to
					// wrongStoreTypeToRemove
					if (self->configuration.storageMigrationType == StorageMigrationType::AGGRESSIVE) {
						// if the Storage Migration type is aggressive, let DD remove SS with wrong storage type
						server.second->wrongStoreTypeToRemove.set(true);
					}
					// Otherwise, wait Perpetual Wiggler to wiggle the SS with wrong storage type
					foundSSToRemove = true;
					TraceEvent("WrongStoreTypeRemover", self->distributorId)
					    .detail("Server", server.first)
					    .detail("StoreType", server.second->getStoreType())
					    .detail("ConfiguredStoreType", self->configuration.storageServerStoreType);
					break;
				}
			}

			if (!foundSSToRemove) {
				break;
			}
		}

		return Void();
	}

	// NOTE: this actor returns when the cluster is healthy and stable (no server is expected to be removed in a period)
	// processingWiggle and processingUnhealthy indicate that some servers are going to be removed.
	ACTOR static Future<Void> waitUntilHealthy(DDTeamCollection const* self, double extraDelay, bool waitWiggle) {
		state int waitCount = 0;
		loop {
			while (self->zeroHealthyTeams->get() || self->processingUnhealthy->get() ||
			       (waitWiggle && self->processingWiggle->get())) {
				// processingUnhealthy: true when there exists data movement
				// processingWiggle: true when there exists data movement because we want to wiggle a SS
				TraceEvent("WaitUntilHealthyStalled", self->distributorId)
				    .detail("Primary", self->primary)
				    .detail("ZeroHealthy", self->zeroHealthyTeams->get())
				    .detail("ProcessingUnhealthy", self->processingUnhealthy->get())
				    .detail("ProcessingPerpetualWiggle", self->processingWiggle->get());
				wait(self->zeroHealthyTeams->onChange() || self->processingUnhealthy->onChange() ||
				     self->processingWiggle->onChange());
				waitCount = 0;
			}
			wait(delay(SERVER_KNOBS->DD_STALL_CHECK_DELAY,
			           TaskPriority::Low)); // After the team trackers wait on the initial failure reaction delay, they
			                                // yield. We want to make sure every tracker has had the opportunity to send
			                                // their relocations to the queue.
			if (!self->zeroHealthyTeams->get() && !self->processingUnhealthy->get() &&
			    (!waitWiggle || !self->processingWiggle->get())) {
				if (extraDelay <= 0.01 || waitCount >= 1) {
					// Return healthy if we do not need extraDelay or when DD are healthy in at least two consecutive
					// check
					return Void();
				} else {
					wait(delay(extraDelay, TaskPriority::Low));
					waitCount++;
				}
			}
		}
	}

	ACTOR static Future<Void> removeBadTeams(DDTeamCollection* self) {
		wait(self->initialFailureReactionDelay);
		wait(self->waitUntilHealthy());
		wait(self->addSubsetComplete.getFuture());
		TraceEvent("DDRemovingBadServerTeams", self->distributorId).detail("Primary", self->primary);
		for (auto it : self->badTeams) {
			it->tracker.cancel();
		}
		self->badTeams.clear();
		return Void();
	}

	ACTOR static Future<Void> zeroServerLeftLoggerActor(DDTeamCollection* self, Reference<TCTeamInfo> team) {
		wait(delay(SERVER_KNOBS->DD_TEAM_ZERO_SERVER_LEFT_LOG_DELAY));
		state std::vector<KeyRange> shards = self->shardsAffectedByTeamFailure->getShardsFor(
		    ShardsAffectedByTeamFailure::Team(team->getServerIDs(), self->primary));
		state std::vector<Future<StorageMetrics>> sizes;
		sizes.reserve(shards.size());

		for (auto const& shard : shards) {
			sizes.emplace_back(brokenPromiseToNever(self->getShardMetrics.getReply(GetMetricsRequest(shard))));
			TraceEvent(SevWarnAlways, "DDShardLost", self->distributorId)
			    .detail("ServerTeamID", team->getTeamID())
			    .detail("ShardBegin", shard.begin)
			    .detail("ShardEnd", shard.end);
		}

		wait(waitForAll(sizes));

		int64_t bytesLost = 0;
		for (auto const& size : sizes) {
			bytesLost += size.get().bytes;
		}

		TraceEvent(SevWarnAlways, "DDZeroServerLeftInTeam", self->distributorId)
		    .detail("Team", team->getDesc())
		    .detail("TotalBytesLost", bytesLost);

		return Void();
	}

	ACTOR static Future<Void> keyValueStoreTypeTracker(DDTeamCollection* self, TCServerInfo* server) {
		// Update server's storeType, especially when it was created
		wait(server->updateStoreType());

		if (server->getStoreType() != self->configuration.storageServerStoreType) {
			if (self->wrongStoreTypeRemover.isReady()) {
				self->wrongStoreTypeRemover = removeWrongStoreType(self);
				self->addActor.send(self->wrongStoreTypeRemover);
			}
		}

		return Never();
	}

	ACTOR static Future<Void> storageServerFailureTracker(DDTeamCollection* self,
	                                                      TCServerInfo* server,
	                                                      Database cx,
	                                                      ServerStatus* status,
	                                                      Version addedVersion) {
		state StorageServerInterface interf = server->getLastKnownInterface();
		state int targetTeamNumPerServer =
		    (SERVER_KNOBS->DESIRED_TEAMS_PER_SERVER * (self->configuration.storageTeamSize + 1)) / 2;
		loop {
			state bool inHealthyZone = false; // healthChanged actor will be Never() if this flag is true
			if (self->healthyZone.get().present()) {
				if (interf.locality.zoneId() == self->healthyZone.get()) {
					status->isFailed = false;
					inHealthyZone = true;
				} else if (self->healthyZone.get().get() == ignoreSSFailuresZoneString) {
					// Ignore all SS failures
					status->isFailed = false;
					inHealthyZone = true;
					TraceEvent("SSFailureTracker", self->distributorId)
					    .suppressFor(1.0)
					    .detail("IgnoredFailure", "BeforeChooseWhen")
					    .detail("ServerID", interf.id())
					    .detail("Status", status->toString());
				}
			}

			if (!interf.isTss()) {
				if (self->server_status.get(interf.id()).initialized) {
					bool unhealthy = self->server_status.get(interf.id()).isUnhealthy();
					if (unhealthy && !status->isUnhealthy()) {
						self->unhealthyServers--;
					}
					if (!unhealthy && status->isUnhealthy()) {
						self->unhealthyServers++;
					}
				} else if (status->isUnhealthy()) {
					self->unhealthyServers++;
				}
			}

			self->server_status.set(interf.id(), *status);
			if (status->isFailed) {
				self->restartRecruiting.trigger();
			}

			Future<Void> healthChanged = Never();
			if (status->isFailed) {
				ASSERT(!inHealthyZone);
				healthChanged = IFailureMonitor::failureMonitor().onStateEqual(interf.waitFailure.getEndpoint(),
				                                                               FailureStatus(false));
			} else if (!inHealthyZone) {
				healthChanged = waitFailureClientStrict(interf.waitFailure,
				                                        SERVER_KNOBS->DATA_DISTRIBUTION_FAILURE_REACTION_TIME,
				                                        TaskPriority::DataDistribution);
			}
			choose {
				when(wait(healthChanged)) {
					status->isFailed = !status->isFailed;
					if (status->isFailed && self->healthyZone.get().present()) {
						if (self->healthyZone.get().get() == ignoreSSFailuresZoneString) {
							// Ignore the failed storage server
							TraceEvent("SSFailureTracker", self->distributorId)
							    .detail("IgnoredFailure", "InsideChooseWhen")
							    .detail("ServerID", interf.id())
							    .detail("Status", status->toString());
							status->isFailed = false;
						} else if (self->clearHealthyZoneFuture.isReady()) {
							self->clearHealthyZoneFuture = clearHealthyZone(self->cx);
							TraceEvent("MaintenanceZoneCleared", self->distributorId).log();
							self->healthyZone.set(Optional<Key>());
						}
					}
					if (!status->isUnhealthy()) {
						// On server transistion from unhealthy -> healthy, trigger buildTeam check,
						// handles scenario when team building failed due to insufficient healthy servers.
						// Operaton cost is minimal if currentTeamCount == desiredTeamCount/maxTeamCount.
						self->doBuildTeams = true;
					}

					TraceEvent(SevDebug, "StatusMapChange", self->distributorId)
					    .detail("ServerID", interf.id())
					    .detail("Status", status->toString())
					    .detail(
					        "Available",
					        IFailureMonitor::failureMonitor().getState(interf.waitFailure.getEndpoint()).isAvailable());
				}
				when(wait(status->isUnhealthy() ? self->waitForAllDataRemoved(cx, interf.id(), addedVersion)
				                                : Never())) {
					break;
				}
				when(wait(self->healthyZone.onChange())) {}
			}
		}

		return Void(); // Don't ignore failures
	}

	ACTOR static Future<Void> waitForAllDataRemoved(DDTeamCollection const* teams,
	                                                Database cx,
	                                                UID serverID,
	                                                Version addedVersion) {
		state Reference<ReadYourWritesTransaction> tr = makeReference<ReadYourWritesTransaction>(cx);
		loop {
			try {
				tr->setOption(FDBTransactionOptions::PRIORITY_SYSTEM_IMMEDIATE);
				tr->setOption(FDBTransactionOptions::ACCESS_SYSTEM_KEYS);
				Version ver = wait(tr->getReadVersion());

				// we cannot remove a server immediately after adding it, because a perfectly timed cluster recovery
				// could cause us to not store the mutations sent to the short lived storage server.
				if (ver > addedVersion + SERVER_KNOBS->MAX_READ_TRANSACTION_LIFE_VERSIONS) {
					bool canRemove = wait(canRemoveStorageServer(tr, serverID));
					// TraceEvent("WaitForAllDataRemoved")
					//     .detail("Server", serverID)
					//     .detail("CanRemove", canRemove)
					//     .detail("Shards", teams->shardsAffectedByTeamFailure->getNumberOfShards(serverID));
					ASSERT_GE(teams->shardsAffectedByTeamFailure->getNumberOfShards(serverID), 0);
					if (canRemove && teams->shardsAffectedByTeamFailure->getNumberOfShards(serverID) == 0) {
						return Void();
					}
				}

				// Wait for any change to the serverKeys for this server
				wait(delay(SERVER_KNOBS->ALL_DATA_REMOVED_DELAY, TaskPriority::DataDistribution));
				tr->reset();
			} catch (Error& e) {
				wait(tr->onError(e));
			}
		}
	}

	ACTOR static Future<Void> machineTeamRemover(DDTeamCollection* self) {
		state int numMachineTeamRemoved = 0;
		loop {
			// In case the machineTeamRemover cause problems in production, we can disable it
			if (SERVER_KNOBS->TR_FLAG_DISABLE_MACHINE_TEAM_REMOVER) {
				return Void(); // Directly return Void()
			}

			// To avoid removing machine teams too fast, which is unlikely happen though
			wait(delay(SERVER_KNOBS->TR_REMOVE_MACHINE_TEAM_DELAY, TaskPriority::DataDistribution));

			wait(self->waitUntilHealthy(SERVER_KNOBS->TR_REMOVE_SERVER_TEAM_EXTRA_DELAY));

			// Wait for the badTeamRemover() to avoid the potential race between adding the bad team (add the team
			// tracker) and remove bad team (cancel the team tracker).
			wait(self->badTeamRemover);

			state int healthyMachineCount = self->calculateHealthyMachineCount();
			// Check if all machines are healthy, if not, we wait for 1 second and loop back.
			// Eventually, all machines will become healthy.
			if (healthyMachineCount != self->machine_info.size()) {
				continue;
			}

			// From this point, all machine teams and server teams should be healthy, because we wait above
			// until processingUnhealthy is done, and all machines are healthy

			// Sanity check all machine teams are healthy
			//		int currentHealthyMTCount = self->getHealthyMachineTeamCount();
			//		if (currentHealthyMTCount != self->machineTeams.size()) {
			//			TraceEvent(SevError, "InvalidAssumption")
			//			    .detail("HealthyMachineCount", healthyMachineCount)
			//			    .detail("Machines", self->machine_info.size())
			//			    .detail("CurrentHealthyMTCount", currentHealthyMTCount)
			//			    .detail("MachineTeams", self->machineTeams.size());
			//			self->traceAllInfo(true);
			//		}

			// In most cases, all machine teams should be healthy teams at this point.
			int desiredMachineTeams = SERVER_KNOBS->DESIRED_TEAMS_PER_SERVER * healthyMachineCount;
			int totalMTCount = self->machineTeams.size();
			// Pick the machine team to remove. After release-6.2 version,
			// we remove the machine team with most machine teams, the same logic as serverTeamRemover
			std::pair<Reference<TCMachineTeamInfo>, int> foundMTInfo =
			    SERVER_KNOBS->TR_FLAG_REMOVE_MT_WITH_MOST_TEAMS ? self->getMachineTeamWithMostMachineTeams()
			                                                    : self->getMachineTeamWithLeastProcessTeams();

			if (totalMTCount > desiredMachineTeams && foundMTInfo.first.isValid()) {
				Reference<TCMachineTeamInfo> mt = foundMTInfo.first;
				int minNumProcessTeams = foundMTInfo.second;
				ASSERT(mt.isValid());

				// Pick one process team, and mark it as a bad team
				// Remove the machine by removing its process team one by one
				Reference<TCTeamInfo> team;
				int teamIndex = 0;
				for (teamIndex = 0; teamIndex < mt->getServerTeams().size(); ++teamIndex) {
					team = mt->getServerTeams()[teamIndex];
					ASSERT(team->machineTeam->getMachineIDs() == mt->getMachineIDs()); // Sanity check

					// Check if a server will have 0 team after the team is removed
					for (auto& s : team->getServers()) {
						if (s->getTeams().size() == 0) {
							TraceEvent(SevError, "MachineTeamRemoverTooAggressive", self->distributorId)
							    .detail("Server", s->getId())
							    .detail("ServerTeam", team->getDesc());
							self->traceAllInfo(true);
						}
					}

					// The team will be marked as a bad team
					bool foundTeam = self->removeTeam(team);
					ASSERT(foundTeam);
					// removeTeam() has side effect of swapping the last element to the current pos
					// in the serverTeams vector in the machine team.
					--teamIndex;
					self->addTeam(team->getServers(), true, true);
					TEST(true); // Removed machine team
				}

				self->doBuildTeams = true;

				if (self->badTeamRemover.isReady()) {
					self->badTeamRemover = removeBadTeams(self);
					self->addActor.send(self->badTeamRemover);
				}

				TraceEvent("MachineTeamRemover", self->distributorId)
				    .detail("MachineTeamIDToRemove", mt->id().shortString())
				    .detail("MachineTeamToRemove", mt->getMachineIDsStr())
				    .detail("NumProcessTeamsOnTheMachineTeam", minNumProcessTeams)
				    .detail("CurrentMachineTeams", self->machineTeams.size())
				    .detail("DesiredMachineTeams", desiredMachineTeams);

				// Remove the machine team
				bool foundRemovedMachineTeam = self->removeMachineTeam(mt);
				// When we remove the last server team on a machine team in removeTeam(), we also remove the machine
				// team This is needed for removeTeam() functoin. So here the removeMachineTeam() should not find the
				// machine team
				ASSERT(foundRemovedMachineTeam);
				numMachineTeamRemoved++;
			} else {
				if (numMachineTeamRemoved > 0) {
					// Only trace the information when we remove a machine team
					TraceEvent("MachineTeamRemoverDone", self->distributorId)
					    .detail("HealthyMachines", healthyMachineCount)
					    // .detail("CurrentHealthyMachineTeams", currentHealthyMTCount)
					    .detail("CurrentMachineTeams", self->machineTeams.size())
					    .detail("DesiredMachineTeams", desiredMachineTeams)
					    .detail("NumMachineTeamsRemoved", numMachineTeamRemoved);
					self->traceTeamCollectionInfo();
					numMachineTeamRemoved = 0; // Reset the counter to avoid keep printing the message
				}
			}
		}
	}

	ACTOR static Future<Void> serverTeamRemover(DDTeamCollection* self) {
		state int numServerTeamRemoved = 0;
		loop {
			// In case the serverTeamRemover cause problems in production, we can disable it
			if (SERVER_KNOBS->TR_FLAG_DISABLE_SERVER_TEAM_REMOVER) {
				return Void(); // Directly return Void()
			}

			double removeServerTeamDelay = SERVER_KNOBS->TR_REMOVE_SERVER_TEAM_DELAY;
			if (g_network->isSimulated()) {
				// Speed up the team remover in simulation; otherwise,
				// it may time out because we need to remove hundreds of teams
				removeServerTeamDelay = removeServerTeamDelay / 100;
			}
			// To avoid removing server teams too fast, which is unlikely happen though
			wait(delay(removeServerTeamDelay, TaskPriority::DataDistribution));

			if (SERVER_KNOBS->PERPETUAL_WIGGLE_DISABLE_REMOVER && self->pauseWiggle) {
				while (!self->pauseWiggle->get()) {
					wait(self->pauseWiggle->onChange());
				}
			} else {
				wait(self->waitUntilHealthy(SERVER_KNOBS->TR_REMOVE_SERVER_TEAM_EXTRA_DELAY));
			}
			// Wait for the badTeamRemover() to avoid the potential race between
			// adding the bad team (add the team tracker) and remove bad team (cancel the team tracker).
			wait(self->badTeamRemover);

			// From this point, all server teams should be healthy, because we wait above
			// until processingUnhealthy is done, and all machines are healthy
			int desiredServerTeams = SERVER_KNOBS->DESIRED_TEAMS_PER_SERVER * self->server_info.size();
			int totalSTCount = self->teams.size();
			// Pick the server team whose members are on the most number of server teams, and mark it undesired
			std::pair<Reference<TCTeamInfo>, int> foundSTInfo = self->getServerTeamWithMostProcessTeams();

			if (totalSTCount > desiredServerTeams && foundSTInfo.first.isValid()) {
				ASSERT(foundSTInfo.first.isValid());
				Reference<TCTeamInfo> st = foundSTInfo.first;
				int maxNumProcessTeams = foundSTInfo.second;
				ASSERT(st.isValid());
				// The team will be marked as a bad team
				bool foundTeam = self->removeTeam(st);
				ASSERT(foundTeam);
				self->addTeam(st->getServers(), true, true);
				TEST(true); // Marked team as a bad team

				self->doBuildTeams = true;

				if (self->badTeamRemover.isReady()) {
					self->badTeamRemover = removeBadTeams(self);
					self->addActor.send(self->badTeamRemover);
				}

				TraceEvent("ServerTeamRemover", self->distributorId)
				    .detail("ServerTeamToRemove", st->getServerIDsStr())
				    .detail("ServerTeamID", st->getTeamID())
				    .detail("NumProcessTeamsOnTheServerTeam", maxNumProcessTeams)
				    .detail("CurrentServerTeams", self->teams.size())
				    .detail("DesiredServerTeams", desiredServerTeams);

				numServerTeamRemoved++;
			} else {
				if (numServerTeamRemoved > 0) {
					// Only trace the information when we remove a machine team
					TraceEvent("ServerTeamRemoverDone", self->distributorId)
					    .detail("CurrentServerTeams", self->teams.size())
					    .detail("DesiredServerTeams", desiredServerTeams)
					    .detail("NumServerTeamRemoved", numServerTeamRemoved);
					self->traceTeamCollectionInfo();
					numServerTeamRemoved = 0; // Reset the counter to avoid keep printing the message
				}
			}
		}
	}

	ACTOR static Future<Void> trackExcludedServers(DDTeamCollection* self) {
		// Fetch the list of excluded servers
		state ReadYourWritesTransaction tr(self->cx);
		loop {
			try {
				tr.setOption(FDBTransactionOptions::ACCESS_SYSTEM_KEYS);
				state Future<RangeResult> fresultsExclude = tr.getRange(excludedServersKeys, CLIENT_KNOBS->TOO_MANY);
				state Future<RangeResult> fresultsFailed = tr.getRange(failedServersKeys, CLIENT_KNOBS->TOO_MANY);
				state Future<RangeResult> flocalitiesExclude =
				    tr.getRange(excludedLocalityKeys, CLIENT_KNOBS->TOO_MANY);
				state Future<RangeResult> flocalitiesFailed = tr.getRange(failedLocalityKeys, CLIENT_KNOBS->TOO_MANY);
				state Future<std::vector<ProcessData>> fworkers = getWorkers(self->cx);
				wait(success(fresultsExclude) && success(fresultsFailed) && success(flocalitiesExclude) &&
				     success(flocalitiesFailed));

				state RangeResult excludedResults = fresultsExclude.get();
				ASSERT(!excludedResults.more && excludedResults.size() < CLIENT_KNOBS->TOO_MANY);

				state RangeResult failedResults = fresultsFailed.get();
				ASSERT(!failedResults.more && failedResults.size() < CLIENT_KNOBS->TOO_MANY);

				state RangeResult excludedLocalityResults = flocalitiesExclude.get();
				ASSERT(!excludedLocalityResults.more && excludedLocalityResults.size() < CLIENT_KNOBS->TOO_MANY);

				state RangeResult failedLocalityResults = flocalitiesFailed.get();
				ASSERT(!failedLocalityResults.more && failedLocalityResults.size() < CLIENT_KNOBS->TOO_MANY);

				state std::set<AddressExclusion> excluded;
				state std::set<AddressExclusion> failed;
				for (const auto& r : excludedResults) {
					AddressExclusion addr = decodeExcludedServersKey(r.key);
					if (addr.isValid()) {
						excluded.insert(addr);
					}
				}
				for (const auto& r : failedResults) {
					AddressExclusion addr = decodeFailedServersKey(r.key);
					if (addr.isValid()) {
						failed.insert(addr);
					}
				}

				wait(success(fworkers));
				std::vector<ProcessData> workers = fworkers.get();
				for (const auto& r : excludedLocalityResults) {
					std::string locality = decodeExcludedLocalityKey(r.key);
					std::set<AddressExclusion> localityExcludedAddresses = getAddressesByLocality(workers, locality);
					excluded.insert(localityExcludedAddresses.begin(), localityExcludedAddresses.end());
				}
				for (const auto& r : failedLocalityResults) {
					std::string locality = decodeFailedLocalityKey(r.key);
					std::set<AddressExclusion> localityFailedAddresses = getAddressesByLocality(workers, locality);
					failed.insert(localityFailedAddresses.begin(), localityFailedAddresses.end());
				}

				// Reset and reassign self->excludedServers based on excluded, but we only
				// want to trigger entries that are different
				// Do not retrigger and double-overwrite failed or wiggling servers
				auto old = self->excludedServers.getKeys();
				for (const auto& o : old) {
					if (!excluded.count(o) && !failed.count(o) &&
					    !(self->excludedServers.count(o) &&
					      self->excludedServers.get(o) == DDTeamCollection::Status::WIGGLING)) {
						self->excludedServers.set(o, DDTeamCollection::Status::NONE);
					}
				}
				for (const auto& n : excluded) {
					if (!failed.count(n)) {
						self->excludedServers.set(n, DDTeamCollection::Status::EXCLUDED);
					}
				}

				for (const auto& f : failed) {
					self->excludedServers.set(f, DDTeamCollection::Status::FAILED);
				}

				TraceEvent("DDExcludedServersChanged", self->distributorId)
				    .detail("AddressesExcluded", excludedResults.size())
				    .detail("AddressesFailed", failedResults.size())
				    .detail("LocalitiesExcluded", excludedLocalityResults.size())
				    .detail("LocalitiesFailed", failedLocalityResults.size());

				self->restartRecruiting.trigger();
				state Future<Void> watchFuture =
				    tr.watch(excludedServersVersionKey) || tr.watch(failedServersVersionKey) ||
				    tr.watch(excludedLocalityVersionKey) || tr.watch(failedLocalityVersionKey);
				wait(tr.commit());
				wait(watchFuture);
				tr.reset();
			} catch (Error& e) {
				wait(tr.onError(e));
			}
		}
	}

	ACTOR static Future<Void> updateNextWigglingStorageID(DDTeamCollection* teamCollection) {
		state Key writeKey =
		    perpetualStorageWiggleIDPrefix.withSuffix(teamCollection->primary ? "primary/"_sr : "remote/"_sr);
		state KeyBackedObjectMap<UID, StorageWiggleValue, decltype(IncludeVersion())> metadataMap(writeKey,
		                                                                                          IncludeVersion());
		state UID nextId = wait(teamCollection->getNextWigglingServerID());
		state StorageWiggleValue value(nextId);
		state Reference<ReadYourWritesTransaction> tr(new ReadYourWritesTransaction(teamCollection->cx));
		loop {
			// write the next server id
			try {
				tr->setOption(FDBTransactionOptions::ACCESS_SYSTEM_KEYS);
				metadataMap.set(tr, nextId, value);
				wait(tr->commit());
				break;
			} catch (Error& e) {
				wait(tr->onError(e));
			}
		}

		teamCollection->nextWiggleInfo.send(value);
		TraceEvent(SevDebug, "PerpetualStorageWiggleNextID", teamCollection->distributorId)
		    .detail("Primary", teamCollection->primary)
		    .detail("WriteID", nextId);

		return Void();
	}

	ACTOR static Future<Void> perpetualStorageWiggleIterator(DDTeamCollection* teamCollection,
	                                                         AsyncVar<bool>* stopSignal,
	                                                         FutureStream<Void> finishStorageWiggleSignal) {
		loop {
			choose {
				when(wait(stopSignal->onChange())) {}
				when(waitNext(finishStorageWiggleSignal)) {
					state bool takeRest = true; // delay to avoid delete and update ServerList too frequently
					while (takeRest) {
						wait(delayJittered(SERVER_KNOBS->PERPETUAL_WIGGLE_DELAY));
						// there must not have other teams to place wiggled data
						takeRest =
						    teamCollection->server_info.size() <= teamCollection->configuration.storageTeamSize ||
						    teamCollection->machine_info.size() < teamCollection->configuration.storageTeamSize;
						if (takeRest &&
						    teamCollection->configuration.storageMigrationType == StorageMigrationType::GRADUAL) {
							TraceEvent(SevWarn, "PerpetualWiggleSleep", teamCollection->distributorId)
							    .suppressFor(SERVER_KNOBS->PERPETUAL_WIGGLE_DELAY * 4)
							    .detail("ServerSize", teamCollection->server_info.size())
							    .detail("MachineSize", teamCollection->machine_info.size())
							    .detail("StorageTeamSize", teamCollection->configuration.storageTeamSize);
						}
					}
					wait(updateNextWigglingStorageID(teamCollection));
				}
			}
			if (stopSignal->get()) {
				break;
			}
		}

		return Void();
	}

	ACTOR static Future<Void> clusterHealthCheckForPerpetualWiggle(DDTeamCollection* self, int* extraTeamCount) {
		state int pausePenalty = 1;
		loop {
			Promise<int> countp;
			self->getUnhealthyRelocationCount.send(countp);
			int count = wait(countp.getFuture());
			// pause wiggle when
			// a. DDQueue is busy with unhealthy relocation request
			// b. healthy teams are not enough
			// c. the overall disk space is not enough
			if (count >= SERVER_KNOBS->DD_STORAGE_WIGGLE_PAUSE_THRESHOLD || self->healthyTeamCount <= *extraTeamCount ||
			    self->bestTeamKeepStuckCount > SERVER_KNOBS->DD_STORAGE_WIGGLE_STUCK_THRESHOLD) {
				// if we pause wiggle not because the reason a, increase extraTeamCount. This helps avoid oscillation
				// between pause and non-pause status.
				if ((self->healthyTeamCount <= *extraTeamCount ||
				     self->bestTeamKeepStuckCount > SERVER_KNOBS->DD_STORAGE_WIGGLE_PAUSE_THRESHOLD) &&
				    !self->pauseWiggle->get()) {
					*extraTeamCount = std::min(*extraTeamCount + pausePenalty, (int)self->teams.size());
					pausePenalty = std::min(pausePenalty * 2, (int)self->teams.size());
				}
				self->pauseWiggle->set(true);
			} else {
				self->pauseWiggle->set(false);
			}
			wait(delay(SERVER_KNOBS->CHECK_TEAM_DELAY, TaskPriority::DataDistributionLow));
		}
	}

	ACTOR static Future<Void> perpetualStorageWiggler(DDTeamCollection* self,
	                                                  AsyncVar<bool>* stopSignal,
	                                                  PromiseStream<Void> finishStorageWiggleSignal) {
		state KeyBackedObjectMap<UID, StorageWiggleValue, decltype(IncludeVersion())> metadataMap(
		    perpetualStorageWiggleIDPrefix.withSuffix(self->primary ? "primary/"_sr : "remote/"_sr), IncludeVersion());

		state Future<StorageWiggleValue> nextFuture = Never();
		state Future<Void> moveFinishFuture = Never();
		state int extraTeamCount = 0;
		state Future<Void> ddQueueCheck = clusterHealthCheckForPerpetualWiggle(self, &extraTeamCount);
		state FutureStream<StorageWiggleValue> nextStream = self->nextWiggleInfo.getFuture();

		wait(readStorageWiggleMap(self));

		if (!self->wigglingId.present()) {
			// skip to the next valid ID
			nextFuture = waitAndForward(nextStream);
			finishStorageWiggleSignal.send(Void());
		}

		loop {
			if (self->wigglingId.present()) {
				state UID id = self->wigglingId.get();
				if (self->pauseWiggle->get()) {
					TEST(true); // paused because cluster is unhealthy
					moveFinishFuture = Never();
					self->includeStorageServersForWiggle();
					TraceEvent(self->configuration.storageMigrationType == StorageMigrationType::AGGRESSIVE ? SevInfo
					                                                                                        : SevWarn,
					           "PerpetualStorageWigglePause",
					           self->distributorId)
					    .detail("Primary", self->primary)
					    .detail("ProcessId", id)
					    .detail("BestTeamKeepStuckCount", self->bestTeamKeepStuckCount)
					    .detail("ExtraHealthyTeamCount", extraTeamCount)
					    .detail("HealthyTeamCount", self->healthyTeamCount);
				} else {
					choose {
						when(wait(self->waitUntilHealthy())) {
							TEST(true); // start wiggling
							wait(self->storageWiggler->startWiggle());
							auto fv = self->excludeStorageServersForWiggle(id);
							moveFinishFuture = fv;
							TraceEvent("PerpetualStorageWiggleStart", self->distributorId)
							    .detail("Primary", self->primary)
							    .detail("ProcessId", id)
							    .detail("ExtraHealthyTeamCount", extraTeamCount)
							    .detail("HealthyTeamCount", self->healthyTeamCount);
						}
						when(wait(self->pauseWiggle->onChange())) { continue; }
					}
				}
			}

			choose {
				when(StorageWiggleValue value = wait(nextFuture)) {
					ASSERT(!self->wigglingId.present()); // the previous wiggle must be finished
					nextFuture = Never();
					self->wigglingId = value.id;
					// random delay
					wait(delayJittered(5.0, TaskPriority::DataDistributionLow));
				}
				when(wait(moveFinishFuture)) {
					ASSERT(self->wigglingId.present());
					self->waitUntilRecruited.set(true);
					self->restartTeamBuilder.trigger();

					moveFinishFuture = Never();
					self->includeStorageServersForWiggle();
					TraceEvent("PerpetualStorageWiggleFinish", self->distributorId)
					    .detail("Primary", self->primary)
					    .detail("ProcessId", self->wigglingId.get());

					wait(self->eraseStorageWiggleMap(&metadataMap, self->wigglingId.get()) &&
					     self->storageWiggler->finishWiggle());
					self->wigglingId.reset();
					nextFuture = waitAndForward(nextStream);
					finishStorageWiggleSignal.send(Void());
					extraTeamCount = std::max(0, extraTeamCount - 1);
				}
				when(wait(ddQueueCheck || self->pauseWiggle->onChange() || stopSignal->onChange())) {}
			}

			if (stopSignal->get()) {
				break;
			}
		}

		if (self->wigglingId.present()) {
			self->includeStorageServersForWiggle();
			TraceEvent("PerpetualStorageWiggleExitingPause", self->distributorId)
			    .detail("Primary", self->primary)
			    .detail("ProcessId", self->wigglingId.get());
			self->wigglingId.reset();
		}

		return Void();
	}

	// This coroutine sets a watch to monitor the value change of `perpetualStorageWiggleKey` which is controlled by
	// command `configure perpetual_storage_wiggle=$value` if the value is 1, this actor start 2 actors,
	// `perpetualStorageWiggleIterator` and `perpetualStorageWiggler`. Otherwise, it sends stop signal to them.
	ACTOR static Future<Void> monitorPerpetualStorageWiggle(DDTeamCollection* teamCollection) {
		state int speed = 0;
		state AsyncVar<bool> stopWiggleSignal(true);
		state PromiseStream<Void> finishStorageWiggleSignal;
		state SignalableActorCollection collection;
		teamCollection->pauseWiggle = makeReference<AsyncVar<bool>>(true);

		loop {
			state ReadYourWritesTransaction tr(teamCollection->cx);
			loop {
				try {
					tr.setOption(FDBTransactionOptions::ACCESS_SYSTEM_KEYS);
					Optional<Standalone<StringRef>> value = wait(tr.get(perpetualStorageWiggleKey));

					if (value.present()) {
						speed = std::stoi(value.get().toString());
					}
					state Future<Void> watchFuture = tr.watch(perpetualStorageWiggleKey);
					wait(tr.commit());

					ASSERT(speed == 1 || speed == 0);
					if (speed == 1 && stopWiggleSignal.get()) { // avoid duplicated start
						stopWiggleSignal.set(false);
						collection.add(teamCollection->perpetualStorageWiggleIterator(
						    stopWiggleSignal, finishStorageWiggleSignal.getFuture()));
						collection.add(
						    teamCollection->perpetualStorageWiggler(stopWiggleSignal, finishStorageWiggleSignal));
						TraceEvent("PerpetualStorageWiggleOpen", teamCollection->distributorId)
						    .detail("Primary", teamCollection->primary);
					} else if (speed == 0) {
						if (!stopWiggleSignal.get()) {
							stopWiggleSignal.set(true);
							wait(collection.signalAndReset());
							teamCollection->pauseWiggle->set(true);
						}
						TraceEvent("PerpetualStorageWiggleClose", teamCollection->distributorId)
						    .detail("Primary", teamCollection->primary);
					}
					wait(watchFuture);
					break;
				} catch (Error& e) {
					wait(tr.onError(e));
				}
			}
		}
	}

	ACTOR static Future<Void> waitHealthyZoneChange(DDTeamCollection* self) {
		state ReadYourWritesTransaction tr(self->cx);
		loop {
			try {
				tr.setOption(FDBTransactionOptions::READ_SYSTEM_KEYS);
				tr.setOption(FDBTransactionOptions::LOCK_AWARE);
				Optional<Value> val = wait(tr.get(healthyZoneKey));
				state Future<Void> healthyZoneTimeout = Never();
				if (val.present()) {
					auto p = decodeHealthyZoneValue(val.get());
					if (p.first == ignoreSSFailuresZoneString) {
						// healthyZone is now overloaded for DD diabling purpose, which does not timeout
						TraceEvent("DataDistributionDisabledForStorageServerFailuresStart", self->distributorId).log();
						healthyZoneTimeout = Never();
					} else if (p.second > tr.getReadVersion().get()) {
						double timeoutSeconds =
						    (p.second - tr.getReadVersion().get()) / (double)SERVER_KNOBS->VERSIONS_PER_SECOND;
						healthyZoneTimeout = delay(timeoutSeconds, TaskPriority::DataDistribution);
						if (self->healthyZone.get() != p.first) {
							TraceEvent("MaintenanceZoneStart", self->distributorId)
							    .detail("ZoneID", printable(p.first))
							    .detail("EndVersion", p.second)
							    .detail("Duration", timeoutSeconds);
							self->healthyZone.set(p.first);
						}
					} else if (self->healthyZone.get().present()) {
						// maintenance hits timeout
						TraceEvent("MaintenanceZoneEndTimeout", self->distributorId).log();
						self->healthyZone.set(Optional<Key>());
					}
				} else if (self->healthyZone.get().present()) {
					// `healthyZone` has been cleared
					if (self->healthyZone.get().get() == ignoreSSFailuresZoneString) {
						TraceEvent("DataDistributionDisabledForStorageServerFailuresEnd", self->distributorId).log();
					} else {
						TraceEvent("MaintenanceZoneEndManualClear", self->distributorId).log();
					}
					self->healthyZone.set(Optional<Key>());
				}

				state Future<Void> watchFuture = tr.watch(healthyZoneKey);
				wait(tr.commit());
				wait(watchFuture || healthyZoneTimeout);
				tr.reset();
			} catch (Error& e) {
				wait(tr.onError(e));
			}
		}
	}

	ACTOR static Future<Void> monitorStorageServerRecruitment(DDTeamCollection* self) {
		state bool recruiting = false;
		state bool lastIsTss = false;
		TraceEvent("StorageServerRecruitment", self->distributorId)
		    .detail("State", "Idle")
		    .trackLatest(self->storageServerRecruitmentEventHolder->trackingKey);
		loop {
			if (!recruiting) {
				while (self->recruitingStream.get() == 0) {
					wait(self->recruitingStream.onChange());
				}
				TraceEvent("StorageServerRecruitment", self->distributorId)
				    .detail("State", "Recruiting")
				    .detail("IsTSS", self->isTssRecruiting ? "True" : "False")
				    .trackLatest(self->storageServerRecruitmentEventHolder->trackingKey);
				recruiting = true;
				lastIsTss = self->isTssRecruiting;
			} else {
				loop {
					choose {
						when(wait(self->recruitingStream.onChange())) {
							if (lastIsTss != self->isTssRecruiting) {
								TraceEvent("StorageServerRecruitment", self->distributorId)
								    .detail("State", "Recruiting")
								    .detail("IsTSS", self->isTssRecruiting ? "True" : "False")
								    .trackLatest(self->storageServerRecruitmentEventHolder->trackingKey);
								lastIsTss = self->isTssRecruiting;
							}
						}
						when(wait(self->recruitingStream.get() == 0
						              ? delay(SERVER_KNOBS->RECRUITMENT_IDLE_DELAY, TaskPriority::DataDistribution)
						              : Future<Void>(Never()))) {
							break;
						}
					}
				}
				TraceEvent("StorageServerRecruitment", self->distributorId)
				    .detail("State", "Idle")
				    .trackLatest(self->storageServerRecruitmentEventHolder->trackingKey);
				recruiting = false;
			}
		}
	}

	ACTOR static Future<Void> initializeStorage(DDTeamCollection* self,
	                                            RecruitStorageReply candidateWorker,
	                                            const DDEnabledState* ddEnabledState,
	                                            bool recruitTss,
	                                            Reference<TSSPairState> tssState) {
		// SOMEDAY: Cluster controller waits for availability, retry quickly if a server's Locality changes
		self->recruitingStream.set(self->recruitingStream.get() + 1);

		const NetworkAddress& netAddr = candidateWorker.worker.stableAddress();
		AddressExclusion workerAddr(netAddr.ip, netAddr.port);
		if (self->numExistingSSOnAddr(workerAddr) <= 2 &&
		    self->recruitingLocalities.find(candidateWorker.worker.stableAddress()) ==
		        self->recruitingLocalities.end()) {
			// Only allow at most 2 storage servers on an address, because
			// too many storage server on the same address (i.e., process) can cause OOM.
			// Ask the candidateWorker to initialize a SS only if the worker does not have a pending request
			state UID interfaceId = deterministicRandom()->randomUniqueID();

			// insert recruiting localities BEFORE actor waits, to ensure we don't send many recruitment requests to the
			// same storage
			self->recruitingIds.insert(interfaceId);
			self->recruitingLocalities.insert(candidateWorker.worker.stableAddress());

			UID clusterId = wait(self->getClusterId());

			state InitializeStorageRequest isr;
			isr.storeType = recruitTss ? self->configuration.testingStorageServerStoreType
			                           : self->configuration.storageServerStoreType;
			isr.seedTag = invalidTag;
			isr.reqId = deterministicRandom()->randomUniqueID();
			isr.interfaceId = interfaceId;
			isr.clusterId = clusterId;

			// if tss, wait for pair ss to finish and add its id to isr. If pair fails, don't recruit tss
			state bool doRecruit = true;
			if (recruitTss) {
				TraceEvent("TSS_Recruit", self->distributorId)
				    .detail("TSSID", interfaceId)
				    .detail("Stage", "TSSWaitingPair")
				    .detail("Addr", candidateWorker.worker.address())
				    .detail("Locality", candidateWorker.worker.locality.toString());

				Optional<std::pair<UID, Version>> ssPairInfoResult = wait(tssState->waitOnSS());
				if (ssPairInfoResult.present()) {
					isr.tssPairIDAndVersion = ssPairInfoResult.get();

					TraceEvent("TSS_Recruit", self->distributorId)
					    .detail("SSID", ssPairInfoResult.get().first)
					    .detail("TSSID", interfaceId)
					    .detail("Stage", "TSSWaitingPair")
					    .detail("Addr", candidateWorker.worker.address())
					    .detail("Version", ssPairInfoResult.get().second)
					    .detail("Locality", candidateWorker.worker.locality.toString());
				} else {
					doRecruit = false;

					TraceEvent(SevWarnAlways, "TSS_RecruitError", self->distributorId)
					    .detail("TSSID", interfaceId)
					    .detail("Reason", "SS recruitment failed for some reason")
					    .detail("Addr", candidateWorker.worker.address())
					    .detail("Locality", candidateWorker.worker.locality.toString());
				}
			}

			TraceEvent("DDRecruiting")
			    .detail("Primary", self->primary)
			    .detail("State", "Sending request to worker")
			    .detail("WorkerID", candidateWorker.worker.id())
			    .detail("WorkerLocality", candidateWorker.worker.locality.toString())
			    .detail("Interf", interfaceId)
			    .detail("Addr", candidateWorker.worker.address())
			    .detail("TSS", recruitTss ? "true" : "false")
			    .detail("RecruitingStream", self->recruitingStream.get());

			Future<ErrorOr<InitializeStorageReply>> fRecruit =
			    doRecruit
			        ? candidateWorker.worker.storage.tryGetReply(isr, TaskPriority::DataDistribution)
			        : Future<ErrorOr<InitializeStorageReply>>(ErrorOr<InitializeStorageReply>(recruitment_failed()));

			state ErrorOr<InitializeStorageReply> newServer = wait(fRecruit);

			if (doRecruit && newServer.isError()) {
				TraceEvent(SevWarn, "DDRecruitmentError").error(newServer.getError());
				if (!newServer.isError(error_code_recruitment_failed) &&
				    !newServer.isError(error_code_request_maybe_delivered)) {
					tssState->markComplete();
					throw newServer.getError();
				}
				wait(delay(SERVER_KNOBS->STORAGE_RECRUITMENT_DELAY, TaskPriority::DataDistribution));
			}

			if (!recruitTss && newServer.present() &&
			    tssState->ssRecruitSuccess(std::pair(interfaceId, newServer.get().addedVersion))) {
				// SS has a tss pair. send it this id, but try to wait for add server until tss is recruited

				TraceEvent("TSS_Recruit", self->distributorId)
				    .detail("SSID", interfaceId)
				    .detail("Stage", "SSSignaling")
				    .detail("Addr", candidateWorker.worker.address())
				    .detail("Locality", candidateWorker.worker.locality.toString());

				// wait for timeout, but eventually move on if no TSS pair recruited
				Optional<bool> tssSuccessful =
				    wait(timeout(tssState->waitOnTSS(), SERVER_KNOBS->TSS_RECRUITMENT_TIMEOUT));

				if (tssSuccessful.present() && tssSuccessful.get()) {
					TraceEvent("TSS_Recruit", self->distributorId)
					    .detail("SSID", interfaceId)
					    .detail("Stage", "SSGotPair")
					    .detail("Addr", candidateWorker.worker.address())
					    .detail("Locality", candidateWorker.worker.locality.toString());
				} else {
					TraceEvent(SevWarn, "TSS_RecruitError", self->distributorId)
					    .detail("SSID", interfaceId)
					    .detail("Reason",
					            tssSuccessful.present() ? "TSS recruitment failed for some reason"
					                                    : "TSS recruitment timed out")
					    .detail("Addr", candidateWorker.worker.address())
					    .detail("Locality", candidateWorker.worker.locality.toString());
				}
			}

			self->recruitingIds.erase(interfaceId);
			self->recruitingLocalities.erase(candidateWorker.worker.stableAddress());

			TraceEvent("DDRecruiting")
			    .detail("Primary", self->primary)
			    .detail("State", "Finished request")
			    .detail("WorkerID", candidateWorker.worker.id())
			    .detail("WorkerLocality", candidateWorker.worker.locality.toString())
			    .detail("Interf", interfaceId)
			    .detail("Addr", candidateWorker.worker.address())
			    .detail("RecruitingStream", self->recruitingStream.get());

			if (newServer.present()) {
				UID id = newServer.get().interf.id();
				if (!self->server_and_tss_info.count(id)) {
					if (!recruitTss || tssState->tssRecruitSuccess()) {
						self->addServer(newServer.get().interf,
						                candidateWorker.processClass,
						                self->serverTrackerErrorOut,
						                newServer.get().addedVersion,
						                *ddEnabledState);
						self->waitUntilRecruited.set(false);
						// signal all done after adding tss to tracking info
						tssState->markComplete();
					}
				} else {
					TraceEvent(SevWarn, "DDRecruitmentError")
					    .detail("Reason", "Server ID already recruited")
					    .detail("ServerID", id);
				}
			}
		}

		// SS and/or TSS recruitment failed at this point, update tssState
		if (recruitTss && tssState->tssRecruitFailed()) {
			tssState->markComplete();
			TEST(true); // TSS recruitment failed for some reason
		}
		if (!recruitTss && tssState->ssRecruitFailed()) {
			TEST(true); // SS with pair TSS recruitment failed for some reason
		}

		self->recruitingStream.set(self->recruitingStream.get() - 1);
		self->restartRecruiting.trigger();

		return Void();
	}

	ACTOR static Future<Void> storageRecruiter(
	    DDTeamCollection* self,
	    Reference<IAsyncListener<RequestStream<RecruitStorageRequest>>> recruitStorage,
	    DDEnabledState const* ddEnabledState) {
		state Future<RecruitStorageReply> fCandidateWorker;
		state RecruitStorageRequest lastRequest;
		state bool hasHealthyTeam;
		state std::map<AddressExclusion, int> numSSPerAddr;

		// tss-specific recruitment state
		state int32_t targetTSSInDC = 0;
		state int32_t tssToRecruit = 0;
		state int inProgressTSSCount = 0;
		state PromiseStream<Future<Void>> addTSSInProgress;
		state Future<Void> inProgressTSS =
		    actorCollection(addTSSInProgress.getFuture(), &inProgressTSSCount, nullptr, nullptr, nullptr);
		state Reference<TSSPairState> tssState = makeReference<TSSPairState>();
		state Future<Void> checkTss = self->initialFailureReactionDelay;
		state bool pendingTSSCheck = false;

		TraceEvent(SevDebug, "TSS_RecruitUpdated", self->distributorId).detail("Count", tssToRecruit);

		loop {
			try {
				// Divide TSS evenly in each DC if there are multiple
				// TODO would it be better to put all of them in primary DC?
				targetTSSInDC = self->configuration.desiredTSSCount;
				if (self->configuration.usableRegions > 1) {
					targetTSSInDC /= self->configuration.usableRegions;
					if (self->primary) {
						// put extras in primary DC if it's uneven
						targetTSSInDC += (self->configuration.desiredTSSCount % self->configuration.usableRegions);
					}
				}
				int newTssToRecruit = targetTSSInDC - self->tss_info_by_pair.size() - inProgressTSSCount;
				// FIXME: Should log this if the recruit count stays the same but the other numbers update?
				if (newTssToRecruit != tssToRecruit) {
					TraceEvent("TSS_RecruitUpdated", self->distributorId)
					    .detail("Desired", targetTSSInDC)
					    .detail("Existing", self->tss_info_by_pair.size())
					    .detail("InProgress", inProgressTSSCount)
					    .detail("NotStarted", newTssToRecruit);
					tssToRecruit = newTssToRecruit;

					// if we need to get rid of some TSS processes, signal to either cancel recruitment or kill existing
					// TSS processes
					if (!pendingTSSCheck && (tssToRecruit < 0 || self->zeroHealthyTeams->get()) &&
					    (self->isTssRecruiting ||
					     (self->zeroHealthyTeams->get() && self->tss_info_by_pair.size() > 0))) {
						checkTss = self->initialFailureReactionDelay;
					}
				}
				numSSPerAddr.clear();
				hasHealthyTeam = (self->healthyTeamCount != 0);
				RecruitStorageRequest rsr;
				std::set<AddressExclusion> exclusions;
				for (auto s = self->server_and_tss_info.begin(); s != self->server_and_tss_info.end(); ++s) {
					auto serverStatus = self->server_status.get(s->second->getLastKnownInterface().id());
					if (serverStatus.excludeOnRecruit()) {
						TraceEvent(SevDebug, "DDRecruitExcl1")
						    .detail("Primary", self->primary)
						    .detail("Excluding", s->second->getLastKnownInterface().address());
						auto addr = s->second->getLastKnownInterface().stableAddress();
						AddressExclusion addrExcl(addr.ip, addr.port);
						exclusions.insert(addrExcl);
						numSSPerAddr[addrExcl]++; // increase from 0
					}
				}
				for (auto addr : self->recruitingLocalities) {
					exclusions.insert(AddressExclusion(addr.ip, addr.port));
				}

				auto excl = self->excludedServers.getKeys();
				for (const auto& s : excl) {
					if (self->excludedServers.get(s) != DDTeamCollection::Status::NONE) {
						TraceEvent(SevDebug, "DDRecruitExcl2")
						    .detail("Primary", self->primary)
						    .detail("Excluding", s.toString());
						exclusions.insert(s);
					}
				}

				// Exclude workers that have invalid locality
				for (auto& addr : self->invalidLocalityAddr) {
					TraceEvent(SevDebug, "DDRecruitExclInvalidAddr").detail("Excluding", addr.toString());
					exclusions.insert(addr);
				}

				rsr.criticalRecruitment = !hasHealthyTeam;
				for (auto it : exclusions) {
					rsr.excludeAddresses.push_back(it);
				}

				rsr.includeDCs = self->includedDCs;

				TraceEvent(rsr.criticalRecruitment ? SevWarn : SevInfo, "DDRecruiting")
				    .detail("Primary", self->primary)
				    .detail("State", "Sending request to CC")
				    .detail("Exclusions", rsr.excludeAddresses.size())
				    .detail("Critical", rsr.criticalRecruitment)
				    .detail("IncludedDCsSize", rsr.includeDCs.size());

				if (rsr.criticalRecruitment) {
					TraceEvent(SevWarn, "DDRecruitingEmergency", self->distributorId).detail("Primary", self->primary);
				}

				if (!fCandidateWorker.isValid() || fCandidateWorker.isReady() ||
				    rsr.excludeAddresses != lastRequest.excludeAddresses ||
				    rsr.criticalRecruitment != lastRequest.criticalRecruitment) {
					lastRequest = rsr;
					fCandidateWorker =
					    brokenPromiseToNever(recruitStorage->get().getReply(rsr, TaskPriority::DataDistribution));
				}

				choose {
					when(RecruitStorageReply candidateWorker = wait(fCandidateWorker)) {
						AddressExclusion candidateSSAddr(candidateWorker.worker.stableAddress().ip,
						                                 candidateWorker.worker.stableAddress().port);
						int numExistingSS = numSSPerAddr[candidateSSAddr];
						if (numExistingSS >= 2) {
							TraceEvent(SevWarnAlways, "StorageRecruiterTooManySSOnSameAddr", self->distributorId)
							    .detail("Primary", self->primary)
							    .detail("Addr", candidateSSAddr.toString())
							    .detail("NumExistingSS", numExistingSS);
						}

						if (hasHealthyTeam && !tssState->active && tssToRecruit > 0) {
							TraceEvent("TSS_Recruit", self->distributorId)
							    .detail("Stage", "HoldTSS")
							    .detail("Addr", candidateSSAddr.toString())
							    .detail("Locality", candidateWorker.worker.locality.toString());

							TEST(true); // Starting TSS recruitment
							self->isTssRecruiting = true;
							tssState = makeReference<TSSPairState>(candidateWorker.worker.locality);

							addTSSInProgress.send(tssState->waitComplete());
							self->addActor.send(
							    initializeStorage(self, candidateWorker, ddEnabledState, true, tssState));
							checkTss = self->initialFailureReactionDelay;
						} else {
							if (tssState->active && tssState->inDataZone(candidateWorker.worker.locality)) {
								TEST(true); // TSS recruits pair in same dc/datahall
								self->isTssRecruiting = false;
								TraceEvent("TSS_Recruit", self->distributorId)
								    .detail("Stage", "PairSS")
								    .detail("Addr", candidateSSAddr.toString())
								    .detail("Locality", candidateWorker.worker.locality.toString());
								self->addActor.send(
								    initializeStorage(self, candidateWorker, ddEnabledState, false, tssState));
								// successfully started recruitment of pair, reset tss recruitment state
								tssState = makeReference<TSSPairState>();
							} else {
								TEST(tssState->active); // TSS recruitment skipped potential pair because it's in a
								                        // different dc/datahall
								self->addActor.send(initializeStorage(
								    self, candidateWorker, ddEnabledState, false, makeReference<TSSPairState>()));
							}
						}
					}
					when(wait(recruitStorage->onChange())) { fCandidateWorker = Future<RecruitStorageReply>(); }
					when(wait(self->zeroHealthyTeams->onChange())) {
						if (!pendingTSSCheck && self->zeroHealthyTeams->get() &&
						    (self->isTssRecruiting || self->tss_info_by_pair.size() > 0)) {
							checkTss = self->initialFailureReactionDelay;
						}
					}
					when(wait(checkTss)) {
						bool cancelTss = self->isTssRecruiting && (tssToRecruit < 0 || self->zeroHealthyTeams->get());
						// Can't kill more tss' than we have. Kill 1 if zero healthy teams, otherwise kill enough to get
						// back to the desired amount
						int tssToKill = std::min((int)self->tss_info_by_pair.size(),
						                         std::max(-tssToRecruit, self->zeroHealthyTeams->get() ? 1 : 0));
						if (cancelTss) {
							TEST(tssToRecruit < 0); // tss recruitment cancelled due to too many TSS
							TEST(self->zeroHealthyTeams->get()); // tss recruitment cancelled due zero healthy teams

							TraceEvent(SevWarn, "TSS_RecruitCancelled", self->distributorId)
							    .detail("Reason", tssToRecruit <= 0 ? "TooMany" : "ZeroHealthyTeams");
							tssState->cancel();
							tssState = makeReference<TSSPairState>();
							self->isTssRecruiting = false;

							pendingTSSCheck = true;
							checkTss = delay(SERVER_KNOBS->TSS_DD_CHECK_INTERVAL);
						} else if (tssToKill > 0) {
							auto itr = self->tss_info_by_pair.begin();
							for (int i = 0; i < tssToKill; i++, itr++) {
								UID tssId = itr->second->getId();
								StorageServerInterface tssi = itr->second->getLastKnownInterface();

								if (self->shouldHandleServer(tssi) && self->server_and_tss_info.count(tssId)) {
									Promise<Void> killPromise = itr->second->killTss;
									if (killPromise.canBeSet()) {
										TEST(tssToRecruit < 0); // Killing TSS due to too many TSS
										TEST(self->zeroHealthyTeams->get()); // Killing TSS due zero healthy teams
										TraceEvent(SevWarn, "TSS_DDKill", self->distributorId)
										    .detail("TSSID", tssId)
										    .detail("Reason",
										            self->zeroHealthyTeams->get() ? "ZeroHealthyTeams" : "TooMany");
										killPromise.send(Void());
									}
								}
							}
							// If we're killing a TSS because of zero healthy teams, wait a bit to give the replacing SS
							// a change to join teams and stuff before killing another TSS
							pendingTSSCheck = true;
							checkTss = delay(SERVER_KNOBS->TSS_DD_CHECK_INTERVAL);
						} else if (self->isTssRecruiting) {
							// check again later in case we need to cancel recruitment
							pendingTSSCheck = true;
							checkTss = delay(SERVER_KNOBS->TSS_DD_CHECK_INTERVAL);
							// FIXME: better way to do this than timer?
						} else {
							pendingTSSCheck = false;
							checkTss = Never();
						}
					}
					when(wait(self->restartRecruiting.onTrigger())) {}
				}
				wait(delay(FLOW_KNOBS->PREVENT_FAST_SPIN_DELAY, TaskPriority::DataDistribution));
			} catch (Error& e) {
				if (e.code() != error_code_timed_out) {
					throw;
				}
				TEST(true); // Storage recruitment timed out
			}
		}
	}

	ACTOR static Future<Void> updateReplicasKey(DDTeamCollection* self, Optional<Key> dcId) {
		std::vector<Future<Void>> serverUpdates;

		for (auto& it : self->server_info) {
			serverUpdates.push_back(it.second->updated.getFuture());
		}

		wait(self->initialFailureReactionDelay && waitForAll(serverUpdates));
		wait(self->waitUntilHealthy());
		TraceEvent("DDUpdatingReplicas", self->distributorId)
		    .detail("Primary", self->primary)
		    .detail("DcId", dcId)
		    .detail("Replicas", self->configuration.storageTeamSize);
		state Transaction tr(self->cx);
		loop {
			try {
				Optional<Value> val = wait(tr.get(datacenterReplicasKeyFor(dcId)));
				state int oldReplicas = val.present() ? decodeDatacenterReplicasValue(val.get()) : 0;
				if (oldReplicas == self->configuration.storageTeamSize) {
					TraceEvent("DDUpdatedAlready", self->distributorId)
					    .detail("Primary", self->primary)
					    .detail("DcId", dcId)
					    .detail("Replicas", self->configuration.storageTeamSize);
					return Void();
				}
				if (oldReplicas < self->configuration.storageTeamSize) {
					tr.set(rebootWhenDurableKey, StringRef());
				}
				tr.set(datacenterReplicasKeyFor(dcId), datacenterReplicasValue(self->configuration.storageTeamSize));
				wait(tr.commit());
				TraceEvent("DDUpdatedReplicas", self->distributorId)
				    .detail("Primary", self->primary)
				    .detail("DcId", dcId)
				    .detail("Replicas", self->configuration.storageTeamSize)
				    .detail("OldReplicas", oldReplicas);
				return Void();
			} catch (Error& e) {
				wait(tr.onError(e));
			}
		}
	}

	ACTOR static Future<Void> serverGetTeamRequests(DDTeamCollection* self, TeamCollectionInterface tci) {
		loop {
			GetTeamRequest req = waitNext(tci.getTeam.getFuture());
			self->addActor.send(self->getTeam(req));
		}
	}

	ACTOR static Future<Void> monitorHealthyTeams(DDTeamCollection* self) {
		TraceEvent("DDMonitorHealthyTeamsStart").detail("ZeroHealthyTeams", self->zeroHealthyTeams->get());
		loop choose {
			when(wait(self->zeroHealthyTeams->get()
			              ? delay(SERVER_KNOBS->DD_ZERO_HEALTHY_TEAM_DELAY, TaskPriority::DataDistribution)
			              : Never())) {
				self->doBuildTeams = true;
				wait(self->checkBuildTeams());
			}
			when(wait(self->zeroHealthyTeams->onChange())) {}
		}
	}

	ACTOR static Future<UID> getClusterId(DDTeamCollection* self) {
		state ReadYourWritesTransaction tr(self->cx);
		loop {
			try {
				tr.setOption(FDBTransactionOptions::ACCESS_SYSTEM_KEYS);
				tr.setOption(FDBTransactionOptions::LOCK_AWARE);
				Optional<Value> clusterId = wait(tr.get(clusterIdKey));
				ASSERT(clusterId.present());
				return BinaryReader::fromStringRef<UID>(clusterId.get(), Unversioned());
			} catch (Error& e) {
				wait(tr.onError(e));
			}
		}
	}

	ACTOR static Future<Void> waitServerListChange(DDTeamCollection* self,
	                                               FutureStream<Void> serverRemoved,
	                                               const DDEnabledState* ddEnabledState) {
		state Future<Void> checkSignal = delay(SERVER_KNOBS->SERVER_LIST_DELAY, TaskPriority::DataDistributionLaunch);
		state Future<std::vector<std::pair<StorageServerInterface, ProcessClass>>> serverListAndProcessClasses =
		    Never();
		state bool isFetchingResults = false;
		state Transaction tr(self->cx);
		loop {
			try {
				choose {
					when(wait(checkSignal)) {
						checkSignal = Never();
						isFetchingResults = true;
						serverListAndProcessClasses = getServerListAndProcessClasses(&tr);
					}
					when(std::vector<std::pair<StorageServerInterface, ProcessClass>> results =
					         wait(serverListAndProcessClasses)) {
						serverListAndProcessClasses = Never();
						isFetchingResults = false;

						for (int i = 0; i < results.size(); i++) {
							UID serverId = results[i].first.id();
							StorageServerInterface const& ssi = results[i].first;
							ProcessClass const& processClass = results[i].second;
							if (!self->shouldHandleServer(ssi)) {
								continue;
							} else if (self->server_and_tss_info.count(serverId)) {
								auto& serverInfo = self->server_and_tss_info[serverId];
								if (ssi.getValue.getEndpoint() !=
								        serverInfo->getLastKnownInterface().getValue.getEndpoint() ||
								    processClass != serverInfo->getLastKnownClass().classType()) {
									Promise<std::pair<StorageServerInterface, ProcessClass>> currentInterfaceChanged =
									    serverInfo->interfaceChanged;
									serverInfo->interfaceChanged =
									    Promise<std::pair<StorageServerInterface, ProcessClass>>();
									serverInfo->onInterfaceChanged =
									    Future<std::pair<StorageServerInterface, ProcessClass>>(
									        serverInfo->interfaceChanged.getFuture());
									currentInterfaceChanged.send(std::make_pair(ssi, processClass));
								}
							} else if (!self->recruitingIds.count(ssi.id())) {
								self->addServer(ssi,
								                processClass,
								                self->serverTrackerErrorOut,
								                tr.getReadVersion().get(),
								                *ddEnabledState);
							}
						}

						tr = Transaction(self->cx);
						checkSignal = delay(SERVER_KNOBS->SERVER_LIST_DELAY, TaskPriority::DataDistributionLaunch);
					}
					when(waitNext(serverRemoved)) {
						if (isFetchingResults) {
							tr = Transaction(self->cx);
							serverListAndProcessClasses = getServerListAndProcessClasses(&tr);
						}
					}
				}
			} catch (Error& e) {
				wait(tr.onError(e));
				serverListAndProcessClasses = Never();
				isFetchingResults = false;
				checkSignal = Void();
			}
		}
	}

	ACTOR static Future<UID> getNextWigglingServerID(DDTeamCollection* teamCollection) {
		state Optional<Value> localityKey;
		state Optional<Value> localityValue;

		// NOTE: because normal \xff/conf change through `changeConfig` now will cause DD throw `movekeys_conflict()`
		// then recruit a new DD, we only need to read current configuration once
		if (teamCollection->configuration.perpetualStorageWiggleLocality != "0") {
			// parsing format is like "datahall:0"
			std::string& localityKeyValue = teamCollection->configuration.perpetualStorageWiggleLocality;
			ASSERT(isValidPerpetualStorageWiggleLocality(localityKeyValue));
			// get key and value from perpetual_storage_wiggle_locality.
			int split = localityKeyValue.find(':');
			localityKey = Optional<Value>(ValueRef((uint8_t*)localityKeyValue.c_str(), split));
			localityValue = Optional<Value>(
			    ValueRef((uint8_t*)localityKeyValue.c_str() + split + 1, localityKeyValue.size() - split - 1));
		}

		loop {
			// wait until the wiggle queue is not empty
			if (teamCollection->storageWiggler->empty()) {
				wait(teamCollection->storageWiggler->nonEmpty.onChange());
			}

			// if perpetual_storage_wiggle_locality has value and not 0(disabled).
			if (localityKey.present()) {
				// Whether the selected server matches the locality
				auto id = teamCollection->storageWiggler->getNextServerId();
				if (!id.present())
					continue;
				auto server = teamCollection->server_info.at(id.get());

				// TraceEvent("PerpetualLocality").detail("Server", server->getLastKnownInterface().locality.get(localityKey)).detail("Desire", localityValue);
				if (server->getLastKnownInterface().locality.get(localityKey.get()) == localityValue) {
					return id.get();
				} else {
					if (teamCollection->storageWiggler->empty()) {
						// None of the entries in wiggle queue matches the given locality.
						TraceEvent("PerpetualStorageWiggleEmptyQueue", teamCollection->distributorId)
						    .detail("WriteValue", "No process matched the given perpetualStorageWiggleLocality")
						    .detail("PerpetualStorageWiggleLocality",
						            teamCollection->configuration.perpetualStorageWiggleLocality);
					}
					continue;
				}
			} else {
				auto id = teamCollection->storageWiggler->getNextServerId();
				if (!id.present())
					continue;
				return id.get();
			}
		}
	}

	// read the current map of `perpetualStorageWiggleIDPrefix`, then restore wigglingId.
	ACTOR static Future<Void> readStorageWiggleMap(DDTeamCollection* self) {
		state std::vector<std::pair<UID, StorageWiggleValue>> res =
		    wait(readStorageWiggleValues(self->cx, self->primary, false));
		if (res.size() > 0) {
			// SOMEDAY: support wiggle multiple SS at once
			ASSERT(!self->wigglingId.present()); // only single process wiggle is allowed
			self->wigglingId = res.begin()->first;
		}
		return Void();
	}

	ACTOR static Future<Void> readOrCreateStorageMetadata(DDTeamCollection* self, TCServerInfo* server) {
		state KeyBackedObjectMap<UID, StorageMetadataType, decltype(IncludeVersion())> metadataMap(
		    serverMetadataKeys.begin, IncludeVersion());
		state Reference<ReadYourWritesTransaction> tr = makeReference<ReadYourWritesTransaction>(self->cx);
		state StorageMetadataType data(StorageMetadataType::currentTime());
		// printf("------ read metadata %s\n", server->getId().toString().c_str());
		// read storage metadata
		loop {
			try {
				tr->setOption(FDBTransactionOptions::ACCESS_SYSTEM_KEYS);
				auto property = metadataMap.getProperty(server->getId());
				Optional<StorageMetadataType> metadata = wait(property.get(tr));
				// NOTE: in upgrade testing, there may not be any metadata
				if (metadata.present()) {
					data = metadata.get();
				} else {
					metadataMap.set(tr, server->getId(), data);
				}
				wait(tr->commit());
				break;
			} catch (Error& e) {
				wait(tr->onError(e));
			}
		}

		// add server to wiggler
		if (self->storageWiggler->contains(server->getId())) {
			self->storageWiggler->updateMetadata(server->getId(), data);
		} else {
			self->storageWiggler->addServer(server->getId(), data);
		}

		return Never();
	}

	ACTOR static Future<Void> run(Reference<DDTeamCollection> teamCollection,
	                              Reference<InitialDataDistribution> initData,
	                              TeamCollectionInterface tci,
	                              Reference<IAsyncListener<RequestStream<RecruitStorageRequest>>> recruitStorage,
	                              DDEnabledState const* ddEnabledState) {
		state DDTeamCollection* self = teamCollection.getPtr();
		state Future<Void> loggingTrigger = Void();
		state PromiseStream<Void> serverRemoved;
		state Future<Void> error = actorCollection(self->addActor.getFuture());

		try {
			wait(self->init(initData, *ddEnabledState));
			initData = Reference<InitialDataDistribution>();
			self->addActor.send(self->serverGetTeamRequests(tci));

			TraceEvent("DDTeamCollectionBegin", self->distributorId).detail("Primary", self->primary);
			wait(self->readyToStart || error);
			TraceEvent("DDTeamCollectionReadyToStart", self->distributorId).detail("Primary", self->primary);

			// removeBadTeams() does not always run. We may need to restart the actor when needed.
			// So we need the badTeamRemover variable to check if the actor is ready.
			if (self->badTeamRemover.isReady()) {
				self->badTeamRemover = self->removeBadTeams();
				self->addActor.send(self->badTeamRemover);
			}

			self->addActor.send(self->machineTeamRemover());
			self->addActor.send(self->serverTeamRemover());

			if (self->wrongStoreTypeRemover.isReady()) {
				self->wrongStoreTypeRemover = self->removeWrongStoreType();
				self->addActor.send(self->wrongStoreTypeRemover);
			}

			self->traceTeamCollectionInfo();

			if (self->includedDCs.size()) {
				// start this actor before any potential recruitments can happen
				self->addActor.send(self->updateReplicasKey(self->includedDCs[0]));
			}

			// The following actors (e.g. storageRecruiter) do not need to be assigned to a variable because
			// they are always running.
			self->addActor.send(self->storageRecruiter(recruitStorage, *ddEnabledState));
			self->addActor.send(self->monitorStorageServerRecruitment());
			self->addActor.send(self->waitServerListChange(serverRemoved.getFuture(), *ddEnabledState));
			self->addActor.send(self->trackExcludedServers());
			self->addActor.send(self->monitorHealthyTeams());
			self->addActor.send(self->waitHealthyZoneChange());
			self->addActor.send(self->monitorPerpetualStorageWiggle());
			// SOMEDAY: Monitor FF/serverList for (new) servers that aren't in allServers and add or remove them

			loop choose {
				when(UID removedServer = waitNext(self->removedServers.getFuture())) {
					TEST(true); // Storage server removed from database
					self->removeServer(removedServer);
					serverRemoved.send(Void());

					self->restartRecruiting.trigger();
				}
				when(UID removedTSS = waitNext(self->removedTSS.getFuture())) {
					TEST(true); // TSS removed from database
					self->removeTSS(removedTSS);
					serverRemoved.send(Void());

					self->restartRecruiting.trigger();
				}
				when(wait(self->zeroHealthyTeams->onChange())) {
					if (self->zeroHealthyTeams->get()) {
						self->restartRecruiting.trigger();
						self->noHealthyTeams();
					}
				}
				when(wait(loggingTrigger)) {
					int highestPriority = 0;
					for (auto it : self->priority_teams) {
						if (it.second > 0) {
							highestPriority = std::max(highestPriority, it.first);
						}
					}

					TraceEvent("TotalDataInFlight", self->distributorId)
					    .detail("Primary", self->primary)
					    .detail("TotalBytes", self->getDebugTotalDataInFlight())
					    .detail("UnhealthyServers", self->unhealthyServers)
					    .detail("ServerCount", self->server_info.size())
					    .detail("StorageTeamSize", self->configuration.storageTeamSize)
					    .detail("HighestPriority", highestPriority)
					    .trackLatest(self->primary ? "TotalDataInFlight"
					                               : "TotalDataInFlightRemote"); // This trace event's trackLatest
					                                                             // lifetime is controlled by
					// DataDistributorData::totalDataInFlightEventHolder or
					// DataDistributorData::totalDataInFlightRemoteEventHolder.
					// The track latest key we use here must match the key used in
					// the holder.

					loggingTrigger = delay(SERVER_KNOBS->DATA_DISTRIBUTION_LOGGING_INTERVAL, TaskPriority::FlushTrace);
				}
				when(wait(self->serverTrackerErrorOut.getFuture())) {} // Propagate errors from storageServerTracker
				when(wait(error)) {}
			}
		} catch (Error& e) {
			if (e.code() != error_code_movekeys_conflict)
				TraceEvent(SevError, "DataDistributionTeamCollectionError", self->distributorId).error(e);
			throw e;
		}
	}

	// Take a snapshot of necessary data structures from `DDTeamCollection` and print them out with yields to avoid slow
	// task on the run loop.
	ACTOR static Future<Void> printSnapshotTeamsInfo(Reference<DDTeamCollection> self) {
		state DatabaseConfiguration configuration;
		state std::map<UID, Reference<TCServerInfo>> server_info;
		state std::map<UID, ServerStatus> server_status;
		state std::vector<Reference<TCTeamInfo>> teams;
		state std::map<Standalone<StringRef>, Reference<TCMachineInfo>> machine_info;
		state std::vector<Reference<TCMachineTeamInfo>> machineTeams;
		// state std::vector<std::string> internedLocalityRecordKeyNameStrings;
		// state int machineLocalityMapEntryArraySize;
		// state std::vector<Reference<LocalityRecord>> machineLocalityMapRecordArray;
		state int traceEventsPrinted = 0;
		state std::vector<const UID*> serverIDs;
		state double lastPrintTime = 0;
		state ReadYourWritesTransaction tr(self->cx);
		loop {
			try {
				tr.setOption(FDBTransactionOptions::ACCESS_SYSTEM_KEYS);
				state Future<Void> watchFuture = tr.watch(triggerDDTeamInfoPrintKey);
				wait(tr.commit());
				wait(self->printDetailedTeamsInfo.onTrigger() || watchFuture);
				tr.reset();
				if (now() - lastPrintTime < SERVER_KNOBS->DD_TEAMS_INFO_PRINT_INTERVAL) {
					continue;
				}
				lastPrintTime = now();

				traceEventsPrinted = 0;

				double snapshotStart = now();

				configuration = self->configuration;
				server_info = self->server_info;
				teams = self->teams;
				// Perform deep copy so we have a consistent snapshot, even if yields are performed
				for (const auto& [machineId, info] : self->machine_info) {
					machine_info.emplace(machineId, info->clone());
				}
				machineTeams = self->machineTeams;
				// internedLocalityRecordKeyNameStrings = self->machineLocalityMap._keymap->_lookuparray;
				// machineLocalityMapEntryArraySize = self->machineLocalityMap.size();
				// machineLocalityMapRecordArray = self->machineLocalityMap.getRecordArray();
				std::vector<const UID*> _uids = self->machineLocalityMap.getObjects();
				serverIDs = _uids;

				auto const& keys = self->server_status.getKeys();
				for (auto const& key : keys) {
					// Add to or update the local server_status map
					server_status[key] = self->server_status.get(key);
				}

				TraceEvent("DDPrintSnapshotTeasmInfo", self->getDistributorId())
				    .detail("SnapshotSpeed", now() - snapshotStart)
				    .detail("Primary", self->isPrimary());

				// Print to TraceEvents
				TraceEvent("DDConfig", self->getDistributorId())
				    .detail("StorageTeamSize", configuration.storageTeamSize)
				    .detail("DesiredTeamsPerServer", SERVER_KNOBS->DESIRED_TEAMS_PER_SERVER)
				    .detail("MaxTeamsPerServer", SERVER_KNOBS->MAX_TEAMS_PER_SERVER)
				    .detail("Primary", self->isPrimary());

				TraceEvent("ServerInfo", self->getDistributorId())
				    .detail("Size", server_info.size())
				    .detail("Primary", self->isPrimary());
				state int i;
				state std::map<UID, Reference<TCServerInfo>>::iterator server = server_info.begin();
				for (i = 0; i < server_info.size(); i++) {
					TraceEvent("ServerInfo", self->getDistributorId())
					    .detail("ServerInfoIndex", i)
					    .detail("ServerID", server->first.toString())
					    .detail("ServerTeamOwned", server->second->getTeams().size())
					    .detail("MachineID", server->second->machine->machineID.contents().toString())
					    .detail("Primary", self->isPrimary());
					server++;
					if (++traceEventsPrinted % SERVER_KNOBS->DD_TEAMS_INFO_PRINT_YIELD_COUNT == 0) {
						wait(yield());
					}
				}

				server = server_info.begin();
				for (i = 0; i < server_info.size(); i++) {
					const UID& uid = server->first;

					TraceEvent e("ServerStatus", self->getDistributorId());
					e.detail("ServerUID", uid)
					    .detail("MachineIsValid", server_info[uid]->machine.isValid())
					    .detail("MachineTeamSize",
					            server_info[uid]->machine.isValid() ? server_info[uid]->machine->machineTeams.size()
					                                                : -1)
					    .detail("Primary", self->isPrimary());

					// ServerStatus might not be known if server was very recently added and
					// storageServerFailureTracker() has not yet updated self->server_status If the UID is not found, do
					// not assume the server is healthy or unhealthy
					auto it = server_status.find(uid);
					if (it != server_status.end()) {
						e.detail("Healthy", !it->second.isUnhealthy());
					}

					server++;
					if (++traceEventsPrinted % SERVER_KNOBS->DD_TEAMS_INFO_PRINT_YIELD_COUNT == 0) {
						wait(yield());
					}
				}

				TraceEvent("ServerTeamInfo", self->getDistributorId())
				    .detail("Size", teams.size())
				    .detail("Primary", self->isPrimary());
				for (i = 0; i < teams.size(); i++) {
					const auto& team = teams[i];
					TraceEvent("ServerTeamInfo", self->getDistributorId())
					    .detail("TeamIndex", i)
					    .detail("Healthy", team->isHealthy())
					    .detail("TeamSize", team->size())
					    .detail("MemberIDs", team->getServerIDsStr())
					    .detail("Primary", self->isPrimary());
					if (++traceEventsPrinted % SERVER_KNOBS->DD_TEAMS_INFO_PRINT_YIELD_COUNT == 0) {
						wait(yield());
					}
				}

				TraceEvent("MachineInfo", self->getDistributorId())
				    .detail("Size", machine_info.size())
				    .detail("Primary", self->isPrimary());
				state std::map<Standalone<StringRef>, Reference<TCMachineInfo>>::iterator machine =
				    machine_info.begin();
				state bool isMachineHealthy = false;
				for (i = 0; i < machine_info.size(); i++) {
					Reference<TCMachineInfo> _machine = machine->second;
					if (!_machine.isValid() || machine_info.find(_machine->machineID) == machine_info.end() ||
					    _machine->serversOnMachine.empty()) {
						isMachineHealthy = false;
					}

					// Healthy machine has at least one healthy server
					for (auto& server : _machine->serversOnMachine) {
						// ServerStatus might not be known if server was very recently added and
						// storageServerFailureTracker() has not yet updated self->server_status If the UID is not
						// found, do not assume the server is healthy
						auto it = server_status.find(server->getId());
						if (it != server_status.end() && !it->second.isUnhealthy()) {
							isMachineHealthy = true;
						}
					}

					isMachineHealthy = false;
					TraceEvent("MachineInfo", self->getDistributorId())
					    .detail("MachineInfoIndex", i)
					    .detail("Healthy", isMachineHealthy)
					    .detail("MachineID", machine->first.contents().toString())
					    .detail("MachineTeamOwned", machine->second->machineTeams.size())
					    .detail("ServerNumOnMachine", machine->second->serversOnMachine.size())
					    .detail("ServersID", machine->second->getServersIDStr())
					    .detail("Primary", self->isPrimary());
					machine++;
					if (++traceEventsPrinted % SERVER_KNOBS->DD_TEAMS_INFO_PRINT_YIELD_COUNT == 0) {
						wait(yield());
					}
				}

				TraceEvent("MachineTeamInfo", self->getDistributorId())
				    .detail("Size", machineTeams.size())
				    .detail("Primary", self->isPrimary());
				for (i = 0; i < machineTeams.size(); i++) {
					const auto& team = machineTeams[i];
					TraceEvent("MachineTeamInfo", self->getDistributorId())
					    .detail("TeamIndex", i)
					    .detail("MachineIDs", team->getMachineIDsStr())
					    .detail("ServerTeams", team->getServerTeams().size())
					    .detail("Primary", self->isPrimary());
					if (++traceEventsPrinted % SERVER_KNOBS->DD_TEAMS_INFO_PRINT_YIELD_COUNT == 0) {
						wait(yield());
					}
				}

				// TODO: re-enable the following logging or remove them.
				// TraceEvent("LocalityRecordKeyName", self->getDistributorId())
				//     .detail("Size", internedLocalityRecordKeyNameStrings.size())
				//     .detail("Primary", self->isPrimary());
				// for (i = 0; i < internedLocalityRecordKeyNameStrings.size(); i++) {
				// 	TraceEvent("LocalityRecordKeyIndexName", self->getDistributorId())
				// 	    .detail("KeyIndex", i)
				// 	    .detail("KeyName", internedLocalityRecordKeyNameStrings[i])
				// 	    .detail("Primary", self->isPrimary());
				// 	if (++traceEventsPrinted % SERVER_KNOBS->DD_TEAMS_INFO_PRINT_YIELD_COUNT == 0) {
				// 		wait(yield());
				// 	}
				// }

				// TraceEvent("MachineLocalityMap", self->getDistributorId())
				//     .detail("Size", machineLocalityMapEntryArraySize)
				//     .detail("Primary", self->isPrimary());
				// for (i = 0; i < serverIDs.size(); i++) {
				// 	const auto& serverID = serverIDs[i];
				// 	Reference<LocalityRecord> record = machineLocalityMapRecordArray[i];
				// 	if (record.isValid()) {
				// 		TraceEvent("MachineLocalityMap", self->getDistributorId())
				// 		    .detail("LocalityIndex", i)
				// 		    .detail("UID", serverID->toString())
				// 		    .detail("LocalityRecord", record->toString())
				// 		    .detail("Primary", self->isPrimary());
				// 	} else {
				// 		TraceEvent("MachineLocalityMap", self->getDistributorId())
				// 		    .detail("LocalityIndex", i)
				// 		    .detail("UID", serverID->toString())
				// 		    .detail("LocalityRecord", "[NotFound]")
				// 		    .detail("Primary", self->isPrimary());
				// 	}
				// 	if (++traceEventsPrinted % SERVER_KNOBS->DD_TEAMS_INFO_PRINT_YIELD_COUNT == 0) {
				// 		wait(yield());
				// 	}
				// }
			} catch (Error& e) {
				wait(tr.onError(e));
			}
		}
	}

}; // class DDTeamCollectionImpl

Reference<TCMachineTeamInfo> DDTeamCollection::findMachineTeam(
    std::vector<Standalone<StringRef>> const& machineIDs) const {
	if (machineIDs.empty()) {
		return Reference<TCMachineTeamInfo>();
	}

	Standalone<StringRef> machineID = machineIDs[0];
	for (auto& machineTeam : get(machine_info, machineID)->machineTeams) {
		if (machineTeam->getMachineIDs() == machineIDs) {
			return machineTeam;
		}
	}

	return Reference<TCMachineTeamInfo>();
}

void DDTeamCollection::traceServerInfo() const {
	int i = 0;

	TraceEvent("ServerInfo", distributorId).detail("Size", server_info.size());
	for (auto& server : server_info) {
		TraceEvent("ServerInfo", distributorId)
		    .detail("ServerInfoIndex", i++)
		    .detail("ServerID", server.first.toString())
		    .detail("ServerTeamOwned", server.second->getTeams().size())
		    .detail("MachineID", server.second->machine->machineID.contents().toString())
		    .detail("StoreType", server.second->getStoreType().toString())
		    .detail("InDesiredDC", server.second->isInDesiredDC());
	}
	for (auto& server : server_info) {
		const UID& uid = server.first;
		TraceEvent("ServerStatus", distributorId)
		    .detail("ServerID", uid)
		    .detail("Healthy", !server_status.get(uid).isUnhealthy())
		    .detail("MachineIsValid", get(server_info, uid)->machine.isValid())
		    .detail("MachineTeamSize",
		            get(server_info, uid)->machine.isValid() ? get(server_info, uid)->machine->machineTeams.size()
		                                                     : -1);
	}
}

bool DDTeamCollection::isMachineTeamHealthy(std::vector<Standalone<StringRef>> const& machineIDs) const {
	int healthyNum = 0;

	// A healthy machine team should have the desired number of machines
	if (machineIDs.size() != configuration.storageTeamSize)
		return false;

	for (auto& id : machineIDs) {
		auto& machine = get(machine_info, id);
		if (isMachineHealthy(machine)) {
			healthyNum++;
		}
	}
	return (healthyNum == machineIDs.size());
}

bool DDTeamCollection::isMachineTeamHealthy(TCMachineTeamInfo const& machineTeam) const {
	int healthyNum = 0;

	// A healthy machine team should have the desired number of machines
	if (machineTeam.size() != configuration.storageTeamSize)
		return false;

	for (auto const& machine : machineTeam.getMachines()) {
		if (isMachineHealthy(machine)) {
			healthyNum++;
		}
	}
	return (healthyNum == machineTeam.getMachines().size());
}

bool DDTeamCollection::isMachineHealthy(Reference<TCMachineInfo> const& machine) const {
	if (!machine.isValid() || machine_info.find(machine->machineID) == machine_info.end() ||
	    machine->serversOnMachine.empty()) {
		return false;
	}

	// Healthy machine has at least one healthy server
	for (auto& server : machine->serversOnMachine) {
		if (!server_status.get(server->getId()).isUnhealthy()) {
			return true;
		}
	}

	return false;
}

bool DDTeamCollection::teamContainsFailedServer(Reference<TCTeamInfo> team) const {
	auto ssis = team->getLastKnownServerInterfaces();
	for (const auto& ssi : ssis) {
		AddressExclusion addr(ssi.address().ip, ssi.address().port);
		AddressExclusion ipaddr(ssi.address().ip);
		if (excludedServers.get(addr) == DDTeamCollection::Status::FAILED ||
		    excludedServers.get(ipaddr) == DDTeamCollection::Status::FAILED) {
			return true;
		}
		if (ssi.secondaryAddress().present()) {
			AddressExclusion saddr(ssi.secondaryAddress().get().ip, ssi.secondaryAddress().get().port);
			AddressExclusion sipaddr(ssi.secondaryAddress().get().ip);
			if (excludedServers.get(saddr) == DDTeamCollection::Status::FAILED ||
			    excludedServers.get(sipaddr) == DDTeamCollection::Status::FAILED) {
				return true;
			}
		}
	}
	return false;
}

Future<Void> DDTeamCollection::logOnCompletion(Future<Void> signal) {
	return DDTeamCollectionImpl::logOnCompletion(this, signal);
}

Future<Void> DDTeamCollection::interruptableBuildTeams() {
	return DDTeamCollectionImpl::interruptableBuildTeams(this);
}

Future<Void> DDTeamCollection::checkBuildTeams() {
	return DDTeamCollectionImpl::checkBuildTeams(this);
}

Future<Void> DDTeamCollection::getTeam(GetTeamRequest req) {
	return DDTeamCollectionImpl::getTeam(this, req);
}

Future<Void> DDTeamCollection::addSubsetOfEmergencyTeams() {
	return DDTeamCollectionImpl::addSubsetOfEmergencyTeams(this);
}

Future<Void> DDTeamCollection::init(Reference<InitialDataDistribution> initTeams,
                                    DDEnabledState const& ddEnabledState) {
	return DDTeamCollectionImpl::init(this, initTeams, &ddEnabledState);
}

Future<Void> DDTeamCollection::buildTeams() {
	return DDTeamCollectionImpl::buildTeams(this);
}

Future<Void> DDTeamCollection::teamTracker(Reference<TCTeamInfo> team, bool badTeam, bool redundantTeam) {
	return DDTeamCollectionImpl::teamTracker(this, team, badTeam, redundantTeam);
}

Future<Void> DDTeamCollection::storageServerTracker(
    Database cx,
    TCServerInfo* server, // This actor is owned by this TCServerInfo, point to server_info[id]
    Promise<Void> errorOut,
    Version addedVersion,
    DDEnabledState const& ddEnabledState,
    bool isTss) {
	return DDTeamCollectionImpl::storageServerTracker(this, cx, server, errorOut, addedVersion, &ddEnabledState, isTss);
}

Future<Void> DDTeamCollection::removeWrongStoreType() {
	return DDTeamCollectionImpl::removeWrongStoreType(this);
}

Future<Void> DDTeamCollection::waitUntilHealthy(double extraDelay, bool waitWiggle) const {
	return DDTeamCollectionImpl::waitUntilHealthy(this, extraDelay, waitWiggle);
}

bool DDTeamCollection::isCorrectDC(TCServerInfo const& server) const {
	return (includedDCs.empty() ||
	        std::find(includedDCs.begin(), includedDCs.end(), server.getLastKnownInterface().locality.dcId()) !=
	            includedDCs.end());
}

Future<Void> DDTeamCollection::removeBadTeams() {
	return DDTeamCollectionImpl::removeBadTeams(this);
}

Future<Void> DDTeamCollection::keyValueStoreTypeTracker(TCServerInfo* server) {
	return DDTeamCollectionImpl::keyValueStoreTypeTracker(this, server);
}

Future<Void> DDTeamCollection::storageServerFailureTracker(TCServerInfo* server,
                                                           Database cx,
                                                           ServerStatus* status,
                                                           Version addedVersion) {
	return DDTeamCollectionImpl::storageServerFailureTracker(this, server, cx, status, addedVersion);
}

Future<Void> DDTeamCollection::waitForAllDataRemoved(Database cx, UID serverID, Version addedVersion) const {
	return DDTeamCollectionImpl::waitForAllDataRemoved(this, cx, serverID, addedVersion);
}

Future<Void> DDTeamCollection::machineTeamRemover() {
	return DDTeamCollectionImpl::machineTeamRemover(this);
}

Future<Void> DDTeamCollection::serverTeamRemover() {
	return DDTeamCollectionImpl::serverTeamRemover(this);
}

Future<Void> DDTeamCollection::trackExcludedServers() {
	return DDTeamCollectionImpl::trackExcludedServers(this);
}

Future<Void> DDTeamCollection::updateNextWigglingStorageID() {
	return DDTeamCollectionImpl::updateNextWigglingStorageID(this);
}

Future<Void> DDTeamCollection::perpetualStorageWiggleIterator(AsyncVar<bool>& stopSignal,
                                                              FutureStream<Void> finishStorageWiggleSignal) {
	return DDTeamCollectionImpl::perpetualStorageWiggleIterator(this, &stopSignal, finishStorageWiggleSignal);
}

Future<Void> DDTeamCollection::clusterHealthCheckForPerpetualWiggle(int& extraTeamCount) {
	return DDTeamCollectionImpl::clusterHealthCheckForPerpetualWiggle(this, &extraTeamCount);
}

Future<Void> DDTeamCollection::perpetualStorageWiggler(AsyncVar<bool>& stopSignal,
                                                       PromiseStream<Void> finishStorageWiggleSignal) {
	return DDTeamCollectionImpl::perpetualStorageWiggler(this, &stopSignal, finishStorageWiggleSignal);
}

Future<Void> DDTeamCollection::monitorPerpetualStorageWiggle() {
	return DDTeamCollectionImpl::monitorPerpetualStorageWiggle(this);
}

Future<Void> DDTeamCollection::waitServerListChange(FutureStream<Void> serverRemoved,
                                                    DDEnabledState const& ddEnabledState) {
	return DDTeamCollectionImpl::waitServerListChange(this, serverRemoved, &ddEnabledState);
}

Future<Void> DDTeamCollection::waitHealthyZoneChange() {
	return DDTeamCollectionImpl::waitHealthyZoneChange(this);
}

Future<Void> DDTeamCollection::monitorStorageServerRecruitment() {
	return DDTeamCollectionImpl::monitorStorageServerRecruitment(this);
}

Future<Void> DDTeamCollection::initializeStorage(RecruitStorageReply candidateWorker,
                                                 DDEnabledState const& ddEnabledState,
                                                 bool recruitTss,
                                                 Reference<TSSPairState> tssState) {
	return DDTeamCollectionImpl::initializeStorage(this, candidateWorker, &ddEnabledState, recruitTss, tssState);
}

Future<Void> DDTeamCollection::storageRecruiter(
    Reference<IAsyncListener<RequestStream<RecruitStorageRequest>>> recruitStorage,
    DDEnabledState const& ddEnabledState) {
	return DDTeamCollectionImpl::storageRecruiter(this, recruitStorage, &ddEnabledState);
}

Future<Void> DDTeamCollection::updateReplicasKey(Optional<Key> dcId) {
	return DDTeamCollectionImpl::updateReplicasKey(this, dcId);
}

Future<Void> DDTeamCollection::serverGetTeamRequests(TeamCollectionInterface tci) {
	return DDTeamCollectionImpl::serverGetTeamRequests(this, tci);
}

Future<Void> DDTeamCollection::monitorHealthyTeams() {
	return DDTeamCollectionImpl::monitorHealthyTeams(this);
}

Future<UID> DDTeamCollection::getClusterId() {
	return DDTeamCollectionImpl::getClusterId(this);
}

Future<UID> DDTeamCollection::getNextWigglingServerID() {
	return DDTeamCollectionImpl::getNextWigglingServerID(this);
}

Future<Void> DDTeamCollection::readStorageWiggleMap() {
	return DDTeamCollectionImpl::readStorageWiggleMap(this);
}

Future<Void> DDTeamCollection::readOrCreateStorageMetadata(TCServerInfo* server) {
	return DDTeamCollectionImpl::readOrCreateStorageMetadata(this, server);
}

void DDTeamCollection::resetLocalitySet() {
	storageServerSet = Reference<LocalitySet>(new LocalityMap<UID>());
	LocalityMap<UID>* storageServerMap = (LocalityMap<UID>*)storageServerSet.getPtr();

	for (auto& it : server_info) {
		it.second->localityEntry =
		    storageServerMap->add(it.second->getLastKnownInterface().locality, &it.second->getId());
	}
}

bool DDTeamCollection::satisfiesPolicy(const std::vector<Reference<TCServerInfo>>& team, int amount) const {
	std::vector<LocalityEntry> forcedEntries, resultEntries;
	if (amount == -1) {
		amount = team.size();
	}

	forcedEntries.reserve(amount);
	for (int i = 0; i < amount; i++) {
		forcedEntries.push_back(team[i]->localityEntry);
	}

	bool result = storageServerSet->selectReplicas(configuration.storagePolicy, forcedEntries, resultEntries);
	return result && resultEntries.size() == 0;
}

DDTeamCollection::DDTeamCollection(Database const& cx,
                                   UID distributorId,
                                   MoveKeysLock const& lock,
                                   PromiseStream<RelocateShard> const& output,
                                   Reference<ShardsAffectedByTeamFailure> const& shardsAffectedByTeamFailure,
                                   DatabaseConfiguration configuration,
                                   std::vector<Optional<Key>> includedDCs,
                                   Optional<std::vector<Optional<Key>>> otherTrackedDCs,
                                   Future<Void> readyToStart,
                                   Reference<AsyncVar<bool>> zeroHealthyTeams,
                                   IsPrimary primary,
                                   Reference<AsyncVar<bool>> processingUnhealthy,
                                   Reference<AsyncVar<bool>> processingWiggle,
                                   PromiseStream<GetMetricsRequest> getShardMetrics,
                                   Promise<UID> removeFailedServer,
                                   PromiseStream<Promise<int>> getUnhealthyRelocationCount)
  : doBuildTeams(true), lastBuildTeamsFailed(false), teamBuilder(Void()), lock(lock), output(output),
    unhealthyServers(0), storageWiggler(makeReference<StorageWiggler>(this)), processingWiggle(processingWiggle),
    shardsAffectedByTeamFailure(shardsAffectedByTeamFailure),
    initialFailureReactionDelay(
        delayed(readyToStart, SERVER_KNOBS->INITIAL_FAILURE_REACTION_DELAY, TaskPriority::DataDistribution)),
    initializationDoneActor(logOnCompletion(readyToStart && initialFailureReactionDelay)), recruitingStream(0),
    restartRecruiting(SERVER_KNOBS->DEBOUNCE_RECRUITING_DELAY), healthyTeamCount(0), zeroHealthyTeams(zeroHealthyTeams),
    optimalTeamCount(0), zeroOptimalTeams(true), isTssRecruiting(false), includedDCs(includedDCs),
    otherTrackedDCs(otherTrackedDCs), processingUnhealthy(processingUnhealthy), readyToStart(readyToStart),
    checkTeamDelay(delay(SERVER_KNOBS->CHECK_TEAM_DELAY, TaskPriority::DataDistribution)), badTeamRemover(Void()),
    checkInvalidLocalities(Void()), wrongStoreTypeRemover(Void()), clearHealthyZoneFuture(true),
    medianAvailableSpace(SERVER_KNOBS->MIN_AVAILABLE_SPACE_RATIO), lastMedianAvailableSpaceUpdate(0),
    lowestUtilizationTeam(0), highestUtilizationTeam(0), getShardMetrics(getShardMetrics),
    getUnhealthyRelocationCount(getUnhealthyRelocationCount), removeFailedServer(removeFailedServer),
    ddTrackerStartingEventHolder(makeReference<EventCacheHolder>("DDTrackerStarting")),
    teamCollectionInfoEventHolder(makeReference<EventCacheHolder>("TeamCollectionInfo")),
    storageServerRecruitmentEventHolder(
        makeReference<EventCacheHolder>("StorageServerRecruitment_" + distributorId.toString())),
    primary(primary), distributorId(distributorId), cx(cx), configuration(configuration),
    storageServerSet(new LocalityMap<UID>()) {
	if (!primary || configuration.usableRegions == 1) {
		TraceEvent("DDTrackerStarting", distributorId)
		    .detail("State", "Inactive")
		    .trackLatest(ddTrackerStartingEventHolder->trackingKey);
	}
}

DDTeamCollection::~DDTeamCollection() {
	TraceEvent("DDTeamCollectionDestructed", distributorId).detail("Primary", primary);

	// Cancel the teamBuilder to avoid creating new teams after teams are cancelled.
	teamBuilder.cancel();
	// TraceEvent("DDTeamCollectionDestructed", distributorId)
	//    .detail("Primary", primary)
	//    .detail("TeamBuilderDestroyed", server_info.size());

	// Other teamCollections also hold pointer to this teamCollection;
	// TeamTracker may access the destructed DDTeamCollection if we do not reset the pointer
	for (int i = 0; i < teamCollections.size(); i++) {
		if (teamCollections[i] != nullptr && teamCollections[i] != this) {
			for (int j = 0; j < teamCollections[i]->teamCollections.size(); ++j) {
				if (teamCollections[i]->teamCollections[j] == this) {
					teamCollections[i]->teamCollections[j] = nullptr;
				}
			}
		}
	}
	// Team tracker has pointers to DDTeamCollections both in primary and remote.
	// The following kills a reference cycle between the teamTracker actor and the TCTeamInfo that both holds and is
	// held by the actor It also ensures that the trackers are done fiddling with healthyTeamCount before we free
	// this
	for (auto& team : teams) {
		team->tracker.cancel();
	}
	// The commented TraceEvent log is useful in detecting what is running during the destruction
	// TraceEvent("DDTeamCollectionDestructed", distributorId)
	//     .detail("Primary", primary)
	//     .detail("TeamTrackerDestroyed", teams.size());
	for (auto& badTeam : badTeams) {
		badTeam->tracker.cancel();
	}
	// TraceEvent("DDTeamCollectionDestructed", distributorId)
	//     .detail("Primary", primary)
	//     .detail("BadTeamTrackerDestroyed", badTeams.size());
	// The following makes sure that, even if a reference to a team is held in the DD Queue, the tracker will be
	// stopped
	//  before the server_status map to which it has a pointer, is destroyed.
	for (auto& [_, info] : server_and_tss_info) {
		info->cancel();
	}

	storageWiggler->teamCollection = nullptr;
	// TraceEvent("DDTeamCollectionDestructed", distributorId)
	//    .detail("Primary", primary)
	//    .detail("ServerTrackerDestroyed", server_info.size());
}

void DDTeamCollection::addLaggingStorageServer(Key zoneId) {
	lagging_zones[zoneId]++;
	if (lagging_zones.size() > std::max(1, configuration.storageTeamSize - 1) && !disableFailingLaggingServers.get())
		disableFailingLaggingServers.set(true);
}

void DDTeamCollection::removeLaggingStorageServer(Key zoneId) {
	auto iter = lagging_zones.find(zoneId);
	ASSERT(iter != lagging_zones.end());
	iter->second--;
	ASSERT_GE(iter->second, 0);
	if (iter->second == 0)
		lagging_zones.erase(iter);
	if (lagging_zones.size() <= std::max(1, configuration.storageTeamSize - 1) && disableFailingLaggingServers.get())
		disableFailingLaggingServers.set(false);
}

bool DDTeamCollection::isWigglePausedServer(const UID& server) const {
	return pauseWiggle && pauseWiggle->get() && wigglingId == server;
}

std::vector<UID> DDTeamCollection::getRandomHealthyTeam(const UID& excludeServer) {
	std::vector<int> candidates, backup;
	for (int i = 0; i < teams.size(); ++i) {
		if (teams[i]->isHealthy() && !teams[i]->hasServer(excludeServer)) {
			candidates.push_back(i);
		} else if (teams[i]->size() - (teams[i]->hasServer(excludeServer) ? 1 : 0) > 0) {
			// If a team has at least one other server besides excludeServer, select it
			// as a backup candidate.
			backup.push_back(i);
		}
	}

	// Prefer a healthy team not containing excludeServer.
	if (candidates.size() > 0) {
		return teams[candidates[deterministicRandom()->randomInt(0, candidates.size())]]->getServerIDs();
	} else if (backup.size() > 0) {
		// The backup choice is a team with at least one server besides excludeServer, in this
		// case, the team  will be possibily relocated to a healthy destination later by DD.
		std::vector<UID> servers = teams[backup[deterministicRandom()->randomInt(0, backup.size())]]->getServerIDs();
		std::vector<UID> res;
		for (const UID& id : servers) {
			if (id != excludeServer) {
				res.push_back(id);
			}
		}
		TraceEvent("FoundNonoptimalTeamForDroppedShard", excludeServer).detail("Team", describe(res));
		return res;
	}

	return std::vector<UID>();
}

int64_t DDTeamCollection::getDebugTotalDataInFlight() const {
	int64_t total = 0;
	for (const auto& [_, server] : server_info) {
		total += server->getDataInFlightToServer();
	}
	return total;
}

bool DDTeamCollection::isValidLocality(Reference<IReplicationPolicy> storagePolicy,
                                       const LocalityData& locality) const {
	// Future: Once we add simulation test that misconfigure a cluster, such as not setting some locality entries,
	// DD_VALIDATE_LOCALITY should always be true. Otherwise, simulation test may fail.
	if (!SERVER_KNOBS->DD_VALIDATE_LOCALITY) {
		// Disable the checking if locality is valid
		return true;
	}

	std::set<std::string> replicationPolicyKeys = storagePolicy->attributeKeys();
	for (auto& policy : replicationPolicyKeys) {
		if (!locality.isPresent(policy)) {
			return false;
		}
	}

	return true;
}

void DDTeamCollection::evaluateTeamQuality() const {
	int teamCount = teams.size(), serverCount = allServers.size();
	double teamsPerServer = (double)teamCount * configuration.storageTeamSize / serverCount;

	ASSERT_EQ(serverCount, server_info.size());

	int minTeams = std::numeric_limits<int>::max();
	int maxTeams = std::numeric_limits<int>::min();
	double varTeams = 0;

	std::map<Optional<Standalone<StringRef>>, int> machineTeams;
	for (const auto& [id, info] : server_info) {
		if (!server_status.get(id).isUnhealthy()) {
			int stc = info->getTeams().size();
			minTeams = std::min(minTeams, stc);
			maxTeams = std::max(maxTeams, stc);
			varTeams += (stc - teamsPerServer) * (stc - teamsPerServer);
			// Use zoneId as server's machine id
			machineTeams[info->getLastKnownInterface().locality.zoneId()] += stc;
		}
	}
	varTeams /= teamsPerServer * teamsPerServer;

	int minMachineTeams = std::numeric_limits<int>::max();
	int maxMachineTeams = std::numeric_limits<int>::min();
	for (auto m = machineTeams.begin(); m != machineTeams.end(); ++m) {
		minMachineTeams = std::min(minMachineTeams, m->second);
		maxMachineTeams = std::max(maxMachineTeams, m->second);
	}

	TraceEvent(minTeams > 0 ? SevInfo : SevWarn, "DataDistributionTeamQuality", distributorId)
	    .detail("Servers", serverCount)
	    .detail("Teams", teamCount)
	    .detail("TeamsPerServer", teamsPerServer)
	    .detail("Variance", varTeams / serverCount)
	    .detail("ServerMinTeams", minTeams)
	    .detail("ServerMaxTeams", maxTeams)
	    .detail("MachineMinTeams", minMachineTeams)
	    .detail("MachineMaxTeams", maxMachineTeams);
}

int DDTeamCollection::overlappingMembers(const std::vector<UID>& team) const {
	if (team.empty()) {
		return 0;
	}

	int maxMatchingServers = 0;
	const UID& serverID = team[0];
	const auto it = server_info.find(serverID);
	ASSERT(it != server_info.end());
	const auto& usedTeams = it->second->getTeams();
	for (const auto& usedTeam : usedTeams) {
		auto used = usedTeam->getServerIDs();
		int teamIdx = 0;
		int usedIdx = 0;
		int matchingServers = 0;
		while (teamIdx < team.size() && usedIdx < used.size()) {
			if (team[teamIdx] == used[usedIdx]) {
				matchingServers++;
				teamIdx++;
				usedIdx++;
			} else if (team[teamIdx] < used[usedIdx]) {
				teamIdx++;
			} else {
				usedIdx++;
			}
		}
		ASSERT_GT(matchingServers, 0);
		maxMatchingServers = std::max(maxMatchingServers, matchingServers);
		if (maxMatchingServers == team.size()) {
			return maxMatchingServers;
		}
	}

	return maxMatchingServers;
}

int DDTeamCollection::overlappingMachineMembers(std::vector<Standalone<StringRef>> const& team) const {
	if (team.empty()) {
		return 0;
	}

	int maxMatchingServers = 0;
	auto it = machine_info.find(team[0]);
	ASSERT(it != machine_info.end());
	auto const& machineTeams = it->second->machineTeams;
	for (auto const& usedTeam : machineTeams) {
		auto used = usedTeam->getMachineIDs();
		int teamIdx = 0;
		int usedIdx = 0;
		int matchingServers = 0;
		while (teamIdx < team.size() && usedIdx < used.size()) {
			if (team[teamIdx] == used[usedIdx]) {
				matchingServers++;
				teamIdx++;
				usedIdx++;
			} else if (team[teamIdx] < used[usedIdx]) {
				teamIdx++;
			} else {
				usedIdx++;
			}
		}
		ASSERT_GT(matchingServers, 0);
		maxMatchingServers = std::max(maxMatchingServers, matchingServers);
		if (maxMatchingServers == team.size()) {
			return maxMatchingServers;
		}
	}

	return maxMatchingServers;
}

void DDTeamCollection::addTeam(const std::vector<Reference<TCServerInfo>>& newTeamServers,
                               bool isInitialTeam,
                               bool redundantTeam) {
	auto teamInfo = makeReference<TCTeamInfo>(newTeamServers);

	// Move satisfiesPolicy to the end for performance benefit
	bool badTeam =
	    redundantTeam || teamInfo->size() != configuration.storageTeamSize || !satisfiesPolicy(teamInfo->getServers());

	teamInfo->tracker = teamTracker(teamInfo, badTeam, redundantTeam);
	// ASSERT( teamInfo->serverIDs.size() > 0 ); //team can be empty at DB initialization
	if (badTeam) {
		badTeams.push_back(teamInfo);
		return;
	}

	// For a good team, we add it to teams and create machine team for it when necessary
	teams.push_back(teamInfo);
	for (int i = 0; i < newTeamServers.size(); ++i) {
		newTeamServers[i]->addTeam(teamInfo);
	}

	// Find or create machine team for the server team
	// Add the reference of machineTeam (with machineIDs) into process team
	std::vector<Standalone<StringRef>> machineIDs;
	for (auto server = newTeamServers.begin(); server != newTeamServers.end(); ++server) {
		ASSERT_WE_THINK((*server)->machine.isValid());
		machineIDs.push_back((*server)->machine->machineID);
	}
	sort(machineIDs.begin(), machineIDs.end());
	Reference<TCMachineTeamInfo> machineTeamInfo = findMachineTeam(machineIDs);

	// A team is not initial team if it is added by addTeamsBestOf() which always create a team with correct size
	// A non-initial team must have its machine team created and its size must be correct
	ASSERT(isInitialTeam || machineTeamInfo.isValid());

	// Create a machine team if it does not exist
	// Note an initial team may be added at init() even though the team size is not storageTeamSize
	if (!machineTeamInfo.isValid() && !machineIDs.empty()) {
		machineTeamInfo = addMachineTeam(machineIDs.begin(), machineIDs.end());
	}

	if (!machineTeamInfo.isValid()) {
		TraceEvent(SevWarn, "AddTeamWarning")
		    .detail("NotFoundMachineTeam", "OKIfTeamIsEmpty")
		    .detail("TeamInfo", teamInfo->getDesc());
	}

	teamInfo->machineTeam = machineTeamInfo;
	machineTeamInfo->addServerTeam(teamInfo);
	if (g_network->isSimulated()) {
		// Update server team information for consistency check in simulation
		traceTeamCollectionInfo();
	}
}

Reference<TCMachineTeamInfo> DDTeamCollection::addMachineTeam(std::vector<Reference<TCMachineInfo>> machines) {
	auto machineTeamInfo = makeReference<TCMachineTeamInfo>(machines);
	machineTeams.push_back(machineTeamInfo);

	// Assign machine teams to machine
	for (auto machine : machines) {
		// A machine's machineTeams vector should not hold duplicate machineTeam members
		ASSERT_WE_THINK(std::count(machine->machineTeams.begin(), machine->machineTeams.end(), machineTeamInfo) == 0);
		machine->machineTeams.push_back(machineTeamInfo);
	}

	return machineTeamInfo;
}

Reference<TCMachineTeamInfo> DDTeamCollection::addMachineTeam(std::vector<Standalone<StringRef>>::iterator begin,
                                                              std::vector<Standalone<StringRef>>::iterator end) {
	std::vector<Reference<TCMachineInfo>> machines;

	for (auto i = begin; i != end; ++i) {
		if (machine_info.find(*i) != machine_info.end()) {
			machines.push_back(machine_info[*i]);
		} else {
			TraceEvent(SevWarn, "AddMachineTeamError").detail("MachineIDNotExist", i->contents().toString());
		}
	}

	return addMachineTeam(machines);
}

int DDTeamCollection::constructMachinesFromServers() {
	int totalServerIndex = 0;
	for (auto i = server_info.begin(); i != server_info.end(); ++i) {
		if (!server_status.get(i->first).isUnhealthy()) {
			checkAndCreateMachine(i->second);
			totalServerIndex++;
		}
	}

	return totalServerIndex;
}

void DDTeamCollection::traceConfigInfo() const {
	TraceEvent("DDConfig", distributorId)
	    .detail("StorageTeamSize", configuration.storageTeamSize)
	    .detail("DesiredTeamsPerServer", SERVER_KNOBS->DESIRED_TEAMS_PER_SERVER)
	    .detail("MaxTeamsPerServer", SERVER_KNOBS->MAX_TEAMS_PER_SERVER)
	    .detail("StoreType", configuration.storageServerStoreType);
}

void DDTeamCollection::traceServerTeamInfo() const {
	int i = 0;

	TraceEvent("ServerTeamInfo", distributorId).detail("Size", teams.size());
	for (auto& team : teams) {
		TraceEvent("ServerTeamInfo", distributorId)
		    .detail("TeamIndex", i++)
		    .detail("Healthy", team->isHealthy())
		    .detail("TeamSize", team->size())
		    .detail("MemberIDs", team->getServerIDsStr())
		    .detail("TeamID", team->getTeamID());
	}
}

void DDTeamCollection::traceMachineInfo() const {
	int i = 0;

	TraceEvent("MachineInfo").detail("Size", machine_info.size());
	for (auto& machine : machine_info) {
		TraceEvent("MachineInfo", distributorId)
		    .detail("MachineInfoIndex", i++)
		    .detail("Healthy", isMachineHealthy(machine.second))
		    .detail("MachineID", machine.first.contents().toString())
		    .detail("MachineTeamOwned", machine.second->machineTeams.size())
		    .detail("ServerNumOnMachine", machine.second->serversOnMachine.size())
		    .detail("ServersID", machine.second->getServersIDStr());
	}
}

void DDTeamCollection::traceMachineTeamInfo() const {
	int i = 0;

	TraceEvent("MachineTeamInfo", distributorId).detail("Size", machineTeams.size());
	for (auto& team : machineTeams) {
		TraceEvent("MachineTeamInfo", distributorId)
		    .detail("TeamIndex", i++)
		    .detail("MachineIDs", team->getMachineIDsStr())
		    .detail("ServerTeams", team->getServerTeams().size());
	}
}

void DDTeamCollection::traceLocalityArrayIndexName() const {
	TraceEvent("LocalityRecordKeyName").detail("Size", machineLocalityMap._keymap->_lookuparray.size());
	for (int i = 0; i < machineLocalityMap._keymap->_lookuparray.size(); ++i) {
		TraceEvent("LocalityRecordKeyIndexName")
		    .detail("KeyIndex", i)
		    .detail("KeyName", machineLocalityMap._keymap->_lookuparray[i]);
	}
}

void DDTeamCollection::traceMachineLocalityMap() const {
	int i = 0;

	TraceEvent("MachineLocalityMap", distributorId).detail("Size", machineLocalityMap.size());
	for (auto& uid : machineLocalityMap.getObjects()) {
		Reference<LocalityRecord> record = machineLocalityMap.getRecord(i);
		if (record.isValid()) {
			TraceEvent("MachineLocalityMap", distributorId)
			    .detail("LocalityIndex", i++)
			    .detail("UID", uid->toString())
			    .detail("LocalityRecord", record->toString());
		} else {
			TraceEvent("MachineLocalityMap")
			    .detail("LocalityIndex", i++)
			    .detail("UID", uid->toString())
			    .detail("LocalityRecord", "[NotFound]");
		}
	}
}

void DDTeamCollection::traceAllInfo(bool shouldPrint) const {

	if (!shouldPrint)
		return;
	// Record all team collections IDs
	for (int i = 0; i < teamCollections.size(); ++i) {
		if (teamCollections[i] != nullptr) {
			TraceEvent("TraceAllInfo", distributorId)
			    .detail("TeamCollectionIndex", i)
			    .detail("Primary", teamCollections[i]->primary);
		}
	}

	TraceEvent("TraceAllInfo", distributorId).detail("Primary", primary);
	traceConfigInfo();
	traceServerInfo();
	traceServerTeamInfo();
	traceMachineInfo();
	traceMachineTeamInfo();
	traceLocalityArrayIndexName();
	traceMachineLocalityMap();
}

void DDTeamCollection::rebuildMachineLocalityMap() {
	machineLocalityMap.clear();
	int numHealthyMachine = 0;
	for (auto machine = machine_info.begin(); machine != machine_info.end(); ++machine) {
		if (machine->second->serversOnMachine.empty()) {
			TraceEvent(SevWarn, "RebuildMachineLocalityMapError")
			    .detail("Machine", machine->second->machineID.toString())
			    .detail("NumServersOnMachine", 0);
			continue;
		}
		if (!isMachineHealthy(machine->second)) {
			continue;
		}
		Reference<TCServerInfo> representativeServer = machine->second->serversOnMachine[0];
		auto& locality = representativeServer->getLastKnownInterface().locality;
		if (!isValidLocality(configuration.storagePolicy, locality)) {
			TraceEvent(SevWarn, "RebuildMachineLocalityMapError")
			    .detail("Machine", machine->second->machineID.toString())
			    .detail("InvalidLocality", locality.toString());
			continue;
		}
		const LocalityEntry& localityEntry = machineLocalityMap.add(locality, &representativeServer->getId());
		machine->second->localityEntry = localityEntry;
		++numHealthyMachine;
	}
}

int DDTeamCollection::addBestMachineTeams(int machineTeamsToBuild) {
	int addedMachineTeams = 0;

	ASSERT_GE(machineTeamsToBuild, 0);
	// The number of machines is always no smaller than the storageTeamSize in a correct configuration
	ASSERT_GE(machine_info.size(), configuration.storageTeamSize);
	// Future: Consider if we should overbuild more machine teams to
	// allow machineTeamRemover() to get a more balanced machine teams per machine

	// Step 1: Create machineLocalityMap which will be used in building machine team
	rebuildMachineLocalityMap();

	// Add a team in each iteration
	while (addedMachineTeams < machineTeamsToBuild || notEnoughMachineTeamsForAMachine()) {
		// Step 2: Get least used machines from which we choose machines as a machine team
		std::vector<Reference<TCMachineInfo>> leastUsedMachines; // A less used machine has less number of teams
		int minTeamCount = std::numeric_limits<int>::max();
		for (auto& machine : machine_info) {
			// Skip invalid machine whose representative server is not in server_info
			ASSERT_WE_THINK(server_info.find(machine.second->serversOnMachine[0]->getId()) != server_info.end());
			// Skip unhealthy machines
			if (!isMachineHealthy(machine.second))
				continue;
			// Skip machine with incomplete locality
			if (!isValidLocality(configuration.storagePolicy,
			                     machine.second->serversOnMachine[0]->getLastKnownInterface().locality)) {
				continue;
			}

			// Invariant: We only create correct size machine teams.
			// When configuration (e.g., team size) is changed, the DDTeamCollection will be destroyed and rebuilt
			// so that the invariant will not be violated.
			int teamCount = machine.second->machineTeams.size();

			if (teamCount < minTeamCount) {
				leastUsedMachines.clear();
				minTeamCount = teamCount;
			}
			if (teamCount == minTeamCount) {
				leastUsedMachines.push_back(machine.second);
			}
		}

		std::vector<UID*> team;
		std::vector<LocalityEntry> forcedAttributes;

		// Step 4: Reuse Policy's selectReplicas() to create team for the representative process.
		std::vector<UID*> bestTeam;
		int bestScore = std::numeric_limits<int>::max();
		int maxAttempts = SERVER_KNOBS->BEST_OF_AMT; // BEST_OF_AMT = 4
		for (int i = 0; i < maxAttempts && i < 100; ++i) {
			// Step 3: Create a representative process for each machine.
			// Construct forcedAttribute from leastUsedMachines.
			// We will use forcedAttribute to call existing function to form a team
			if (leastUsedMachines.size()) {
				forcedAttributes.clear();
				// Randomly choose 1 least used machine
				Reference<TCMachineInfo> tcMachineInfo = deterministicRandom()->randomChoice(leastUsedMachines);
				ASSERT(!tcMachineInfo->serversOnMachine.empty());
				LocalityEntry process = tcMachineInfo->localityEntry;
				forcedAttributes.push_back(process);
				TraceEvent("ChosenMachine")
				    .detail("MachineInfo", tcMachineInfo->machineID)
				    .detail("LeaseUsedMachinesSize", leastUsedMachines.size())
				    .detail("ForcedAttributesSize", forcedAttributes.size());
			} else {
				// when leastUsedMachine is empty, we will never find a team later, so we can simply return.
				return addedMachineTeams;
			}

			// Choose a team that balances the # of teams per server among the teams
			// that have the least-utilized server
			team.clear();
			ASSERT_WE_THINK(forcedAttributes.size() == 1);
			auto success = machineLocalityMap.selectReplicas(configuration.storagePolicy, forcedAttributes, team);
			// NOTE: selectReplicas() should always return success when storageTeamSize = 1
			ASSERT_WE_THINK(configuration.storageTeamSize > 1 || (configuration.storageTeamSize == 1 && success));
			if (!success) {
				continue; // Try up to maxAttempts, since next time we may choose a different forcedAttributes
			}
			ASSERT_GT(forcedAttributes.size(), 0);
			team.push_back((UID*)machineLocalityMap.getObject(forcedAttributes[0]));

			// selectReplicas() may NEVER return server not in server_info.
			for (auto& pUID : team) {
				ASSERT_WE_THINK(server_info.find(*pUID) != server_info.end());
			}

			// selectReplicas() should always return a team with correct size. otherwise, it has a bug
			ASSERT_EQ(team.size(), configuration.storageTeamSize);

			int score = 0;
			std::vector<Standalone<StringRef>> machineIDs;
			for (auto process = team.begin(); process != team.end(); process++) {
				Reference<TCServerInfo> server = server_info[**process];
				score += server->machine->machineTeams.size();
				Standalone<StringRef> machine_id = server->getLastKnownInterface().locality.zoneId().get();
				machineIDs.push_back(machine_id);
			}

			// Only choose healthy machines into machine team
			ASSERT_WE_THINK(isMachineTeamHealthy(machineIDs));

			std::sort(machineIDs.begin(), machineIDs.end());
			int overlap = overlappingMachineMembers(machineIDs);
			if (overlap == machineIDs.size()) {
				maxAttempts += 1;
				continue;
			}
			score += SERVER_KNOBS->DD_OVERLAP_PENALTY * overlap;

			// SOMEDAY: randomly pick one from teams with the lowest score
			if (score < bestScore) {
				// bestTeam is the team which has the smallest number of teams its team members belong to.
				bestTeam = team;
				bestScore = score;
			}
		}

		// bestTeam should be a new valid team to be added into machine team now
		// Step 5: Restore machine from its representative process team and get the machine team
		if (bestTeam.size() == configuration.storageTeamSize) {
			// machineIDs is used to quickly check if the machineIDs belong to an existed team
			// machines keep machines reference for performance benefit by avoiding looking up machine by machineID
			std::vector<Reference<TCMachineInfo>> machines;
			for (auto process = bestTeam.begin(); process < bestTeam.end(); process++) {
				Reference<TCMachineInfo> machine = server_info[**process]->machine;
				machines.push_back(machine);
			}

			addMachineTeam(machines);
			addedMachineTeams++;
		} else {
			traceAllInfo(true);
			TraceEvent(SevWarn, "DataDistributionBuildTeams", distributorId)
			    .detail("Primary", primary)
			    .detail("Reason", "Unable to make desired machine Teams");
			lastBuildTeamsFailed = true;
			break;
		}
	}

	return addedMachineTeams;
}

Reference<TCServerInfo> DDTeamCollection::findOneLeastUsedServer() const {
	std::vector<Reference<TCServerInfo>> leastUsedServers;
	int minTeams = std::numeric_limits<int>::max();
	for (auto& server : server_info) {
		// Only pick healthy server, which is not failed or excluded.
		if (server_status.get(server.first).isUnhealthy())
			continue;
		if (!isValidLocality(configuration.storagePolicy, server.second->getLastKnownInterface().locality))
			continue;

		int numTeams = server.second->getTeams().size();
		if (numTeams < minTeams) {
			minTeams = numTeams;
			leastUsedServers.clear();
		}
		if (minTeams == numTeams) {
			leastUsedServers.push_back(server.second);
		}
	}

	if (leastUsedServers.empty()) {
		// If we cannot find a healthy server with valid locality
		TraceEvent("NoHealthyAndValidLocalityServers")
		    .detail("Servers", server_info.size())
		    .detail("UnhealthyServers", unhealthyServers);
		return Reference<TCServerInfo>();
	} else {
		return deterministicRandom()->randomChoice(leastUsedServers);
	}
}

Reference<TCMachineTeamInfo> DDTeamCollection::findOneRandomMachineTeam(TCServerInfo const& chosenServer) const {
	if (!chosenServer.machine->machineTeams.empty()) {
		std::vector<Reference<TCMachineTeamInfo>> healthyMachineTeamsForChosenServer;
		for (auto& mt : chosenServer.machine->machineTeams) {
			if (isMachineTeamHealthy(*mt)) {
				healthyMachineTeamsForChosenServer.push_back(mt);
			}
		}
		if (!healthyMachineTeamsForChosenServer.empty()) {
			return deterministicRandom()->randomChoice(healthyMachineTeamsForChosenServer);
		}
	}

	// If we cannot find a healthy machine team
	TraceEvent("NoHealthyMachineTeamForServer")
	    .detail("ServerID", chosenServer.getId())
	    .detail("MachineTeams", chosenServer.machine->machineTeams.size());
	return Reference<TCMachineTeamInfo>();
}

bool DDTeamCollection::isOnSameMachineTeam(TCTeamInfo const& team) const {
	std::vector<Standalone<StringRef>> machineIDs;
	for (const auto& server : team.getServers()) {
		if (!server->machine.isValid())
			return false;
		machineIDs.push_back(server->machine->machineID);
	}
	std::sort(machineIDs.begin(), machineIDs.end());

	int numExistence = 0;
	for (const auto& server : team.getServers()) {
		for (const auto& candidateMachineTeam : server->machine->machineTeams) {
			if (candidateMachineTeam->matches(machineIDs)) {
				numExistence++;
				break;
			}
		}
	}
	return (numExistence == team.size());
}

bool DDTeamCollection::sanityCheckTeams() const {
	for (auto& team : teams) {
		if (isOnSameMachineTeam(*team) == false) {
			return false;
		}
	}

	return true;
}

int DDTeamCollection::calculateHealthyServerCount() const {
	int serverCount = 0;
	for (const auto& [id, _] : server_info) {
		if (!server_status.get(id).isUnhealthy()) {
			++serverCount;
		}
	}
	return serverCount;
}

int DDTeamCollection::calculateHealthyMachineCount() const {
	int totalHealthyMachineCount = 0;
	for (auto& m : machine_info) {
		if (isMachineHealthy(m.second)) {
			++totalHealthyMachineCount;
		}
	}

	return totalHealthyMachineCount;
}

std::pair<int64_t, int64_t> DDTeamCollection::calculateMinMaxServerTeamsOnServer() const {
	int64_t minTeams = std::numeric_limits<int64_t>::max();
	int64_t maxTeams = 0;
	for (auto& server : server_info) {
		if (server_status.get(server.first).isUnhealthy()) {
			continue;
		}
		minTeams = std::min((int64_t)server.second->getTeams().size(), minTeams);
		maxTeams = std::max((int64_t)server.second->getTeams().size(), maxTeams);
	}
	return std::make_pair(minTeams, maxTeams);
}

std::pair<int64_t, int64_t> DDTeamCollection::calculateMinMaxMachineTeamsOnMachine() const {
	int64_t minTeams = std::numeric_limits<int64_t>::max();
	int64_t maxTeams = 0;
	for (auto& machine : machine_info) {
		if (!isMachineHealthy(machine.second)) {
			continue;
		}
		minTeams = std::min<int64_t>((int64_t)machine.second->machineTeams.size(), minTeams);
		maxTeams = std::max<int64_t>((int64_t)machine.second->machineTeams.size(), maxTeams);
	}
	return std::make_pair(minTeams, maxTeams);
}

bool DDTeamCollection::isServerTeamCountCorrect(Reference<TCMachineTeamInfo> const& mt) const {
	int num = 0;
	bool ret = true;
	for (auto& team : teams) {
		if (team->machineTeam->getMachineIDs() == mt->getMachineIDs()) {
			++num;
		}
	}
	if (num != mt->getServerTeams().size()) {
		ret = false;
		TraceEvent(SevError, "ServerTeamCountOnMachineIncorrect")
		    .detail("MachineTeam", mt->getMachineIDsStr())
		    .detail("ServerTeamsSize", mt->getServerTeams().size())
		    .detail("CountedServerTeams", num);
	}
	return ret;
}

std::pair<Reference<TCMachineTeamInfo>, int> DDTeamCollection::getMachineTeamWithLeastProcessTeams() const {
	Reference<TCMachineTeamInfo> retMT;
	int minNumProcessTeams = std::numeric_limits<int>::max();

	for (auto& mt : machineTeams) {
		if (EXPENSIVE_VALIDATION) {
			ASSERT(isServerTeamCountCorrect(mt));
		}

		if (mt->getServerTeams().size() < minNumProcessTeams) {
			minNumProcessTeams = mt->getServerTeams().size();
			retMT = mt;
		}
	}

	return std::pair<Reference<TCMachineTeamInfo>, int>(retMT, minNumProcessTeams);
}

std::pair<Reference<TCMachineTeamInfo>, int> DDTeamCollection::getMachineTeamWithMostMachineTeams() const {
	Reference<TCMachineTeamInfo> retMT;
	int maxNumMachineTeams = 0;
	int targetMachineTeamNumPerMachine =
	    (SERVER_KNOBS->DESIRED_TEAMS_PER_SERVER * (configuration.storageTeamSize + 1)) / 2;

	for (auto& mt : machineTeams) {
		// The representative team number for the machine team mt is
		// the minimum number of machine teams of a machine in the team mt
		int representNumMachineTeams = std::numeric_limits<int>::max();
		for (auto& m : mt->getMachines()) {
			representNumMachineTeams = std::min<int>(representNumMachineTeams, m->machineTeams.size());
		}
		if (representNumMachineTeams > targetMachineTeamNumPerMachine &&
		    representNumMachineTeams > maxNumMachineTeams) {
			maxNumMachineTeams = representNumMachineTeams;
			retMT = mt;
		}
	}

	return std::pair<Reference<TCMachineTeamInfo>, int>(retMT, maxNumMachineTeams);
}

std::pair<Reference<TCTeamInfo>, int> DDTeamCollection::getServerTeamWithMostProcessTeams() const {
	Reference<TCTeamInfo> retST;
	int maxNumProcessTeams = 0;
	int targetTeamNumPerServer = (SERVER_KNOBS->DESIRED_TEAMS_PER_SERVER * (configuration.storageTeamSize + 1)) / 2;

	for (auto& t : teams) {
		// The minimum number of teams of a server in a team is the representative team number for the team t
		int representNumProcessTeams = std::numeric_limits<int>::max();
		for (auto& server : t->getServers()) {
			representNumProcessTeams = std::min<int>(representNumProcessTeams, server->getTeams().size());
		}
		// We only remove the team whose representNumProcessTeams is larger than the targetTeamNumPerServer number
		// otherwise, teamBuilder will build the to-be-removed team again
		if (representNumProcessTeams > targetTeamNumPerServer && representNumProcessTeams > maxNumProcessTeams) {
			maxNumProcessTeams = representNumProcessTeams;
			retST = t;
		}
	}

	return std::pair<Reference<TCTeamInfo>, int>(retST, maxNumProcessTeams);
}

int DDTeamCollection::getHealthyMachineTeamCount() const {
	int healthyTeamCount = 0;
	for (const auto& mt : machineTeams) {
		ASSERT_EQ(mt->getMachines().size(), configuration.storageTeamSize);

		if (isMachineTeamHealthy(*mt)) {
			++healthyTeamCount;
		}
	}

	return healthyTeamCount;
}

bool DDTeamCollection::notEnoughMachineTeamsForAMachine() const {
	// If we want to remove the machine team with most machine teams, we use the same logic as
	// notEnoughTeamsForAServer
	int targetMachineTeamNumPerMachine =
	    SERVER_KNOBS->TR_FLAG_REMOVE_MT_WITH_MOST_TEAMS
	        ? (SERVER_KNOBS->DESIRED_TEAMS_PER_SERVER * (configuration.storageTeamSize + 1)) / 2
	        : SERVER_KNOBS->DESIRED_TEAMS_PER_SERVER;
	for (auto& m : machine_info) {
		// If SERVER_KNOBS->TR_FLAG_REMOVE_MT_WITH_MOST_TEAMS is false,
		// The desired machine team number is not the same with the desired server team number
		// in notEnoughTeamsForAServer() below, because the machineTeamRemover() does not
		// remove a machine team with the most number of machine teams.
		if (m.second->machineTeams.size() < targetMachineTeamNumPerMachine && isMachineHealthy(m.second)) {
			return true;
		}
	}

	return false;
}

bool DDTeamCollection::notEnoughTeamsForAServer() const {
	// We build more teams than we finally want so that we can use serverTeamRemover() actor to remove the teams
	// whose member belong to too many teams. This allows us to get a more balanced number of teams per server.
	// We want to ensure every server has targetTeamNumPerServer teams.
	// The numTeamsPerServerFactor is calculated as
	// (SERVER_KNOBS->DESIRED_TEAMS_PER_SERVER + ideal_num_of_teams_per_server) / 2
	// ideal_num_of_teams_per_server is (#teams * storageTeamSize) / #servers, which is
	// (#servers * DESIRED_TEAMS_PER_SERVER * storageTeamSize) / #servers.
	int targetTeamNumPerServer = (SERVER_KNOBS->DESIRED_TEAMS_PER_SERVER * (configuration.storageTeamSize + 1)) / 2;
	ASSERT_GT(targetTeamNumPerServer, 0);
	for (auto& s : server_info) {
		if (s.second->getTeams().size() < targetTeamNumPerServer && !server_status.get(s.first).isUnhealthy()) {
			return true;
		}
	}

	return false;
}

int DDTeamCollection::addTeamsBestOf(int teamsToBuild, int desiredTeams, int maxTeams) {
	ASSERT_GE(teamsToBuild, 0);
	ASSERT_WE_THINK(machine_info.size() > 0 || server_info.size() == 0);
	ASSERT_WE_THINK(SERVER_KNOBS->DESIRED_TEAMS_PER_SERVER >= 1 && configuration.storageTeamSize >= 1);

	int addedTeams = 0;

	// Exclude machine teams who have members in the wrong configuration.
	// When we change configuration, we may have machine teams with storageTeamSize in the old configuration.
	int healthyMachineTeamCount = getHealthyMachineTeamCount();
	int totalMachineTeamCount = machineTeams.size();
	int totalHealthyMachineCount = calculateHealthyMachineCount();

	int desiredMachineTeams = SERVER_KNOBS->DESIRED_TEAMS_PER_SERVER * totalHealthyMachineCount;
	int maxMachineTeams = SERVER_KNOBS->MAX_TEAMS_PER_SERVER * totalHealthyMachineCount;
	// machineTeamsToBuild mimics how the teamsToBuild is calculated in buildTeams()
	int machineTeamsToBuild =
	    std::max(0, std::min(desiredMachineTeams - healthyMachineTeamCount, maxMachineTeams - totalMachineTeamCount));

	{
		TraceEvent te("BuildMachineTeams");
		te.detail("TotalHealthyMachine", totalHealthyMachineCount)
		    .detail("HealthyMachineTeamCount", healthyMachineTeamCount)
		    .detail("DesiredMachineTeams", desiredMachineTeams)
		    .detail("MaxMachineTeams", maxMachineTeams)
		    .detail("MachineTeamsToBuild", machineTeamsToBuild);
		// Pre-build all machine teams until we have the desired number of machine teams
		if (machineTeamsToBuild > 0 || notEnoughMachineTeamsForAMachine()) {
			auto addedMachineTeams = addBestMachineTeams(machineTeamsToBuild);
			te.detail("MachineTeamsAdded", addedMachineTeams);
		}
	}

	while (addedTeams < teamsToBuild || notEnoughTeamsForAServer()) {
		// Step 1: Create 1 best machine team
		std::vector<UID> bestServerTeam;
		int bestScore = std::numeric_limits<int>::max();
		int maxAttempts = SERVER_KNOBS->BEST_OF_AMT; // BEST_OF_AMT = 4
		bool earlyQuitBuild = false;
		for (int i = 0; i < maxAttempts && i < 100; ++i) {
			// Step 2: Choose 1 least used server and then choose 1 least used machine team from the server
			Reference<TCServerInfo> chosenServer = findOneLeastUsedServer();
			if (!chosenServer.isValid()) {
				TraceEvent(SevWarn, "NoValidServer").detail("Primary", primary);
				earlyQuitBuild = true;
				break;
			}
			// Note: To avoid creating correlation of picked machine teams, we simply choose a random machine team
			// instead of choosing the least used machine team.
			// The correlation happens, for example, when we add two new machines, we may always choose the machine
			// team with these two new machines because they are typically less used.
			Reference<TCMachineTeamInfo> chosenMachineTeam = findOneRandomMachineTeam(*chosenServer);

			if (!chosenMachineTeam.isValid()) {
				// We may face the situation that temporarily we have no healthy machine.
				TraceEvent(SevWarn, "MachineTeamNotFound")
				    .detail("Primary", primary)
				    .detail("MachineTeams", machineTeams.size());
				continue; // try randomly to find another least used server
			}

			// From here, chosenMachineTeam must have a healthy server team
			// Step 3: Randomly pick 1 server from each machine in the chosen machine team to form a server team
			std::vector<UID> serverTeam;
			int chosenServerCount = 0;
			for (auto& machine : chosenMachineTeam->getMachines()) {
				UID serverID;
				if (machine == chosenServer->machine) {
					serverID = chosenServer->getId();
					++chosenServerCount;
				} else {
					std::vector<Reference<TCServerInfo>> healthyProcesses;
					for (auto it : machine->serversOnMachine) {
						if (!server_status.get(it->getId()).isUnhealthy()) {
							healthyProcesses.push_back(it);
						}
					}
					serverID = deterministicRandom()->randomChoice(healthyProcesses)->getId();
				}
				serverTeam.push_back(serverID);
			}

			ASSERT_EQ(chosenServerCount, 1); // chosenServer should be used exactly once
			ASSERT_EQ(serverTeam.size(), configuration.storageTeamSize);

			std::sort(serverTeam.begin(), serverTeam.end());
			int overlap = overlappingMembers(serverTeam);
			if (overlap == serverTeam.size()) {
				maxAttempts += 1;
				continue;
			}

			// Pick the server team with smallest score in all attempts
			// If we use different metric here, DD may oscillate infinitely in creating and removing teams.
			// SOMEDAY: Improve the code efficiency by using reservoir algorithm
			int score = SERVER_KNOBS->DD_OVERLAP_PENALTY * overlap;
			for (auto& server : serverTeam) {
				score += server_info[server]->getTeams().size();
			}
			TraceEvent(SevDebug, "BuildServerTeams")
			    .detail("Score", score)
			    .detail("BestScore", bestScore)
			    .detail("TeamSize", serverTeam.size())
			    .detail("StorageTeamSize", configuration.storageTeamSize);
			if (score < bestScore) {
				bestScore = score;
				bestServerTeam = serverTeam;
			}
		}

		if (earlyQuitBuild) {
			break;
		}
		if (bestServerTeam.size() != configuration.storageTeamSize) {
			// Not find any team and will unlikely find a team
			lastBuildTeamsFailed = true;
			break;
		}

		// Step 4: Add the server team
		addTeam(bestServerTeam.begin(), bestServerTeam.end(), false);
		addedTeams++;
	}

	healthyMachineTeamCount = getHealthyMachineTeamCount();

	std::pair<uint64_t, uint64_t> minMaxTeamsOnServer = calculateMinMaxServerTeamsOnServer();
	std::pair<uint64_t, uint64_t> minMaxMachineTeamsOnMachine = calculateMinMaxMachineTeamsOnMachine();

	TraceEvent("TeamCollectionInfo", distributorId)
	    .detail("Primary", primary)
	    .detail("AddedTeams", addedTeams)
	    .detail("TeamsToBuild", teamsToBuild)
	    .detail("CurrentServerTeams", teams.size())
	    .detail("DesiredTeams", desiredTeams)
	    .detail("MaxTeams", maxTeams)
	    .detail("StorageTeamSize", configuration.storageTeamSize)
	    .detail("CurrentMachineTeams", machineTeams.size())
	    .detail("CurrentHealthyMachineTeams", healthyMachineTeamCount)
	    .detail("DesiredMachineTeams", desiredMachineTeams)
	    .detail("MaxMachineTeams", maxMachineTeams)
	    .detail("TotalHealthyMachines", totalHealthyMachineCount)
	    .detail("MinTeamsOnServer", minMaxTeamsOnServer.first)
	    .detail("MaxTeamsOnServer", minMaxTeamsOnServer.second)
	    .detail("MinMachineTeamsOnMachine", minMaxMachineTeamsOnMachine.first)
	    .detail("MaxMachineTeamsOnMachine", minMaxMachineTeamsOnMachine.second)
	    .detail("DoBuildTeams", doBuildTeams)
	    .trackLatest(teamCollectionInfoEventHolder->trackingKey);

	return addedTeams;
}

void DDTeamCollection::traceTeamCollectionInfo() const {
	int totalHealthyServerCount = calculateHealthyServerCount();
	int desiredServerTeams = SERVER_KNOBS->DESIRED_TEAMS_PER_SERVER * totalHealthyServerCount;
	int maxServerTeams = SERVER_KNOBS->MAX_TEAMS_PER_SERVER * totalHealthyServerCount;

	int totalHealthyMachineCount = calculateHealthyMachineCount();
	int desiredMachineTeams = SERVER_KNOBS->DESIRED_TEAMS_PER_SERVER * totalHealthyMachineCount;
	int maxMachineTeams = SERVER_KNOBS->MAX_TEAMS_PER_SERVER * totalHealthyMachineCount;
	int healthyMachineTeamCount = getHealthyMachineTeamCount();

	std::pair<uint64_t, uint64_t> minMaxTeamsOnServer = calculateMinMaxServerTeamsOnServer();
	std::pair<uint64_t, uint64_t> minMaxMachineTeamsOnMachine = calculateMinMaxMachineTeamsOnMachine();

	TraceEvent("TeamCollectionInfo", distributorId)
	    .detail("Primary", primary)
	    .detail("AddedTeams", 0)
	    .detail("TeamsToBuild", 0)
	    .detail("CurrentServerTeams", teams.size())
	    .detail("DesiredTeams", desiredServerTeams)
	    .detail("MaxTeams", maxServerTeams)
	    .detail("StorageTeamSize", configuration.storageTeamSize)
	    .detail("CurrentMachineTeams", machineTeams.size())
	    .detail("CurrentHealthyMachineTeams", healthyMachineTeamCount)
	    .detail("DesiredMachineTeams", desiredMachineTeams)
	    .detail("MaxMachineTeams", maxMachineTeams)
	    .detail("TotalHealthyMachines", totalHealthyMachineCount)
	    .detail("MinTeamsOnServer", minMaxTeamsOnServer.first)
	    .detail("MaxTeamsOnServer", minMaxTeamsOnServer.second)
	    .detail("MinMachineTeamsOnMachine", minMaxMachineTeamsOnMachine.first)
	    .detail("MaxMachineTeamsOnMachine", minMaxMachineTeamsOnMachine.second)
	    .detail("DoBuildTeams", doBuildTeams)
	    .trackLatest(teamCollectionInfoEventHolder->trackingKey);

	// Advance time so that we will not have multiple TeamCollectionInfo at the same time, otherwise
	// simulation test will randomly pick one TeamCollectionInfo trace, which could be the one before build teams
	// wait(delay(0.01));

	// Debug purpose
	// if (healthyMachineTeamCount > desiredMachineTeams || machineTeams.size() > maxMachineTeams) {
	// 	// When the number of machine teams is over the limit, print out the current team info.
	// 	traceAllInfo(true);
	// }
}

void DDTeamCollection::noHealthyTeams() const {
	std::set<UID> desiredServerSet;
	std::string desc;
	for (auto i = server_info.begin(); i != server_info.end(); ++i) {
		ASSERT(i->first == i->second->getId());
		if (!server_status.get(i->first).isFailed) {
			desiredServerSet.insert(i->first);
			desc += i->first.shortString() + " (" + i->second->getLastKnownInterface().toString() + "), ";
		}
	}

	TraceEvent(SevWarn, "NoHealthyTeams", distributorId)
	    .detail("CurrentServerTeamCount", teams.size())
	    .detail("ServerCount", server_info.size())
	    .detail("NonFailedServerCount", desiredServerSet.size());
}

bool DDTeamCollection::shouldHandleServer(const StorageServerInterface& newServer) const {
	return (includedDCs.empty() ||
	        std::find(includedDCs.begin(), includedDCs.end(), newServer.locality.dcId()) != includedDCs.end() ||
	        (otherTrackedDCs.present() &&
	         std::find(otherTrackedDCs.get().begin(), otherTrackedDCs.get().end(), newServer.locality.dcId()) ==
	             otherTrackedDCs.get().end()));
}

void DDTeamCollection::addServer(StorageServerInterface newServer,
                                 ProcessClass processClass,
                                 Promise<Void> errorOut,
                                 Version addedVersion,
                                 DDEnabledState const& ddEnabledState) {
	if (!shouldHandleServer(newServer)) {
		return;
	}

	if (!newServer.isTss()) {
		allServers.push_back(newServer.id());
	}

	TraceEvent(newServer.isTss() ? "AddedTSS" : "AddedStorageServer", distributorId)
	    .detail("ServerID", newServer.id())
	    .detail("ProcessID", newServer.locality.processId())
	    .detail("ProcessClass", processClass.toString())
	    .detail("WaitFailureToken", newServer.waitFailure.getEndpoint().token)
	    .detail("Address", newServer.waitFailure.getEndpoint().getPrimaryAddress());

	auto& r = server_and_tss_info[newServer.id()] = makeReference<TCServerInfo>(
	    newServer,
	    this,
	    processClass,
	    includedDCs.empty() ||
	        std::find(includedDCs.begin(), includedDCs.end(), newServer.locality.dcId()) != includedDCs.end(),
	    storageServerSet,
	    addedVersion);

	if (newServer.isTss()) {
		tss_info_by_pair[newServer.tssPairID.get()] = r;

		if (server_info.count(newServer.tssPairID.get())) {
			r->onTSSPairRemoved = server_info[newServer.tssPairID.get()]->onRemoved;
		}
	} else {
		server_info[newServer.id()] = r;
		// Establish the relation between server and machine
		checkAndCreateMachine(r);
	}

	r->setTracker(storageServerTracker(cx, r.getPtr(), errorOut, addedVersion, ddEnabledState, newServer.isTss()));

	if (!newServer.isTss()) {
		// link and wake up tss' tracker so it knows when this server gets removed
		if (tss_info_by_pair.count(newServer.id())) {
			tss_info_by_pair[newServer.id()]->onTSSPairRemoved = r->onRemoved;
			if (tss_info_by_pair[newServer.id()]->wakeUpTracker.canBeSet()) {
				auto p = tss_info_by_pair[newServer.id()]->wakeUpTracker;
				// This callback could delete tss_info_by_pair[newServer.id()], so use a copy
				p.send(Void());
			}
		}

		doBuildTeams = true; // Adding a new server triggers to build new teams
		restartTeamBuilder.trigger();
	}
}

bool DDTeamCollection::removeTeam(Reference<TCTeamInfo> team) {
	TraceEvent("RemovedServerTeam", distributorId).detail("Team", team->getDesc());
	bool found = false;
	for (int t = 0; t < teams.size(); t++) {
		if (teams[t] == team) {
			teams[t--] = teams.back();
			teams.pop_back();
			found = true;
			break;
		}
	}

	for (auto& server : team->getServers()) {
		server->removeTeam(team);
	}

	// Remove the team from its machine team
	bool foundInMachineTeam = team->machineTeam->removeServerTeam(team);

	ASSERT_WE_THINK(foundInMachineTeam);
	team->tracker.cancel();
	if (g_network->isSimulated()) {
		// Update server team information for consistency check in simulation
		traceTeamCollectionInfo();
	}
	return found;
}

Reference<TCMachineInfo> DDTeamCollection::checkAndCreateMachine(Reference<TCServerInfo> server) {
	ASSERT(server.isValid() && server_info.find(server->getId()) != server_info.end());
	auto const& locality = server->getLastKnownInterface().locality;
	Standalone<StringRef> machine_id = locality.zoneId().get(); // locality to machine_id with std::string type

	Reference<TCMachineInfo> machineInfo;
	if (machine_info.find(machine_id) == machine_info.end()) {
		// uid is the first storage server process on the machine
		TEST(true); // First storage server in process on the machine
		// For each machine, store the first server's localityEntry into machineInfo for later use.
		LocalityEntry localityEntry = machineLocalityMap.add(locality, &server->getId());
		machineInfo = makeReference<TCMachineInfo>(server, localityEntry);
		machine_info.insert(std::make_pair(machine_id, machineInfo));
	} else {
		machineInfo = machine_info.find(machine_id)->second;
		machineInfo->serversOnMachine.push_back(server);
	}
	server->machine = machineInfo;

	return machineInfo;
}

Reference<TCMachineTeamInfo> DDTeamCollection::checkAndCreateMachineTeam(Reference<TCTeamInfo> serverTeam) {
	std::vector<Standalone<StringRef>> machineIDs;
	for (auto& server : serverTeam->getServers()) {
		Reference<TCMachineInfo> machine = server->machine;
		machineIDs.push_back(machine->machineID);
	}

	std::sort(machineIDs.begin(), machineIDs.end());
	Reference<TCMachineTeamInfo> machineTeam = findMachineTeam(machineIDs);
	if (!machineTeam.isValid()) { // Create the machine team if it does not exist
		machineTeam = addMachineTeam(machineIDs.begin(), machineIDs.end());
	}

	machineTeam->addServerTeam(serverTeam);

	return machineTeam;
}

void DDTeamCollection::removeMachine(Reference<TCMachineInfo> removedMachineInfo) {
	// Find machines that share teams with the removed machine
	std::set<Standalone<StringRef>> machinesWithAjoiningTeams;
	for (auto& machineTeam : removedMachineInfo->machineTeams) {
		machinesWithAjoiningTeams.insert(machineTeam->getMachineIDs().begin(), machineTeam->getMachineIDs().end());
	}
	machinesWithAjoiningTeams.erase(removedMachineInfo->machineID);
	// For each machine in a machine team with the removed machine,
	// erase shared machine teams from the list of teams.
	for (auto it = machinesWithAjoiningTeams.begin(); it != machinesWithAjoiningTeams.end(); ++it) {
		auto& machineTeams = machine_info[*it]->machineTeams;
		for (int t = 0; t < machineTeams.size(); t++) {
			auto& machineTeam = machineTeams[t];
			if (machineTeam->containsMachine(removedMachineInfo->machineID)) {
				machineTeams[t--] = machineTeams.back();
				machineTeams.pop_back();
			}
		}
	}
	removedMachineInfo->machineTeams.clear();

	// Remove global machine team that includes removedMachineInfo
	for (int t = 0; t < machineTeams.size(); t++) {
		auto& machineTeam = machineTeams[t];
		if (machineTeam->containsMachine(removedMachineInfo->machineID)) {
			removeMachineTeam(machineTeam);
			// removeMachineTeam will swap the last team in machineTeams vector into [t];
			// t-- to avoid skipping the element
			t--;
		}
	}

	// Remove removedMachineInfo from machine's global info
	machine_info.erase(removedMachineInfo->machineID);
	TraceEvent("MachineLocalityMapUpdate").detail("MachineUIDRemoved", removedMachineInfo->machineID.toString());

	// We do not update macineLocalityMap when a machine is removed because we will do so when we use it in
	// addBestMachineTeams()
	// rebuildMachineLocalityMap();
}

bool DDTeamCollection::removeMachineTeam(Reference<TCMachineTeamInfo> targetMT) {
	bool foundMachineTeam = false;
	for (int i = 0; i < machineTeams.size(); i++) {
		Reference<TCMachineTeamInfo> mt = machineTeams[i];
		if (mt->getMachineIDs() == targetMT->getMachineIDs()) {
			machineTeams[i--] = machineTeams.back();
			machineTeams.pop_back();
			foundMachineTeam = true;
			break;
		}
	}
	// Remove machine team on each machine
	for (auto& machine : targetMT->getMachines()) {
		for (int i = 0; i < machine->machineTeams.size(); ++i) {
			if (machine->machineTeams[i]->getMachineIDs() == targetMT->getMachineIDs()) {
				machine->machineTeams[i--] = machine->machineTeams.back();
				machine->machineTeams.pop_back();
				break; // The machineTeams on a machine should never duplicate
			}
		}
	}

	return foundMachineTeam;
}

void DDTeamCollection::removeTSS(UID removedServer) {
	// much simpler than remove server. tss isn't in any teams, so just remove it from data structures
	TraceEvent("RemovedTSS", distributorId).detail("ServerID", removedServer);
	Reference<TCServerInfo> removedServerInfo = server_and_tss_info[removedServer];

	tss_info_by_pair.erase(removedServerInfo->getLastKnownInterface().tssPairID.get());
	server_and_tss_info.erase(removedServer);

	server_status.clear(removedServer);
}

void DDTeamCollection::removeServer(UID removedServer) {
	TraceEvent("RemovedStorageServer", distributorId).detail("ServerID", removedServer);

	// ASSERT( !shardsAffectedByTeamFailure->getServersForTeam( t ) for all t in teams that contain removedServer )
	Reference<TCServerInfo> removedServerInfo = server_info[removedServer];
	// Step: Remove TCServerInfo from storageWiggler
	storageWiggler->removeServer(removedServer);

	// Step: Remove server team that relate to removedServer
	// Find all servers with which the removedServer shares teams
	std::set<UID> serversWithAjoiningTeams;
	auto const& sharedTeams = removedServerInfo->getTeams();
	for (int i = 0; i < sharedTeams.size(); ++i) {
		auto& teamIds = sharedTeams[i]->getServerIDs();
		serversWithAjoiningTeams.insert(teamIds.begin(), teamIds.end());
	}
	serversWithAjoiningTeams.erase(removedServer);

	// For each server in a team with the removedServer, erase shared teams from the list of teams in that other
	// server
	for (auto it = serversWithAjoiningTeams.begin(); it != serversWithAjoiningTeams.end(); ++it) {
		server_info[*it]->removeTeamsContainingServer(removedServer);
	}

	// Step: Remove all teams that contain removedServer
	// SOMEDAY: can we avoid walking through all teams, since we have an index of teams in which removedServer
	// participated
	int removedCount = 0;
	for (int t = 0; t < teams.size(); t++) {
		if (std::count(teams[t]->getServerIDs().begin(), teams[t]->getServerIDs().end(), removedServer)) {
			TraceEvent("ServerTeamRemoved")
			    .detail("Primary", primary)
			    .detail("TeamServerIDs", teams[t]->getServerIDsStr())
			    .detail("TeamID", teams[t]->getTeamID());
			// removeTeam also needs to remove the team from the machine team info.
			removeTeam(teams[t]);
			t--;
			removedCount++;
		}
	}

	if (removedCount == 0) {
		TraceEvent(SevInfo, "NoTeamsRemovedWhenServerRemoved")
		    .detail("Primary", primary)
		    .detail("Debug", "ThisShouldRarelyHappen_CheckInfoBelow");
	}

	for (int t = 0; t < badTeams.size(); t++) {
		if (std::count(badTeams[t]->getServerIDs().begin(), badTeams[t]->getServerIDs().end(), removedServer)) {
			badTeams[t]->tracker.cancel();
			badTeams[t--] = badTeams.back();
			badTeams.pop_back();
		}
	}

	// Step: Remove machine info related to removedServer
	// Remove the server from its machine
	Reference<TCMachineInfo> removedMachineInfo = removedServerInfo->machine;
	for (int i = 0; i < removedMachineInfo->serversOnMachine.size(); ++i) {
		if (removedMachineInfo->serversOnMachine[i] == removedServerInfo) {
			// Safe even when removedServerInfo is the last one
			removedMachineInfo->serversOnMachine[i--] = removedMachineInfo->serversOnMachine.back();
			removedMachineInfo->serversOnMachine.pop_back();
			break;
		}
	}
	// Remove machine if no server on it
	// Note: Remove machine (and machine team) after server teams have been removed, because
	// we remove a machine team only when the server teams on it have been removed
	if (removedMachineInfo->serversOnMachine.size() == 0) {
		removeMachine(removedMachineInfo);
	}

	// If the machine uses removedServer's locality and the machine still has servers, the the machine's
	// representative server will be updated when it is used in addBestMachineTeams()
	// Note that since we do not rebuildMachineLocalityMap() here, the machineLocalityMap can be stale.
	// This is ok as long as we do not arbitrarily validate if machine team satisfies replication policy.

	if (server_info[removedServer]->wrongStoreTypeToRemove.get()) {
		if (wrongStoreTypeRemover.isReady()) {
			wrongStoreTypeRemover = removeWrongStoreType();
			addActor.send(wrongStoreTypeRemover);
		}
	}

	// Step: Remove removedServer from server's global data
	for (int s = 0; s < allServers.size(); s++) {
		if (allServers[s] == removedServer) {
			allServers[s--] = allServers.back();
			allServers.pop_back();
		}
	}
	server_info.erase(removedServer);
	server_and_tss_info.erase(removedServer);

	if (server_status.get(removedServer).initialized && server_status.get(removedServer).isUnhealthy()) {
		unhealthyServers--;
	}
	server_status.clear(removedServer);

	// FIXME: add remove support to localitySet so we do not have to recreate it
	resetLocalitySet();

	doBuildTeams = true;
	restartTeamBuilder.trigger();

	TraceEvent("DataDistributionTeamCollectionUpdate", distributorId)
	    .detail("ServerTeams", teams.size())
	    .detail("BadServerTeams", badTeams.size())
	    .detail("Servers", allServers.size())
	    .detail("Machines", machine_info.size())
	    .detail("MachineTeams", machineTeams.size())
	    .detail("DesiredTeamsPerServer", SERVER_KNOBS->DESIRED_TEAMS_PER_SERVER);
}

Future<Void> DDTeamCollection::excludeStorageServersForWiggle(const UID& id) {
	Future<Void> moveFuture = Void();
	if (this->server_info.count(id) != 0) {
		auto& info = server_info.at(id);
		AddressExclusion addr(info->getLastKnownInterface().address().ip, info->getLastKnownInterface().address().port);

		// don't overwrite the value set by actor trackExcludedServer
		bool abnormal =
		    this->excludedServers.count(addr) && this->excludedServers.get(addr) != DDTeamCollection::Status::NONE;

		if (info->getLastKnownInterface().secondaryAddress().present()) {
			AddressExclusion addr2(info->getLastKnownInterface().secondaryAddress().get().ip,
			                       info->getLastKnownInterface().secondaryAddress().get().port);
			abnormal |= this->excludedServers.count(addr2) &&
			            this->excludedServers.get(addr2) != DDTeamCollection::Status::NONE;
		}

		if (!abnormal) {
			this->wiggleAddresses.push_back(addr);
			this->excludedServers.set(addr, DDTeamCollection::Status::WIGGLING);
			moveFuture = info->onRemoved;
			this->restartRecruiting.trigger();
		}
	}
	return moveFuture;
}

void DDTeamCollection::includeStorageServersForWiggle() {
	bool included = false;
	for (auto& address : this->wiggleAddresses) {
		if (!this->excludedServers.count(address) ||
		    this->excludedServers.get(address) != DDTeamCollection::Status::WIGGLING) {
			continue;
		}
		included = true;
		this->excludedServers.set(address, DDTeamCollection::Status::NONE);
	}
	this->wiggleAddresses.clear();
	if (included) {
		this->restartRecruiting.trigger();
	}
}

int DDTeamCollection::numExistingSSOnAddr(const AddressExclusion& addr) const {
	int numExistingSS = 0;
	for (auto& server : server_and_tss_info) {
		const NetworkAddress& netAddr = server.second->getLastKnownInterface().stableAddress();
		AddressExclusion usedAddr(netAddr.ip, netAddr.port);
		if (usedAddr == addr) {
			++numExistingSS;
		}
	}

	return numExistingSS;
}

bool DDTeamCollection::exclusionSafetyCheck(std::vector<UID>& excludeServerIDs) {
	std::sort(excludeServerIDs.begin(), excludeServerIDs.end());
	for (const auto& team : teams) {
		std::vector<UID> teamServerIDs = team->getServerIDs();
		std::sort(teamServerIDs.begin(), teamServerIDs.end());
		TraceEvent(SevDebug, "DDExclusionSafetyCheck", distributorId)
		    .detail("Excluding", describe(excludeServerIDs))
		    .detail("Existing", team->getDesc());
		// Find size of set intersection of both vectors and see if the leftover team is valid
		std::vector<UID> intersectSet(teamServerIDs.size());
		auto it = std::set_intersection(excludeServerIDs.begin(),
		                                excludeServerIDs.end(),
		                                teamServerIDs.begin(),
		                                teamServerIDs.end(),
		                                intersectSet.begin());
		intersectSet.resize(it - intersectSet.begin());
		if (teamServerIDs.size() - intersectSet.size() < SERVER_KNOBS->DD_EXCLUDE_MIN_REPLICAS) {
			return false;
		}
	}
	return true;
}

Future<Void> DDTeamCollection::run(Reference<DDTeamCollection> teamCollection,
                                   Reference<InitialDataDistribution> initData,
                                   TeamCollectionInterface tci,
                                   Reference<IAsyncListener<RequestStream<RecruitStorageRequest>>> recruitStorage,
                                   DDEnabledState const& ddEnabledState) {
	return DDTeamCollectionImpl::run(teamCollection, initData, tci, recruitStorage, &ddEnabledState);
}

Future<Void> DDTeamCollection::printSnapshotTeamsInfo(Reference<DDTeamCollection> self) {
	return DDTeamCollectionImpl::printSnapshotTeamsInfo(self);
}

class DDTeamCollectionUnitTest {
	static std::unique_ptr<DDTeamCollection> testTeamCollection(int teamSize,
	                                                            Reference<IReplicationPolicy> policy,
	                                                            int processCount) {
		Database database = DatabaseContext::create(
		    makeReference<AsyncVar<ClientDBInfo>>(), Never(), LocalityData(), EnableLocalityLoadBalance::False);

		DatabaseConfiguration conf;
		conf.storageTeamSize = teamSize;
		conf.storagePolicy = policy;

		auto collection =
		    std::unique_ptr<DDTeamCollection>(new DDTeamCollection(database,
		                                                           UID(0, 0),
		                                                           MoveKeysLock(),
		                                                           PromiseStream<RelocateShard>(),
		                                                           makeReference<ShardsAffectedByTeamFailure>(),
		                                                           conf,
		                                                           {},
		                                                           {},
		                                                           Future<Void>(Void()),
		                                                           makeReference<AsyncVar<bool>>(true),
		                                                           IsPrimary::True,
		                                                           makeReference<AsyncVar<bool>>(false),
		                                                           makeReference<AsyncVar<bool>>(false),
		                                                           PromiseStream<GetMetricsRequest>(),
		                                                           Promise<UID>(),
		                                                           PromiseStream<Promise<int>>()));

		for (int id = 1; id <= processCount; ++id) {
			UID uid(id, 0);
			StorageServerInterface interface;
			interface.uniqueID = uid;
			interface.locality.set(LiteralStringRef("machineid"), Standalone<StringRef>(std::to_string(id)));
			interface.locality.set(LiteralStringRef("zoneid"), Standalone<StringRef>(std::to_string(id % 5)));
			interface.locality.set(LiteralStringRef("data_hall"), Standalone<StringRef>(std::to_string(id % 3)));
			collection->server_info[uid] = makeReference<TCServerInfo>(
			    interface, collection.get(), ProcessClass(), true, collection->storageServerSet);
			collection->server_status.set(uid, ServerStatus(false, false, false, interface.locality));
			collection->checkAndCreateMachine(collection->server_info[uid]);
		}

		return collection;
	}

	static std::unique_ptr<DDTeamCollection> testMachineTeamCollection(int teamSize,
	                                                                   Reference<IReplicationPolicy> policy,
	                                                                   int processCount) {
		Database database = DatabaseContext::create(
		    makeReference<AsyncVar<ClientDBInfo>>(), Never(), LocalityData(), EnableLocalityLoadBalance::False);

		DatabaseConfiguration conf;
		conf.storageTeamSize = teamSize;
		conf.storagePolicy = policy;

		auto collection =
		    std::unique_ptr<DDTeamCollection>(new DDTeamCollection(database,
		                                                           UID(0, 0),
		                                                           MoveKeysLock(),
		                                                           PromiseStream<RelocateShard>(),
		                                                           makeReference<ShardsAffectedByTeamFailure>(),
		                                                           conf,
		                                                           {},
		                                                           {},
		                                                           Future<Void>(Void()),
		                                                           makeReference<AsyncVar<bool>>(true),
		                                                           IsPrimary::True,
		                                                           makeReference<AsyncVar<bool>>(false),
		                                                           makeReference<AsyncVar<bool>>(false),
		                                                           PromiseStream<GetMetricsRequest>(),
		                                                           Promise<UID>(),
		                                                           PromiseStream<Promise<int>>()));

		for (int id = 1; id <= processCount; id++) {
			UID uid(id, 0);
			StorageServerInterface interface;
			interface.uniqueID = uid;
			int process_id = id;
			int dc_id = process_id / 1000;
			int data_hall_id = process_id / 100;
			int zone_id = process_id / 10;
			int machine_id = process_id / 5;

			printf("testMachineTeamCollection: process_id:%d zone_id:%d machine_id:%d ip_addr:%s\n",
			       process_id,
			       zone_id,
			       machine_id,
			       interface.address().toString().c_str());
			interface.locality.set(LiteralStringRef("processid"), Standalone<StringRef>(std::to_string(process_id)));
			interface.locality.set(LiteralStringRef("machineid"), Standalone<StringRef>(std::to_string(machine_id)));
			interface.locality.set(LiteralStringRef("zoneid"), Standalone<StringRef>(std::to_string(zone_id)));
			interface.locality.set(LiteralStringRef("data_hall"), Standalone<StringRef>(std::to_string(data_hall_id)));
			interface.locality.set(LiteralStringRef("dcid"), Standalone<StringRef>(std::to_string(dc_id)));
			collection->server_info[uid] = makeReference<TCServerInfo>(
			    interface, collection.get(), ProcessClass(), true, collection->storageServerSet);

			collection->server_status.set(uid, ServerStatus(false, false, false, interface.locality));
		}

		int totalServerIndex = collection->constructMachinesFromServers();
		printf("testMachineTeamCollection: construct machines for %d servers\n", totalServerIndex);

		return collection;
	}

public:
	ACTOR static Future<Void> AddTeamsBestOf_UseMachineID() {
		wait(Future<Void>(Void()));

		int teamSize = 3; // replication size
		int processSize = 60;
		int desiredTeams = SERVER_KNOBS->DESIRED_TEAMS_PER_SERVER * processSize;
		int maxTeams = SERVER_KNOBS->MAX_TEAMS_PER_SERVER * processSize;

		Reference<IReplicationPolicy> policy = Reference<IReplicationPolicy>(
		    new PolicyAcross(teamSize, "zoneid", Reference<IReplicationPolicy>(new PolicyOne())));
		state std::unique_ptr<DDTeamCollection> collection = testMachineTeamCollection(teamSize, policy, processSize);

		collection->addTeamsBestOf(30, desiredTeams, maxTeams);

		ASSERT(collection->sanityCheckTeams() == true);

		return Void();
	}

	ACTOR static Future<Void> AddTeamsBestOf_NotUseMachineID() {
		wait(Future<Void>(Void()));

		int teamSize = 3; // replication size
		int processSize = 60;
		int desiredTeams = SERVER_KNOBS->DESIRED_TEAMS_PER_SERVER * processSize;
		int maxTeams = SERVER_KNOBS->MAX_TEAMS_PER_SERVER * processSize;

		Reference<IReplicationPolicy> policy = Reference<IReplicationPolicy>(
		    new PolicyAcross(teamSize, "zoneid", Reference<IReplicationPolicy>(new PolicyOne())));
		state std::unique_ptr<DDTeamCollection> collection = testMachineTeamCollection(teamSize, policy, processSize);

		if (collection == nullptr) {
			fprintf(stderr, "collection is null\n");
			return Void();
		}

		collection->addBestMachineTeams(30); // Create machine teams to help debug
		collection->addTeamsBestOf(30, desiredTeams, maxTeams);
		collection->sanityCheckTeams(); // Server team may happen to be on the same machine team, although unlikely

		return Void();
	}

	static void AddAllTeams_isExhaustive() {
		Reference<IReplicationPolicy> policy = Reference<IReplicationPolicy>(
		    new PolicyAcross(3, "zoneid", Reference<IReplicationPolicy>(new PolicyOne())));
		int processSize = 10;
		int desiredTeams = SERVER_KNOBS->DESIRED_TEAMS_PER_SERVER * processSize;
		int maxTeams = SERVER_KNOBS->MAX_TEAMS_PER_SERVER * processSize;
		std::unique_ptr<DDTeamCollection> collection = testTeamCollection(3, policy, processSize);

		int result = collection->addTeamsBestOf(200, desiredTeams, maxTeams);

		// The maximum number of available server teams without considering machine locality is 120
		// The maximum number of available server teams with machine locality constraint is 120 - 40, because
		// the 40 (5*4*2) server teams whose servers come from the same machine are invalid.
		ASSERT(result == 80);
	}

	static void AddAllTeams_withLimit() {
		Reference<IReplicationPolicy> policy = Reference<IReplicationPolicy>(
		    new PolicyAcross(3, "zoneid", Reference<IReplicationPolicy>(new PolicyOne())));
		int processSize = 10;
		int desiredTeams = SERVER_KNOBS->DESIRED_TEAMS_PER_SERVER * processSize;
		int maxTeams = SERVER_KNOBS->MAX_TEAMS_PER_SERVER * processSize;

		std::unique_ptr<DDTeamCollection> collection = testTeamCollection(3, policy, processSize);

		int result = collection->addTeamsBestOf(10, desiredTeams, maxTeams);

		ASSERT(result >= 10);
	}

	ACTOR static Future<Void> AddTeamsBestOf_SkippingBusyServers() {
		wait(Future<Void>(Void()));
		Reference<IReplicationPolicy> policy = Reference<IReplicationPolicy>(
		    new PolicyAcross(3, "zoneid", Reference<IReplicationPolicy>(new PolicyOne())));
		state int processSize = 10;
		state int desiredTeams = SERVER_KNOBS->DESIRED_TEAMS_PER_SERVER * processSize;
		state int maxTeams = SERVER_KNOBS->MAX_TEAMS_PER_SERVER * processSize;
		state int teamSize = 3;
		// state int targetTeamsPerServer = SERVER_KNOBS->DESIRED_TEAMS_PER_SERVER * (teamSize + 1) / 2;
		state std::unique_ptr<DDTeamCollection> collection = testTeamCollection(teamSize, policy, processSize);

		collection->addTeam(std::set<UID>({ UID(1, 0), UID(2, 0), UID(3, 0) }), true);
		collection->addTeam(std::set<UID>({ UID(1, 0), UID(3, 0), UID(4, 0) }), true);

		state int result = collection->addTeamsBestOf(8, desiredTeams, maxTeams);

		ASSERT(result >= 8);

		for (auto process = collection->server_info.begin(); process != collection->server_info.end(); process++) {
			auto teamCount = process->second->getTeams().size();
			ASSERT(teamCount >= 1);
			// ASSERT(teamCount <= targetTeamsPerServer);
		}

		return Void();
	}

	// Due to the randomness in choosing the machine team and the server team from the machine team, it is possible that
	// we may not find the remaining several (e.g., 1 or 2) available teams.
	// It is hard to conclude what is the minimum number of  teams the addTeamsBestOf() should create in this situation.
	ACTOR static Future<Void> AddTeamsBestOf_NotEnoughServers() {
		wait(Future<Void>(Void()));

		Reference<IReplicationPolicy> policy = Reference<IReplicationPolicy>(
		    new PolicyAcross(3, "zoneid", Reference<IReplicationPolicy>(new PolicyOne())));
		state int processSize = 5;
		state int desiredTeams = SERVER_KNOBS->DESIRED_TEAMS_PER_SERVER * processSize;
		state int maxTeams = SERVER_KNOBS->MAX_TEAMS_PER_SERVER * processSize;
		state int teamSize = 3;
		state std::unique_ptr<DDTeamCollection> collection = testTeamCollection(teamSize, policy, processSize);

		collection->addTeam(std::set<UID>({ UID(1, 0), UID(2, 0), UID(3, 0) }), true);
		collection->addTeam(std::set<UID>({ UID(1, 0), UID(3, 0), UID(4, 0) }), true);

		collection->addBestMachineTeams(10);
		int result = collection->addTeamsBestOf(10, desiredTeams, maxTeams);

		if (collection->machineTeams.size() != 10 || result != 8) {
			collection->traceAllInfo(true); // Debug message
		}

		// NOTE: Due to the pure randomness in selecting a machine for a machine team,
		// we cannot guarantee that all machine teams are created.
		// When we chnage the selectReplicas function to achieve such guarantee, we can enable the following ASSERT
		ASSERT(collection->machineTeams.size() == 10); // Should create all machine teams

		// We need to guarantee a server always have at least a team so that the server can participate in data
		// distribution
		for (auto process = collection->server_info.begin(); process != collection->server_info.end(); process++) {
			auto teamCount = process->second->getTeams().size();
			ASSERT(teamCount >= 1);
		}

		// If we find all available teams, result will be 8 because we prebuild 2 teams
		ASSERT(result == 8);

		return Void();
	}

	ACTOR static Future<Void> GetTeam_NewServersNotNeeded() {

		Reference<IReplicationPolicy> policy = Reference<IReplicationPolicy>(
		    new PolicyAcross(3, "zoneid", Reference<IReplicationPolicy>(new PolicyOne())));
		state int processSize = 5;
		state int teamSize = 3;
		state std::unique_ptr<DDTeamCollection> collection = testTeamCollection(teamSize, policy, processSize);

		GetStorageMetricsReply mid_avail;
		mid_avail.capacity.bytes = 1000 * 1024 * 1024;
		mid_avail.available.bytes = 400 * 1024 * 1024;
		mid_avail.load.bytes = 100 * 1024 * 1024;

		GetStorageMetricsReply high_avail;
		high_avail.capacity.bytes = 1000 * 1024 * 1024;
		high_avail.available.bytes = 800 * 1024 * 1024;
		high_avail.load.bytes = 90 * 1024 * 1024;

		collection->addTeam(std::set<UID>({ UID(1, 0), UID(2, 0), UID(3, 0) }), true);
		collection->addTeam(std::set<UID>({ UID(2, 0), UID(3, 0), UID(4, 0) }), true);
		collection->disableBuildingTeams();
		collection->setCheckTeamDelay();

		collection->server_info[UID(1, 0)]->setMetrics(mid_avail);
		collection->server_info[UID(2, 0)]->setMetrics(high_avail);
		collection->server_info[UID(3, 0)]->setMetrics(high_avail);
		collection->server_info[UID(4, 0)]->setMetrics(high_avail);

		/*
		 * Suppose  1, 2 and 3 are complete sources, i.e., they have all shards in
		 * the key range being considered for movement. If the caller says that they
		 * don't strictly need new servers and all of these servers are healthy,
		 * maintain status quo.
		 */

		bool wantsNewServers = false;
		bool wantsTrueBest = true;
		bool preferLowerUtilization = true;
		bool teamMustHaveShards = false;
		std::vector<UID> completeSources{ UID(1, 0), UID(2, 0), UID(3, 0) };

		state GetTeamRequest req(wantsNewServers, wantsTrueBest, preferLowerUtilization, teamMustHaveShards);
		req.completeSources = completeSources;

		wait(collection->getTeam(req));

		std::pair<Optional<Reference<IDataDistributionTeam>>, bool> resTeam = req.reply.getFuture().get();

		std::set<UID> expectedServers{ UID(1, 0), UID(2, 0), UID(3, 0) };
		ASSERT(resTeam.first.present());
		auto servers = resTeam.first.get()->getServerIDs();
		const std::set<UID> selectedServers(servers.begin(), servers.end());
		ASSERT(expectedServers == selectedServers);

		return Void();
	}

	ACTOR static Future<Void> GetTeam_HealthyCompleteSource() {
		Reference<IReplicationPolicy> policy = Reference<IReplicationPolicy>(
		    new PolicyAcross(3, "zoneid", Reference<IReplicationPolicy>(new PolicyOne())));
		state int processSize = 5;
		state int teamSize = 3;
		state std::unique_ptr<DDTeamCollection> collection = testTeamCollection(teamSize, policy, processSize);

		GetStorageMetricsReply mid_avail;
		mid_avail.capacity.bytes = 1000 * 1024 * 1024;
		mid_avail.available.bytes = 400 * 1024 * 1024;
		mid_avail.load.bytes = 100 * 1024 * 1024;

		GetStorageMetricsReply high_avail;
		high_avail.capacity.bytes = 1000 * 1024 * 1024;
		high_avail.available.bytes = 800 * 1024 * 1024;
		high_avail.load.bytes = 90 * 1024 * 1024;

		collection->addTeam(std::set<UID>({ UID(1, 0), UID(2, 0), UID(3, 0) }), true);
		collection->addTeam(std::set<UID>({ UID(2, 0), UID(3, 0), UID(4, 0) }), true);
		collection->disableBuildingTeams();
		collection->setCheckTeamDelay();

		collection->server_info[UID(1, 0)]->setMetrics(mid_avail);
		collection->server_info[UID(2, 0)]->setMetrics(high_avail);
		collection->server_info[UID(3, 0)]->setMetrics(high_avail);
		collection->server_info[UID(4, 0)]->setMetrics(high_avail);
		collection->server_info[UID(1, 0)]->markTeamUnhealthy(0);

		/*
		 * Suppose  1, 2, 3 and 4 are complete sources, i.e., they have all shards in
		 * the key range being considered for movement. If the caller says that they don't
		 * strictly need new servers but '1' is not healthy, see that the other team of
		 * complete sources is selected.
		 */

		bool wantsNewServers = false;
		bool wantsTrueBest = true;
		bool preferLowerUtilization = true;
		bool teamMustHaveShards = false;
		std::vector<UID> completeSources{ UID(1, 0), UID(2, 0), UID(3, 0), UID(4, 0) };

		state GetTeamRequest req(wantsNewServers, wantsTrueBest, preferLowerUtilization, teamMustHaveShards);
		req.completeSources = completeSources;

		wait(collection->getTeam(req));

		std::pair<Optional<Reference<IDataDistributionTeam>>, bool> resTeam = req.reply.getFuture().get();

		std::set<UID> expectedServers{ UID(2, 0), UID(3, 0), UID(4, 0) };
		ASSERT(resTeam.first.present());
		auto servers = resTeam.first.get()->getServerIDs();
		const std::set<UID> selectedServers(servers.begin(), servers.end());

		ASSERT(expectedServers == selectedServers);
		return Void();
	}

	ACTOR static Future<Void> GetTeam_TrueBestLeastUtilized() {

		Reference<IReplicationPolicy> policy = Reference<IReplicationPolicy>(
		    new PolicyAcross(3, "zoneid", Reference<IReplicationPolicy>(new PolicyOne())));
		state int processSize = 5;
		state int teamSize = 3;
		state std::unique_ptr<DDTeamCollection> collection = testTeamCollection(teamSize, policy, processSize);

		GetStorageMetricsReply mid_avail;
		mid_avail.capacity.bytes = 1000 * 1024 * 1024;
		mid_avail.available.bytes = 400 * 1024 * 1024;
		mid_avail.load.bytes = 100 * 1024 * 1024;

		GetStorageMetricsReply high_avail;
		high_avail.capacity.bytes = 1000 * 1024 * 1024;
		high_avail.available.bytes = 800 * 1024 * 1024;
		high_avail.load.bytes = 90 * 1024 * 1024;

		collection->addTeam(std::set<UID>({ UID(1, 0), UID(2, 0), UID(3, 0) }), true);
		collection->addTeam(std::set<UID>({ UID(2, 0), UID(3, 0), UID(4, 0) }), true);
		collection->disableBuildingTeams();
		collection->setCheckTeamDelay();

		/*
		 * Among server teams that have healthy space available, pick the team that is
		 * least utilized, if the caller says they preferLowerUtilization.
		 */

		collection->server_info[UID(1, 0)]->setMetrics(mid_avail);
		collection->server_info[UID(2, 0)]->setMetrics(high_avail);
		collection->server_info[UID(3, 0)]->setMetrics(high_avail);
		collection->server_info[UID(4, 0)]->setMetrics(high_avail);

		bool wantsNewServers = true;
		bool wantsTrueBest = true;
		bool preferLowerUtilization = true;
		bool teamMustHaveShards = false;
		std::vector<UID> completeSources{ UID(1, 0), UID(2, 0), UID(3, 0) };

		state GetTeamRequest req(wantsNewServers, wantsTrueBest, preferLowerUtilization, teamMustHaveShards);
		req.completeSources = completeSources;

		wait(collection->getTeam(req));

		std::pair<Optional<Reference<IDataDistributionTeam>>, bool> resTeam = req.reply.getFuture().get();

		std::set<UID> expectedServers{ UID(2, 0), UID(3, 0), UID(4, 0) };
		ASSERT(resTeam.first.present());
		auto servers = resTeam.first.get()->getServerIDs();
		const std::set<UID> selectedServers(servers.begin(), servers.end());
		ASSERT(expectedServers == selectedServers);

		return Void();
	}

	ACTOR static Future<Void> GetTeam_TrueBestMostUtilized() {

		Reference<IReplicationPolicy> policy = Reference<IReplicationPolicy>(
		    new PolicyAcross(3, "zoneid", Reference<IReplicationPolicy>(new PolicyOne())));
		state int processSize = 5;
		state int teamSize = 3;
		state std::unique_ptr<DDTeamCollection> collection = testTeamCollection(teamSize, policy, processSize);

		GetStorageMetricsReply mid_avail;
		mid_avail.capacity.bytes = 1000 * 1024 * 1024;
		mid_avail.available.bytes = 400 * 1024 * 1024;
		mid_avail.load.bytes = 100 * 1024 * 1024;

		GetStorageMetricsReply high_avail;
		high_avail.capacity.bytes = 1000 * 1024 * 1024;
		high_avail.available.bytes = 800 * 1024 * 1024;
		high_avail.load.bytes = 90 * 1024 * 1024;

		collection->addTeam(std::set<UID>({ UID(1, 0), UID(2, 0), UID(3, 0) }), true);
		collection->addTeam(std::set<UID>({ UID(2, 0), UID(3, 0), UID(4, 0) }), true);
		collection->disableBuildingTeams();
		collection->setCheckTeamDelay();

		collection->server_info[UID(1, 0)]->setMetrics(mid_avail);
		collection->server_info[UID(2, 0)]->setMetrics(high_avail);
		collection->server_info[UID(3, 0)]->setMetrics(high_avail);
		collection->server_info[UID(4, 0)]->setMetrics(high_avail);

		/*
		 * Among server teams that have healthy space available, pick the team that is
		 * most utilized, if the caller says they don't preferLowerUtilization.
		 */

		bool wantsNewServers = true;
		bool wantsTrueBest = true;
		bool preferLowerUtilization = false;
		bool teamMustHaveShards = false;
		std::vector<UID> completeSources{ UID(1, 0), UID(2, 0), UID(3, 0) };

		state GetTeamRequest req(wantsNewServers, wantsTrueBest, preferLowerUtilization, teamMustHaveShards);
		req.completeSources = completeSources;

		wait(collection->getTeam(req));

		std::pair<Optional<Reference<IDataDistributionTeam>>, bool> resTeam = req.reply.getFuture().get();

		std::set<UID> expectedServers{ UID(1, 0), UID(2, 0), UID(3, 0) };
		ASSERT(resTeam.first.present());
		auto servers = resTeam.first.get()->getServerIDs();
		const std::set<UID> selectedServers(servers.begin(), servers.end());
		ASSERT(expectedServers == selectedServers);

		return Void();
	}

	ACTOR static Future<Void> GetTeam_ServerUtilizationBelowCutoff() {
		Reference<IReplicationPolicy> policy = Reference<IReplicationPolicy>(
		    new PolicyAcross(3, "zoneid", Reference<IReplicationPolicy>(new PolicyOne())));
		state int processSize = 5;
		state int teamSize = 3;
		state std::unique_ptr<DDTeamCollection> collection = testTeamCollection(teamSize, policy, processSize);

		GetStorageMetricsReply low_avail;
		low_avail.capacity.bytes = SERVER_KNOBS->MIN_AVAILABLE_SPACE * 20;
		low_avail.available.bytes = SERVER_KNOBS->MIN_AVAILABLE_SPACE / 2;
		low_avail.load.bytes = 90 * 1024 * 1024;

		GetStorageMetricsReply high_avail;
		high_avail.capacity.bytes = 2000 * 1024 * 1024;
		high_avail.available.bytes = 800 * 1024 * 1024;
		high_avail.load.bytes = 90 * 1024 * 1024;

		collection->addTeam(std::set<UID>({ UID(1, 0), UID(2, 0), UID(3, 0) }), true);
		collection->addTeam(std::set<UID>({ UID(2, 0), UID(3, 0), UID(4, 0) }), true);
		collection->disableBuildingTeams();
		collection->setCheckTeamDelay();

		collection->server_info[UID(1, 0)]->setMetrics(high_avail);
		collection->server_info[UID(2, 0)]->setMetrics(low_avail);
		collection->server_info[UID(3, 0)]->setMetrics(high_avail);
		collection->server_info[UID(4, 0)]->setMetrics(low_avail);
		collection->server_info[UID(1, 0)]->markTeamUnhealthy(0);

		/*
		 * If the only available team is one where at least one server is low on
		 * space, decline to pick that team. Every server must have some minimum
		 * free space defined by the MIN_AVAILABLE_SPACE server knob.
		 */

		bool wantsNewServers = true;
		bool wantsTrueBest = true;
		bool preferLowerUtilization = true;
		bool teamMustHaveShards = false;
		std::vector<UID> completeSources{ UID(1, 0), UID(2, 0), UID(3, 0) };

		state GetTeamRequest req(wantsNewServers, wantsTrueBest, preferLowerUtilization, teamMustHaveShards);
		req.completeSources = completeSources;

		wait(collection->getTeam(req));

		std::pair<Optional<Reference<IDataDistributionTeam>>, bool> resTeam = req.reply.getFuture().get();

		ASSERT(!resTeam.first.present());

		return Void();
	}

	ACTOR static Future<Void> GetTeam_ServerUtilizationNearCutoff() {
		Reference<IReplicationPolicy> policy = Reference<IReplicationPolicy>(
		    new PolicyAcross(3, "zoneid", Reference<IReplicationPolicy>(new PolicyOne())));
		state int processSize = 5;
		state int teamSize = 3;
		state std::unique_ptr<DDTeamCollection> collection = testTeamCollection(teamSize, policy, processSize);

		GetStorageMetricsReply low_avail;
		if (SERVER_KNOBS->MIN_AVAILABLE_SPACE_RATIO > 0) {
			/* Pick a capacity where MIN_AVAILABLE_SPACE_RATIO of the capacity would be higher than MIN_AVAILABLE_SPACE
			 */
			low_avail.capacity.bytes =
			    SERVER_KNOBS->MIN_AVAILABLE_SPACE * (2 / SERVER_KNOBS->MIN_AVAILABLE_SPACE_RATIO);
		} else {
			low_avail.capacity.bytes = 2000 * 1024 * 1024;
		}
		low_avail.available.bytes = (SERVER_KNOBS->MIN_AVAILABLE_SPACE_RATIO * 1.1) * low_avail.capacity.bytes;
		low_avail.load.bytes = 90 * 1024 * 1024;

		GetStorageMetricsReply high_avail;
		high_avail.capacity.bytes = 2000 * 1024 * 1024;
		high_avail.available.bytes = 800 * 1024 * 1024;
		high_avail.load.bytes = 90 * 1024 * 1024;

		collection->addTeam(std::set<UID>({ UID(1, 0), UID(2, 0), UID(3, 0) }), true);
		collection->addTeam(std::set<UID>({ UID(2, 0), UID(3, 0), UID(4, 0) }), true);
		collection->addTeam(std::set<UID>({ UID(3, 0), UID(4, 0), UID(5, 0) }), true);
		collection->disableBuildingTeams();
		collection->setCheckTeamDelay();

		collection->server_info[UID(1, 0)]->setMetrics(high_avail);
		collection->server_info[UID(2, 0)]->setMetrics(low_avail);
		collection->server_info[UID(3, 0)]->setMetrics(high_avail);
		collection->server_info[UID(4, 0)]->setMetrics(low_avail);
		collection->server_info[UID(5, 0)]->setMetrics(high_avail);
		collection->server_info[UID(1, 0)]->markTeamUnhealthy(0);

		/*
		 * If the only available team is one where all servers are low on space,
		 * test that each server has at least MIN_AVAILABLE_SPACE_RATIO (server knob)
		 * percentage points of capacity free before picking that team.
		 */

		bool wantsNewServers = true;
		bool wantsTrueBest = true;
		bool preferLowerUtilization = true;
		bool teamMustHaveShards = false;
		std::vector<UID> completeSources{ UID(1, 0), UID(2, 0), UID(3, 0) };

		state GetTeamRequest req(wantsNewServers, wantsTrueBest, preferLowerUtilization, teamMustHaveShards);
		req.completeSources = completeSources;

		wait(collection->getTeam(req));

		std::pair<Optional<Reference<IDataDistributionTeam>>, bool> resTeam = req.reply.getFuture().get();

		ASSERT(!resTeam.first.present());

		return Void();
	}

<<<<<<< HEAD
	ACTOR static Future<Void> GetTeam_TrueBestLeastReadBandwidth() {
		Reference<IReplicationPolicy> policy = Reference<IReplicationPolicy>(
		    new PolicyAcross(3, "zoneid", Reference<IReplicationPolicy>(new PolicyOne())));
		state int processSize = 5;
		state int teamSize = 1;
		state std::unique_ptr<DDTeamCollection> collection = testTeamCollection(teamSize, policy, processSize);
		collection->disableBuildingTeams();
		collection->setCheckTeamDelay();

		int64_t capacity = 1000 * 1024 * 1024;
		std::vector<int64_t> read_bandwidths{
			100 * 1024 * 1024, 300 * 1024 * 1024, 500 * 1024 * 1024, 700 * 1024 * 1024, 900 * 1024 * 1024
		};
		std::vector<int64_t> load_bytes{
			50 * 1024 * 1024, 200 * 1024 * 1024, 400 * 1024 * 1024, 600 * 1024 * 1024, 800 * 1024 * 1024
		};
		GetStorageMetricsReply metrics[5];
		for (int i = 0; i < 5; ++i) {
			metrics[i].capacity.bytes = capacity;
			metrics[i].available.bytes = deterministicRandom()->randomChoice(load_bytes);
			metrics[i].load.bytesReadPerKSecond = read_bandwidths[i];
			metrics[i].load.bytes = deterministicRandom()->randomChoice(load_bytes);
			collection->addTeam(std::set<UID>({ UID(i + 1, 0) }), true);
			collection->server_info[UID(i + 1, 0)]->setServerMetrics(metrics[i]);
		}

=======
	ACTOR static Future<Void> GetTeam_DeprioritizeWigglePausedTeam() {
		Reference<IReplicationPolicy> policy = Reference<IReplicationPolicy>(
		    new PolicyAcross(3, "zoneid", Reference<IReplicationPolicy>(new PolicyOne())));
		state int processSize = 5;
		state int teamSize = 3;
		state std::unique_ptr<DDTeamCollection> collection = testTeamCollection(teamSize, policy, processSize);
		GetStorageMetricsReply mid_avail;
		mid_avail.capacity.bytes = 1000 * 1024 * 1024;
		mid_avail.available.bytes = 400 * 1024 * 1024;
		mid_avail.load.bytes = 100 * 1024 * 1024;

		GetStorageMetricsReply high_avail;
		high_avail.capacity.bytes = 1000 * 1024 * 1024;
		high_avail.available.bytes = 800 * 1024 * 1024;
		high_avail.load.bytes = 90 * 1024 * 1024;

		collection->addTeam(std::set<UID>({ UID(1, 0), UID(2, 0), UID(3, 0) }), true);
		collection->addTeam(std::set<UID>({ UID(2, 0), UID(3, 0), UID(4, 0) }), true);
		collection->disableBuildingTeams();
		collection->setCheckTeamDelay();

>>>>>>> 66d02d1e
		/*
		 * Among server teams that have healthy space available, pick the team that is
		 * least utilized, if the caller says they preferLowerUtilization.
		 */

<<<<<<< HEAD
=======
		collection->server_info[UID(1, 0)]->setMetrics(mid_avail);
		collection->server_info[UID(2, 0)]->setMetrics(high_avail);
		collection->server_info[UID(3, 0)]->setMetrics(high_avail);
		collection->server_info[UID(4, 0)]->setMetrics(high_avail);

		collection->wigglingId = UID(4, 0);
		collection->pauseWiggle = makeReference<AsyncVar<bool>>(true);

>>>>>>> 66d02d1e
		bool wantsNewServers = true;
		bool wantsTrueBest = true;
		bool preferLowerUtilization = true;
		bool teamMustHaveShards = false;
		std::vector<UID> completeSources{ UID(1, 0), UID(2, 0), UID(3, 0) };

		state GetTeamRequest req(wantsNewServers, wantsTrueBest, preferLowerUtilization, teamMustHaveShards);
		req.completeSources = completeSources;
<<<<<<< HEAD
		req.teamSorter = [](Reference<IDataDistributionTeam> a, Reference<IDataDistributionTeam> b) {
			return a->getLoadReadBandwidth() > b->getLoadReadBandwidth();
		};
=======
>>>>>>> 66d02d1e

		wait(collection->getTeam(req));

		std::pair<Optional<Reference<IDataDistributionTeam>>, bool> resTeam = req.reply.getFuture().get();

<<<<<<< HEAD
		std::set<UID> expectedServers{ UID(1, 0) };
=======
		std::set<UID> expectedServers{ UID(1, 0), UID(2, 0), UID(3, 0) };
>>>>>>> 66d02d1e
		ASSERT(resTeam.first.present());
		auto servers = resTeam.first.get()->getServerIDs();
		const std::set<UID> selectedServers(servers.begin(), servers.end());
		ASSERT(expectedServers == selectedServers);

		return Void();
	}
};

TEST_CASE("DataDistribution/AddTeamsBestOf/UseMachineID") {
	wait(DDTeamCollectionUnitTest::AddTeamsBestOf_UseMachineID());
	return Void();
}

TEST_CASE("DataDistribution/AddTeamsBestOf/NotUseMachineID") {
	wait(DDTeamCollectionUnitTest::AddTeamsBestOf_NotUseMachineID());
	return Void();
}

TEST_CASE("DataDistribution/AddAllTeams/isExhaustive") {
	DDTeamCollectionUnitTest::AddAllTeams_isExhaustive();
	return Void();
}

TEST_CASE("/DataDistribution/AddAllTeams/withLimit") {
	DDTeamCollectionUnitTest::AddAllTeams_withLimit();
	return Void();
}

TEST_CASE("/DataDistribution/AddTeamsBestOf/SkippingBusyServers") {
	wait(DDTeamCollectionUnitTest::AddTeamsBestOf_SkippingBusyServers());
	return Void();
}

TEST_CASE("/DataDistribution/AddTeamsBestOf/NotEnoughServers") {
	wait(DDTeamCollectionUnitTest::AddTeamsBestOf_NotEnoughServers());
	return Void();
}

TEST_CASE("/DataDistribution/GetTeam/NewServersNotNeeded") {
	wait(DDTeamCollectionUnitTest::GetTeam_NewServersNotNeeded());
	return Void();
}

TEST_CASE("/DataDistribution/GetTeam/HealthyCompleteSource") {
	wait(DDTeamCollectionUnitTest::GetTeam_HealthyCompleteSource());
	return Void();
}

TEST_CASE("/DataDistribution/GetTeam/TrueBestLeastUtilized") {
	wait(DDTeamCollectionUnitTest::GetTeam_TrueBestLeastUtilized());
	return Void();
}

TEST_CASE("/DataDistribution/GetTeam/TrueBestMostUtilized") {
	wait(DDTeamCollectionUnitTest::GetTeam_TrueBestMostUtilized());
	return Void();
}

TEST_CASE("/DataDistribution/GetTeam/ServerUtilizationBelowCutoff") {
	wait(DDTeamCollectionUnitTest::GetTeam_ServerUtilizationBelowCutoff());
	return Void();
}

TEST_CASE("/DataDistribution/GetTeam/ServerUtilizationNearCutoff") {
	wait(DDTeamCollectionUnitTest::GetTeam_ServerUtilizationNearCutoff());
	return Void();
}
<<<<<<< HEAD
TEST_CASE("/DataDistribution/GetTeam/TrueBestLeastReadBandwidth") {
	wait(timeout(recurring(DDTeamCollectionUnitTest::GetTeam_TrueBestLeastReadBandwidth(), 0.1), 10));
=======

TEST_CASE("/DataDistribution/GetTeam/DeprioritizeWigglePausedTeam") {
	wait(DDTeamCollectionUnitTest::GetTeam_DeprioritizeWigglePausedTeam());
>>>>>>> 66d02d1e
	return Void();
}<|MERGE_RESOLUTION|>--- conflicted
+++ resolved
@@ -249,13 +249,10 @@
 						if (req.eligible(self->teams[currentIndex]) && // hard constraints
 						    (!req.teamMustHaveShards ||
 						     self->shardsAffectedByTeamFailure->hasShards(ShardsAffectedByTeamFailure::Team(
-<<<<<<< HEAD
 						         self->teams[currentIndex]->getServerIDs(), self->primary))) &&
 						    // sort conditions
 						    (!bestOption.present() ||
 						     req.lessCompare(bestOption.get(), self->teams[currentIndex], bestLoadBytes, loadBytes))) {
-=======
-						         self->teams[currentIndex]->getServerIDs(), self->primary)))) {
 
 							// bestOption doesn't contain wiggling SS while current team does. Don't replace bestOption
 							// in this case
@@ -263,8 +260,6 @@
 							    self->teams[currentIndex]->hasWigglePausedServer()) {
 								continue;
 							}
-
->>>>>>> 66d02d1e
 							bestLoadBytes = loadBytes;
 							bestOption = self->teams[currentIndex];
 							bestIndex = currentIndex;
@@ -313,12 +308,8 @@
 
 				for (int i = 0; i < randomTeams.size(); i++) {
 					int64_t loadBytes = randomTeams[i]->getLoadBytes(true, req.inflightPenalty);
-<<<<<<< HEAD
 					if (!bestOption.present() ||
 					    req.lessCompare(bestOption.get(), randomTeams[i], bestLoadBytes, loadBytes)) {
-=======
-					if (!bestOption.present() || (req.preferLowerUtilization && loadBytes < bestLoadBytes) ||
-					    (!req.preferLowerUtilization && loadBytes > bestLoadBytes)) {
 
 						// bestOption doesn't contain wiggling SS while current team does. Don't replace bestOption
 						// in this case
@@ -326,7 +317,6 @@
 							continue;
 						}
 
->>>>>>> 66d02d1e
 						bestLoadBytes = loadBytes;
 						bestOption = randomTeams[i];
 						wigglingBestOption = randomTeams[i]->hasWigglePausedServer();
@@ -5664,7 +5654,6 @@
 		return Void();
 	}
 
-<<<<<<< HEAD
 	ACTOR static Future<Void> GetTeam_TrueBestLeastReadBandwidth() {
 		Reference<IReplicationPolicy> policy = Reference<IReplicationPolicy>(
 		    new PolicyAcross(3, "zoneid", Reference<IReplicationPolicy>(new PolicyOne())));
@@ -5688,10 +5677,32 @@
 			metrics[i].load.bytesReadPerKSecond = read_bandwidths[i];
 			metrics[i].load.bytes = deterministicRandom()->randomChoice(load_bytes);
 			collection->addTeam(std::set<UID>({ UID(i + 1, 0) }), true);
-			collection->server_info[UID(i + 1, 0)]->setServerMetrics(metrics[i]);
-		}
-
-=======
+			collection->server_info[UID(i + 1, 0)]->setMetrics(metrics[i]);
+		}
+		bool wantsNewServers = true;
+		bool wantsTrueBest = true;
+		bool preferLowerUtilization = true;
+		bool teamMustHaveShards = false;
+		std::vector<UID> completeSources{ UID(1, 0), UID(2, 0), UID(3, 0) };
+
+		state GetTeamRequest req(wantsNewServers, wantsTrueBest, preferLowerUtilization, teamMustHaveShards);
+		req.completeSources = completeSources;
+		req.teamSorter = [](Reference<IDataDistributionTeam> a, Reference<IDataDistributionTeam> b) {
+			return a->getLoadReadBandwidth() > b->getLoadReadBandwidth();
+		};
+
+		wait(collection->getTeam(req));
+		std::pair<Optional<Reference<IDataDistributionTeam>>, bool> resTeam = req.reply.getFuture().get();
+		std::set<UID> expectedServers{ UID(1, 0) };
+
+		ASSERT(resTeam.first.present());
+		auto servers = resTeam.first.get()->getServerIDs();
+		const std::set<UID> selectedServers(servers.begin(), servers.end());
+		ASSERT(expectedServers == selectedServers);
+
+		return Void();
+	}
+
 	ACTOR static Future<Void> GetTeam_DeprioritizeWigglePausedTeam() {
 		Reference<IReplicationPolicy> policy = Reference<IReplicationPolicy>(
 		    new PolicyAcross(3, "zoneid", Reference<IReplicationPolicy>(new PolicyOne())));
@@ -5713,14 +5724,6 @@
 		collection->disableBuildingTeams();
 		collection->setCheckTeamDelay();
 
->>>>>>> 66d02d1e
-		/*
-		 * Among server teams that have healthy space available, pick the team that is
-		 * least utilized, if the caller says they preferLowerUtilization.
-		 */
-
-<<<<<<< HEAD
-=======
 		collection->server_info[UID(1, 0)]->setMetrics(mid_avail);
 		collection->server_info[UID(2, 0)]->setMetrics(high_avail);
 		collection->server_info[UID(3, 0)]->setMetrics(high_avail);
@@ -5729,7 +5732,6 @@
 		collection->wigglingId = UID(4, 0);
 		collection->pauseWiggle = makeReference<AsyncVar<bool>>(true);
 
->>>>>>> 66d02d1e
 		bool wantsNewServers = true;
 		bool wantsTrueBest = true;
 		bool preferLowerUtilization = true;
@@ -5738,22 +5740,12 @@
 
 		state GetTeamRequest req(wantsNewServers, wantsTrueBest, preferLowerUtilization, teamMustHaveShards);
 		req.completeSources = completeSources;
-<<<<<<< HEAD
-		req.teamSorter = [](Reference<IDataDistributionTeam> a, Reference<IDataDistributionTeam> b) {
-			return a->getLoadReadBandwidth() > b->getLoadReadBandwidth();
-		};
-=======
->>>>>>> 66d02d1e
 
 		wait(collection->getTeam(req));
 
 		std::pair<Optional<Reference<IDataDistributionTeam>>, bool> resTeam = req.reply.getFuture().get();
 
-<<<<<<< HEAD
-		std::set<UID> expectedServers{ UID(1, 0) };
-=======
 		std::set<UID> expectedServers{ UID(1, 0), UID(2, 0), UID(3, 0) };
->>>>>>> 66d02d1e
 		ASSERT(resTeam.first.present());
 		auto servers = resTeam.first.get()->getServerIDs();
 		const std::set<UID> selectedServers(servers.begin(), servers.end());
@@ -5822,13 +5814,12 @@
 	wait(DDTeamCollectionUnitTest::GetTeam_ServerUtilizationNearCutoff());
 	return Void();
 }
-<<<<<<< HEAD
 TEST_CASE("/DataDistribution/GetTeam/TrueBestLeastReadBandwidth") {
 	wait(timeout(recurring(DDTeamCollectionUnitTest::GetTeam_TrueBestLeastReadBandwidth(), 0.1), 10));
-=======
+	return Void();
+}
 
 TEST_CASE("/DataDistribution/GetTeam/DeprioritizeWigglePausedTeam") {
 	wait(DDTeamCollectionUnitTest::GetTeam_DeprioritizeWigglePausedTeam());
->>>>>>> 66d02d1e
 	return Void();
 }
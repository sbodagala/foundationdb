--- conflicted
+++ resolved
@@ -551,16 +551,9 @@
 	            PromiseStream<RelocateShard> output,
 	            FutureStream<RelocateShard> input,
 	            PromiseStream<GetMetricsRequest> getShardMetrics,
-<<<<<<< HEAD
-	            PromiseStream<GetTopKMetricsRequest> getTopKMetrics,
-	            double* lastLimited)
-	  : distributorId(mid), lock(lock), cx(cx), txnProcessor(new DDTxnProcessor(cx)), teamCollections(teamCollections),
-	    shardsAffectedByTeamFailure(sABTF), getAverageShardBytes(getAverageShardBytes),
-=======
 	            PromiseStream<GetTopKMetricsRequest> getTopKMetrics)
-	  : distributorId(mid), lock(lock), cx(cx), teamCollections(teamCollections), shardsAffectedByTeamFailure(sABTF),
+	  : distributorId(mid), lock(lock), cx(cx), txnProcessor(new DDTxnProcessor(cx)), teamCollections(teamCollections), shardsAffectedByTeamFailure(sABTF),
 	    getAverageShardBytes(getAverageShardBytes),
->>>>>>> 0bb02f64
 	    startMoveKeysParallelismLock(SERVER_KNOBS->DD_MOVE_KEYS_PARALLELISM),
 	    finishMoveKeysParallelismLock(SERVER_KNOBS->DD_MOVE_KEYS_PARALLELISM),
 	    fetchSourceLock(new FlowLock(SERVER_KNOBS->DD_FETCH_SOURCE_PARALLELISM)), activeRelocations(0),

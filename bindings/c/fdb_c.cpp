--- conflicted
+++ resolved
@@ -296,13 +296,8 @@
 }
 
 extern "C" DLLEXPORT
-<<<<<<< HEAD
 FDBFuture* fdb_create_cluster_v609( const char* cluster_file_path ) {
-	char *path = NULL;
-=======
-FDBFuture* fdb_create_cluster( const char* cluster_file_path ) {
 	char *path;
->>>>>>> 6276d6b4
 	if(cluster_file_path) {
 		path = new char[strlen(cluster_file_path) + 1];
 		strcpy(path, cluster_file_path);
@@ -337,7 +332,6 @@
 		return (FDBFuture*)ThreadFuture<Reference<IDatabase>>(invalid_database_name()).extractPtr();
 	}
 
-<<<<<<< HEAD
 	FDBDatabase *db;
 	fdb_error_t err = fdb_create_database(CLUSTER(c), &db);
 	if(err) {
@@ -350,11 +344,8 @@
 extern "C" DLLEXPORT
 fdb_error_t fdb_create_database( const char* cluster_file_path, FDBDatabase** out_database ) {
 	CATCH_AND_RETURN(
-		*out_database = (FDBDatabase*)API->createDatabase( cluster_file_path ? cluster_file_path : "" ).extractPtr();
+		*out_database = (FDBDatabase*)API->createDatabase( cluster_file_path ).extractPtr();
 	);
-=======
-	return (FDBFuture*) API->createDatabase(CLUSTER(c)).extractPtr();
->>>>>>> 6276d6b4
 }
 
 extern "C" DLLEXPORT

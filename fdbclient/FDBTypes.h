/*
 * FDBTypes.h
 *
 * This source file is part of the FoundationDB open source project
 *
 * Copyright 2013-2018 Apple Inc. and the FoundationDB project authors
 *
 * Licensed under the Apache License, Version 2.0 (the "License");
 * you may not use this file except in compliance with the License.
 * You may obtain a copy of the License at
 *
 *     http://www.apache.org/licenses/LICENSE-2.0
 *
 * Unless required by applicable law or agreed to in writing, software
 * distributed under the License is distributed on an "AS IS" BASIS,
 * WITHOUT WARRANTIES OR CONDITIONS OF ANY KIND, either express or implied.
 * See the License for the specific language governing permissions and
 * limitations under the License.
 */

#ifndef FDBCLIENT_FDBTYPES_H
#define FDBCLIENT_FDBTYPES_H

#include <algorithm>
#include <set>
#include <string>
#include <vector>

#include "flow/flow.h"
#include "fdbclient/Knobs.h"

typedef int64_t Version;
typedef uint64_t LogEpoch;
typedef uint64_t Sequence;
typedef StringRef KeyRef;
typedef StringRef ValueRef;
typedef int64_t Generation;

enum {
	tagLocalitySpecial = -1,
	tagLocalityLogRouter = -2,
	tagLocalityRemoteLog = -3,
	tagLocalityUpgraded = -4,
	tagLocalitySatellite = -5,
	tagLocalityLogRouterMapped = -6,
	tagLocalityTxs = -7,
	tagLocalityInvalid = -99
}; //The TLog and LogRouter require these number to be as compact as possible

#pragma pack(push, 1)
struct Tag {
	int8_t locality;
	uint16_t id;

	Tag() : locality(tagLocalitySpecial), id(0) {}
	Tag(int8_t locality, uint16_t id) : locality(locality), id(id) {}

	bool operator == ( const Tag& r ) const { return locality==r.locality && id==r.id; }
	bool operator != ( const Tag& r ) const { return locality!=r.locality || id!=r.id; }
	bool operator < ( const Tag& r ) const { return locality < r.locality || (locality == r.locality && id < r.id); }

	int toTagDataIndex() {
		return locality >= 0 ? 2 * locality : 1 - (2 * locality);
	}

	std::string toString() const {
		return format("%d:%d", locality, id);
	}

	template <class Ar>
	force_inline void serialize_unversioned(Ar& ar) { 
		serializer(ar, locality, id);
	}
};
#pragma pack(pop)

template <class Ar> void load( Ar& ar, Tag& tag ) { tag.serialize_unversioned(ar); }
template <class Ar> void save( Ar& ar, Tag const& tag ) { const_cast<Tag&>(tag).serialize_unversioned(ar); }

template <>
struct struct_like_traits<Tag> : std::true_type {
	using Member = Tag;
	using types = pack<uint16_t, int8_t>;

	template <int i, class Context>
	static const index_t<i, types>& get(const Member& m, Context&) {
		if constexpr (i == 0) {
			return m.id;
		} else {
			static_assert(i == 1);
			return m.locality;
		}
	}

	template <int i, class Type, class Context>
	static void assign(Member& m, const Type& t, Context&) {
		if constexpr (i == 0) {
			m.id = t;
		} else {
			static_assert(i == 1);
			m.locality = t;
		}
	}
};

static const Tag invalidTag {tagLocalitySpecial, 0};
static const Tag txsTag {tagLocalitySpecial, 1};

enum { txsTagOld = -1, invalidTagOld = -100 };

struct TagsAndMessage {
	StringRef message;
	VectorRef<Tag> tags;

	TagsAndMessage() {}
<<<<<<< HEAD
	TagsAndMessage(StringRef message, const std::vector<Tag>& tags) : message(message), tags(tags) {}

	// Loads tags and message from a serialized buffer. "rd" is checkpointed at
	// its begining position to allow the caller to rewind if needed.
	// T can be ArenaReader or BinaryReader.
	template <class T>
	void loadFromArena(T* rd, uint32_t* messageVersionSub) {
		int32_t messageLength;
		uint16_t tagCount;
		uint32_t sub;
		tags.clear();

		rd->checkpoint();
		*rd >> messageLength >> sub >> tagCount;
		if (messageVersionSub) *messageVersionSub = sub;
		tags.resize(tagCount);
		for (int i = 0; i < tagCount; i++) {
			*rd >> tags[i];
		}
		const int32_t rawLength = messageLength + sizeof(messageLength);
		rd->rewind();
		rd->checkpoint();
		message = StringRef((const uint8_t*)rd->readBytes(rawLength), rawLength);
	}

	// Returns the size of the header, including: msg_length, version.sub, tag_count, tags.
	int32_t getHeaderSize() const {
		return sizeof(int32_t) + sizeof(uint32_t) + sizeof(uint16_t) + tags.size() * sizeof(Tag);
	}

	StringRef getMessageWithoutTags() const {
		return message.substr(getHeaderSize());
	}

	// Returns the message with the header.
	StringRef getRawMessage() const { return message; }
=======
	TagsAndMessage(StringRef message, VectorRef<Tag> tags) : message(message), tags(tags) {}
>>>>>>> fd5c57d4
};

struct KeyRangeRef;
struct KeyValueRef;

template <class Collection>
void uniquify( Collection& c ) {
	std::sort(c.begin(), c.end());
	c.resize( std::unique(c.begin(), c.end()) - c.begin() );
}

static std::string describe( const Tag item ) {
	return format("%d:%d", item.locality, item.id);
}

static std::string describe( const int item ) {
	return format("%d", item);
}

template <class T>
static std::string describe( Reference<T> const& item ) {
	return item->toString();
}

template <class T>
static std::string describe( T const& item ) {
	return item.toString();
}

template <class K, class V>
static std::string describe( std::map<K, V> const& items, int max_items = -1 ) {
	if(!items.size())
		return "[no items]";

	std::string s;
	int count = 0;
	for(auto it = items.begin(); it != items.end(); it++) {
		if( ++count > max_items && max_items >= 0)
			break;
		if (count > 1) s += ",";
		s += describe(it->first) + "=>" + describe(it->second);
	}
	return s;
}

template <class T>
static std::string describeList( T const& items, int max_items ) {
	if(!items.size())
		return "[no items]";

	std::string s;
	int count = 0;
	for(auto const& item : items) {
		if( ++count > max_items && max_items >= 0)
			break;
		if (count > 1) s += ",";
		s += describe(item);
	}
	return s;
}

template <class T>
static std::string describe( std::vector<T> const& items, int max_items = -1 ) {
	return describeList(items, max_items);
}

template <class T>
static std::string describe( std::set<T> const& items, int max_items = -1 ) {
	return describeList(items, max_items);
}

std::string printable( const StringRef& val );
std::string printable( const std::string& val );
std::string printable( const KeyRangeRef& range );
std::string printable( const VectorRef<StringRef>& val );
std::string printable( const VectorRef<KeyValueRef>& val );
std::string printable( const KeyValueRef& val );

template <class T>
std::string printable( const Optional<T>& val ) {
	if( val.present() )
		return printable( val.get() );
	return "[not set]";
}

inline bool equalsKeyAfter( const KeyRef& key, const KeyRef& compareKey ) {
	if( key.size()+1 != compareKey.size() || compareKey[compareKey.size()-1] != 0 )
		return false;
	return compareKey.startsWith( key );
}

struct KeyRangeRef {
	const KeyRef begin, end;
	KeyRangeRef() {}
	KeyRangeRef( const KeyRef& begin, const KeyRef& end ) : begin(begin), end(end) {
		if( begin > end ) {
			throw inverted_range();
		}
	}
	KeyRangeRef( Arena& a, const KeyRangeRef& copyFrom ) : begin(a, copyFrom.begin), end(a, copyFrom.end) {}
	bool operator == ( const KeyRangeRef& r ) const { return begin == r.begin && end == r.end; }
	bool operator != ( const KeyRangeRef& r ) const { return begin != r.begin || end != r.end; }
	bool contains( const KeyRef& key ) const { return begin <= key && key < end; }
	bool contains( const KeyRangeRef& keys ) const { return begin <= keys.begin && keys.end <= end; }
	bool intersects( const KeyRangeRef& keys ) const { return begin < keys.end && keys.begin < end; }
	bool empty() const { return begin == end; }
	bool singleKeyRange() const { return equalsKeyAfter(begin, end); }

	Standalone<KeyRangeRef> withPrefix( const StringRef& prefix ) const {
		return KeyRangeRef( begin.withPrefix(prefix), end.withPrefix(prefix) );
	}

	KeyRangeRef removePrefix( const StringRef& prefix ) const {
		return KeyRangeRef( begin.removePrefix(prefix), end.removePrefix(prefix) );
	}

	const KeyRangeRef& operator = (const KeyRangeRef& rhs) {
		const_cast<KeyRef&>(begin) = rhs.begin;
		const_cast<KeyRef&>(end) = rhs.end;
		return *this;
	}

	int expectedSize() const { return begin.expectedSize() + end.expectedSize(); }

	template <class Ar>
	force_inline void serialize(Ar& ar) {
		serializer(ar, const_cast<KeyRef&>(begin), const_cast<KeyRef&>(end));
		if( begin > end ) {
			throw inverted_range();
		};
	}

	struct ArbitraryOrder {
		bool operator()(KeyRangeRef const& a, KeyRangeRef const& b) const {
			if (a.begin < b.begin) return true;
			if (a.begin > b.begin) return false;
			return a.end < b.end;
		}
	};

	std::string toString() const { return "Begin:" + begin.printable() + "End:" + end.printable(); }
};

template<>
struct Traceable<KeyRangeRef> : std::true_type {
	static std::string toString(const KeyRangeRef& value) {
		auto begin = Traceable<StringRef>::toString(value.begin);
		auto end = Traceable<StringRef>::toString(value.end);
		std::string result;
		result.reserve(begin.size() + end.size() + 3);
		std::copy(begin.begin(), begin.end(), std::back_inserter(result));
		result.push_back(' ');
		result.push_back('-');
		result.push_back(' ');
		std::copy(end.begin(), end.end(), std::back_inserter(result));
		return result;
	}
};


inline KeyRangeRef operator & (const KeyRangeRef& lhs, const KeyRangeRef& rhs) {
	KeyRef b = std::max(lhs.begin, rhs.begin), e = std::min(lhs.end, rhs.end);
	if (e < b)
		return KeyRangeRef();
	return KeyRangeRef(b,e);
}

struct KeyValueRef {
	KeyRef key;
	ValueRef value;
	KeyValueRef() {}
	KeyValueRef( const KeyRef& key, const ValueRef& value ) : key(key), value(value) {}
	KeyValueRef( Arena& a, const KeyValueRef& copyFrom ) : key(a, copyFrom.key), value(a, copyFrom.value) {}
	bool operator == ( const KeyValueRef& r ) const { return key == r.key && value == r.value; }
	bool operator != ( const KeyValueRef& r ) const { return key != r.key || value != r.value; }

	int expectedSize() const { return key.expectedSize() + value.expectedSize(); }

	template <class Ar>
	force_inline void serialize(Ar& ar) { serializer(ar, key, value); }

	struct OrderByKey {
		bool operator()(KeyValueRef const& a, KeyValueRef const& b) const {
			return a.key < b.key;
		}
		template <class T>
		bool operator()(T const& a, KeyValueRef const& b) const {
			return a < b.key;
		}
		template <class T>
		bool operator()(KeyValueRef const& a, T const& b) const {
			return a.key < b;
		}
	};

	struct OrderByKeyBack {
		bool operator()(KeyValueRef const& a, KeyValueRef const& b) const {
			return a.key > b.key;
		}
		template <class T>
		bool operator()(T const& a, KeyValueRef const& b) const {
			return a > b.key;
		}
		template <class T>
		bool operator()(KeyValueRef const& a, T const& b) const {
			return a.key > b;
		}
	};
};

template<>
struct string_serialized_traits<KeyValueRef> : std::true_type {
	int32_t getSize(const KeyValueRef& item) const {
		return 2*sizeof(uint32_t) + item.key.size() + item.value.size();
	}

	uint32_t save(uint8_t* out, const KeyValueRef& item) const {
		auto begin = out;
		uint32_t sz = item.key.size();
		*reinterpret_cast<decltype(sz)*>(out) = sz;
		out += sizeof(sz);
		memcpy(out, item.key.begin(), sz);
		out += sz;
		sz = item.value.size();
		*reinterpret_cast<decltype(sz)*>(out) = sz;
		out += sizeof(sz);
		memcpy(out, item.value.begin(), sz);
		out += sz;
		return out - begin;
	}

	template <class Context>
	uint32_t load(const uint8_t* data, KeyValueRef& t, Context& context) {
		auto begin = data;
		uint32_t sz;
		memcpy(&sz, data, sizeof(sz));
		data += sizeof(sz);
		t.key = StringRef(context.tryReadZeroCopy(data, sz), sz);
		data += sz;
		memcpy(&sz, data, sizeof(sz));
		data += sizeof(sz);
		t.value = StringRef(context.tryReadZeroCopy(data, sz), sz);
		data += sz;
		return data - begin;
	}
};

template<>
struct Traceable<KeyValueRef> : std::true_type {
	static std::string toString(const KeyValueRef& value) {
		return Traceable<KeyRef>::toString(value.key) + format(":%d", value.value.size());
	}
};

typedef Standalone<KeyRef> Key;
typedef Standalone<ValueRef> Value;
typedef Standalone<KeyRangeRef> KeyRange;
typedef Standalone<KeyValueRef> KeyValue;
typedef Standalone<struct KeySelectorRef> KeySelector; 

enum { invalidVersion = -1, latestVersion = -2 };

inline Key keyAfter( const KeyRef& key ) {
	if(key == LiteralStringRef("\xff\xff"))
		return key;

	Standalone<StringRef> r;
	uint8_t* s = new (r.arena()) uint8_t[ key.size() + 1 ];
	memcpy(s, key.begin(), key.size() );
	s[key.size()] = 0;
	((StringRef&) r) = StringRef( s, key.size() + 1 );
	return r;
}
inline KeyRef keyAfter( const KeyRef& key, Arena& arena ) {
	if(key == LiteralStringRef("\xff\xff"))
		return key;
	uint8_t* t = new ( arena ) uint8_t[ key.size()+1 ];
	memcpy(t, key.begin(), key.size() );
	t[key.size()] = 0;
	return KeyRef(t,key.size()+1);
}
inline KeyRange singleKeyRange( const KeyRef& a ) {
	return KeyRangeRef(a, keyAfter(a));
}
inline KeyRangeRef singleKeyRange( KeyRef const& key, Arena& arena ) {
	uint8_t* t = new ( arena ) uint8_t[ key.size()+1 ];
	memcpy(t, key.begin(), key.size() );
	t[key.size()] = 0;
	return KeyRangeRef( KeyRef(t,key.size()), KeyRef(t, key.size()+1) );
}
inline KeyRange prefixRange( KeyRef prefix ) {
	Standalone<KeyRangeRef> range;
	KeyRef start = KeyRef(range.arena(), prefix);
	KeyRef end = strinc(prefix, range.arena());
	range.contents() = KeyRangeRef(start, end);
	return range;
}
inline KeyRef keyBetween( const KeyRangeRef& keys ) {
	// Returns (one of) the shortest key(s) either contained in keys or equal to keys.end,
	// assuming its length is no more than CLIENT_KNOBS->SPLIT_KEY_SIZE_LIMIT. If the length of
	// the shortest key exceeds that limit, then the end key is returned.
	// The returned reference is valid as long as keys is valid.

	int pos = 0;  // will be the position of the first difference between keys.begin and keys.end
	int minSize = std::min( keys.begin.size(), keys.end.size() );
	for(; pos < minSize && pos < CLIENT_KNOBS->SPLIT_KEY_SIZE_LIMIT; pos++ ) {
		if( keys.begin[pos] != keys.end[pos] ) {
			return keys.end.substr(0,pos+1);
		}
	}

	// If one more character keeps us in the limit, and the latter key is simply
	// longer, then we only need one more byte of the end string.
	if (pos < CLIENT_KNOBS->SPLIT_KEY_SIZE_LIMIT && keys.begin.size() < keys.end.size()) {
		return keys.end.substr(0,pos+1);
	}

	return keys.end;
}

struct KeySelectorRef {
private:
	KeyRef key;		// Find the last item less than key

public:
	bool orEqual;	// (or equal to key, if this is true)
	int offset;		// and then move forward this many items (or backward if negative)
	KeySelectorRef() : orEqual(false), offset(0) {}
	KeySelectorRef( const KeyRef& key, bool orEqual, int offset ) : orEqual(orEqual), offset(offset) {
		setKey(key);
	}

	KeySelectorRef( Arena& arena, const KeySelectorRef& copyFrom ) : key(arena, copyFrom.key), orEqual(copyFrom.orEqual), offset(copyFrom.offset) {}
	int expectedSize() const { return key.expectedSize(); }

	void removeOrEqual(Arena &arena) {
		if(orEqual) {
			setKey(keyAfter(key, arena));
			orEqual = false;
		}
	}

	KeyRef getKey() const {
		return key;
	}

	void setKey(KeyRef const& key) {
		//There are no keys in the database with size greater than KEY_SIZE_LIMIT, so if this key selector has a key which is large,
		//then we can translate it to an equivalent key selector with a smaller key
		if(key.size() > (key.startsWith(LiteralStringRef("\xff")) ? CLIENT_KNOBS->SYSTEM_KEY_SIZE_LIMIT : CLIENT_KNOBS->KEY_SIZE_LIMIT))
			this->key = key.substr(0, (key.startsWith(LiteralStringRef("\xff")) ? CLIENT_KNOBS->SYSTEM_KEY_SIZE_LIMIT : CLIENT_KNOBS->KEY_SIZE_LIMIT)+1);
		else
			this->key = key;
	}

	std::string toString() const {
		if (offset > 0) {
			if (orEqual) return format("%d+firstGreaterThan(%s)", offset-1, printable(key).c_str());
			else return format("%d+firstGreaterOrEqual(%s)", offset-1, printable(key).c_str());
		} else {
			if (orEqual) return format("%d+lastLessOrEqual(%s)", offset, printable(key).c_str());
			else return format("%d+lastLessThan(%s)", offset, printable(key).c_str());
		}
	}

	bool isBackward() const { return !orEqual && offset<=0; } // True if the resolution of the KeySelector depends only on keys less than key
	bool isFirstGreaterOrEqual() const { return !orEqual && offset==1; }
	bool isFirstGreaterThan() const { return orEqual && offset==1; }
	bool isLastLessOrEqual() const { return orEqual && offset==0; }

	// True iff, regardless of the contents of the database, lhs must resolve to a key > rhs
	bool isDefinitelyGreater( KeyRef const& k ) {
		return offset >= 1 && ( isFirstGreaterOrEqual() ? key > k : key >= k );
	}
	// True iff, regardless of the contents of the database, lhs must resolve to a key < rhs
	bool isDefinitelyLess( KeyRef const& k ) {
		return offset <= 0 && ( isLastLessOrEqual() ? key < k : key <= k );
	}

	template <class Ar>
	void serialize( Ar& ar ) {
		serializer(ar, key, orEqual, offset);
	}
};

inline bool operator == (const KeySelectorRef& lhs, const KeySelectorRef& rhs) { return lhs.getKey() == rhs.getKey() && lhs.orEqual==rhs.orEqual && lhs.offset==rhs.offset; }
inline KeySelectorRef lastLessThan( const KeyRef& k ) {
	return KeySelectorRef( k, false, 0 );
}
inline KeySelectorRef lastLessOrEqual( const KeyRef& k ) {
	return KeySelectorRef( k, true, 0 );
}
inline KeySelectorRef firstGreaterThan( const KeyRef& k ) {
	return KeySelectorRef( k, true, +1 );
}
inline KeySelectorRef firstGreaterOrEqual( const KeyRef& k ) {
	return KeySelectorRef( k, false, +1 );
}
inline KeySelectorRef operator + (const KeySelectorRef& s, int off) {
	return KeySelectorRef(s.getKey(), s.orEqual, s.offset+off);
}
inline KeySelectorRef operator - (const KeySelectorRef& s, int off) {
	return KeySelectorRef(s.getKey(), s.orEqual, s.offset-off);
}

template <class Val>
struct KeyRangeWith : KeyRange {
	Val value;
	KeyRangeWith() {}
	KeyRangeWith( const KeyRangeRef& range, const Val& value ) : KeyRange(range), value(value) {}
	bool operator == ( const KeyRangeWith& r ) const { return KeyRangeRef::operator==(r) && value == r.value; }

	template <class Ar>
	void serialize( Ar& ar ) {
		serializer(ar, ((KeyRange&)*this), value);
	}
};
template <class Val>
static inline KeyRangeWith<Val> keyRangeWith( const KeyRangeRef& range, const Val& value ) {
	return KeyRangeWith<Val>(range, value);
}

struct GetRangeLimits {
	enum { ROW_LIMIT_UNLIMITED = -1, BYTE_LIMIT_UNLIMITED = -1 };

	int rows;
	int minRows;
	int bytes;

	GetRangeLimits() : rows( ROW_LIMIT_UNLIMITED ), minRows(1), bytes( BYTE_LIMIT_UNLIMITED ) {}
	explicit GetRangeLimits( int rowLimit ) : rows( rowLimit ), minRows(1), bytes( BYTE_LIMIT_UNLIMITED ) {}
	GetRangeLimits( int rowLimit, int byteLimit ) : rows( rowLimit ), minRows(1), bytes( byteLimit ) {}

	void decrement( VectorRef<KeyValueRef> const& data );
	void decrement( KeyValueRef const& data );

	// True if either the row or byte limit has been reached
	bool isReached();

	// True if data would cause the row or byte limit to be reached
	bool reachedBy( VectorRef<KeyValueRef> const& data );

	bool hasByteLimit();
	bool hasRowLimit();

	bool hasSatisfiedMinRows();
	bool isValid() { return (rows >= 0 || rows == ROW_LIMIT_UNLIMITED)
							&& (bytes >= 0 || bytes == BYTE_LIMIT_UNLIMITED)
							&& minRows >= 0 && (minRows <= rows || rows == ROW_LIMIT_UNLIMITED); }
};

struct RangeResultRef : VectorRef<KeyValueRef> {
	bool more;  // True if (but not necessarily only if) values remain in the *key* range requested (possibly beyond the limits requested)
	            // False implies that no such values remain
	Optional<KeyRef> readThrough;  // Only present when 'more' is true. When present, this value represent the end (or beginning if reverse) of the range
								   // which was read to produce these results. This is guarenteed to be less than the requested range.
	bool readToBegin;
	bool readThroughEnd;

	RangeResultRef() : more(false), readToBegin(false), readThroughEnd(false) {}
	RangeResultRef( Arena& p, const RangeResultRef& toCopy ) : more( toCopy.more ), readToBegin( toCopy.readToBegin ), readThroughEnd( toCopy.readThroughEnd ), readThrough( toCopy.readThrough.present() ? KeyRef( p, toCopy.readThrough.get() ) : Optional<KeyRef>() ), VectorRef<KeyValueRef>( p, toCopy ) {}
	RangeResultRef( const VectorRef<KeyValueRef>& value, bool more, Optional<KeyRef> readThrough = Optional<KeyRef>() ) : VectorRef<KeyValueRef>( value ), more( more ), readThrough( readThrough ), readToBegin( false ), readThroughEnd( false ) {}
	RangeResultRef( bool readToBegin, bool readThroughEnd ) : more(false), readToBegin(readToBegin), readThroughEnd(readThroughEnd) { }

	template <class Ar>
	void serialize( Ar& ar ) {
		serializer(ar, ((VectorRef<KeyValueRef>&)*this), more, readThrough, readToBegin, readThroughEnd);
	}

	std::string toString() const {
		return "more:" + std::to_string(more) +
		       " readThrough:" + (readThrough.present() ? readThrough.get().toString() : "[unset]") +
		       " readToBegin:" + std::to_string(readToBegin) + " readThroughEnd:" + std::to_string(readThroughEnd);
	}
};

template<>
struct Traceable<RangeResultRef> : std::true_type {
	static std::string toString(const RangeResultRef& value) {
		return Traceable<VectorRef<KeyValueRef>>::toString(value);
	}
};

struct KeyValueStoreType {
	constexpr static FileIdentifier file_identifier = 6560359;
	// These enumerated values are stored in the database configuration, so should NEVER be changed.
	// Only add new ones just before END.
	// SS storeType is END before the storageServerInterface is initialized.
	enum StoreType {
		SSD_BTREE_V1,
		MEMORY,
		SSD_BTREE_V2,
		SSD_REDWOOD_V1,
		END
	};

	KeyValueStoreType() : type(END) {}
	KeyValueStoreType( StoreType type ) : type(type) {
		if ((uint32_t)type > END)
			this->type = END;
	}
	operator StoreType() const { return StoreType(type); }

	template <class Ar>
	void serialize(Ar& ar) { serializer(ar, type); }

	std::string toString() const {
		switch( type ) {
			case SSD_BTREE_V1: return "ssd-1";
			case SSD_BTREE_V2: return "ssd-2";
			case SSD_REDWOOD_V1: return "ssd-redwood-experimental";
			case MEMORY: return "memory";
			default: return "unknown";
		}
	}

private:
	uint32_t type;
};

template<>
struct Traceable<KeyValueStoreType> : std::true_type {
	static std::string toString(KeyValueStoreType const& value) {
		return value.toString();
	}
};

struct TLogVersion {
	enum Version {
		UNSET = 0,
		// Everything between BEGIN and END should be densely packed, so that we
		// can iterate over them easily.
		// V1 = 1,  // 4.6 is dispatched to via 6.0
		V2 = 2, // 6.0
		V3 = 3, // 6.1
		V4 = 4, // 6.2
		V5 = 5, // 7.0
		MIN_SUPPORTED = V2,
		MAX_SUPPORTED = V5,
		MIN_RECRUITABLE = V3,
		DEFAULT = V4,
	} version;

	TLogVersion() : version(UNSET) {}
	TLogVersion( Version v ) : version(v) {}

	operator Version() const {
		return version;
	}

	template <class Ar>
	void serialize(Ar& ar) {
		uint32_t v = (uint32_t)version;
		serializer(ar, v);
		version = (Version)v;
	}

	static ErrorOr<TLogVersion> FromStringRef( StringRef s ) {
		if (s == LiteralStringRef("2")) return V2;
		if (s == LiteralStringRef("3")) return V3;
		if (s == LiteralStringRef("4")) return V4;
		if (s == LiteralStringRef("5")) return V5;
		return default_error_or();
	}
};

template<>
struct Traceable<TLogVersion> : std::true_type {
	static std::string toString(TLogVersion const& value) {
		return Traceable<Version>::toString(value.version);
	}
};

struct TLogSpillType {
	// These enumerated values are stored in the database configuration, so can NEVER be changed.  Only add new ones just before END.
	enum SpillType {
		UNSET = 0,
		DEFAULT = 2,
		VALUE = 1,
		REFERENCE = 2,
		END = 3,
	};

	TLogSpillType() : type(DEFAULT) {}
	TLogSpillType( SpillType type ) : type(type) {
		if ((uint32_t)type >= END) {
			this->type = UNSET;
		}
	}
	operator SpillType() const { return SpillType(type); }

	template <class Ar>
	void serialize(Ar& ar) { serializer(ar, type); }

	std::string toString() const {
		switch( type ) {
			case VALUE: return "value";
			case REFERENCE: return "reference";
			case UNSET: return "unset";
			default: ASSERT(false);
		}
		return "";
	}

	static ErrorOr<TLogSpillType> FromStringRef( StringRef s ) {
		if ( s == LiteralStringRef("1") ) return VALUE;
		if ( s == LiteralStringRef("2") ) return REFERENCE;
		return default_error_or();
	}

	uint32_t type;
};

//Contains the amount of free and total space for a storage server, in bytes
struct StorageBytes {
	int64_t free;
	int64_t total;
	int64_t used;         // Used by *this* store, not total-free
	int64_t available;    // Amount of disk space that can be used by data structure, including free disk space and internally reusable space

	StorageBytes() { }
	StorageBytes(int64_t free, int64_t total, int64_t used, int64_t available) : free(free), total(total), used(used), available(available) { }

	template <class Ar>
	void serialize(Ar& ar) {
		serializer(ar, free, total, used, available);
	}
};

struct LogMessageVersion {
	// Each message pushed into the log system has a unique, totally ordered LogMessageVersion
	// See ILogSystem::push() for how these are assigned
	Version version;
	uint32_t sub;

	void reset(Version v) {
		version = v;
		sub = 0;
	}

	bool operator<(LogMessageVersion const& r) const {
		if (version<r.version) return true;
		if (r.version<version) return false;
		return sub < r.sub;
	}

	bool operator==(LogMessageVersion const& r) const { return version == r.version && sub == r.sub; }

	std::string toString() const { return format("%lld.%d", version, sub); }

	LogMessageVersion(Version version, uint32_t sub) : version(version), sub(sub) {}
	explicit LogMessageVersion(Version version) : version(version), sub(0) {}
	LogMessageVersion() : version(0), sub(0) {}
	bool empty() const { return (version == 0) && (sub == 0); }
};

struct AddressExclusion {
	IPAddress ip;
	int port;

	AddressExclusion() : ip(0), port(0) {}
	explicit AddressExclusion(const IPAddress& ip) : ip(ip), port(0) {}
	explicit AddressExclusion(const IPAddress& ip, int port) : ip(ip), port(port) {}

	bool operator<(AddressExclusion const& r) const {
		if (ip != r.ip) return ip < r.ip;
		return port < r.port;
	}
	bool operator==(AddressExclusion const& r) const { return ip == r.ip && port == r.port; }

	bool isWholeMachine() const { return port == 0; }
	bool isValid() const { return ip.isValid() || port != 0; }

	bool excludes( NetworkAddress const& addr ) const {
		if(isWholeMachine())
			return ip == addr.ip;
		return ip == addr.ip && port == addr.port;
	}

	// This is for debugging and IS NOT to be used for serialization to persistant state
	std::string toString() const {
		if (!isWholeMachine())
			return formatIpPort(ip, port);
		return ip.toString();
	}

	static AddressExclusion parse( StringRef const& );

	template <class Ar>
	void serialize(Ar& ar) {
		serializer(ar, ip, port);
	}
};

static bool addressExcluded( std::set<AddressExclusion> const& exclusions, NetworkAddress const& addr ) {
	return exclusions.count( AddressExclusion(addr.ip, addr.port) ) || exclusions.count( AddressExclusion(addr.ip) );
}

struct ClusterControllerPriorityInfo {
	enum DCFitness { FitnessPrimary, FitnessRemote, FitnessPreferred, FitnessUnknown, FitnessBad }; //cannot be larger than 7 because of leader election mask

	static DCFitness calculateDCFitness(Optional<Key> const& dcId, std::vector<Optional<Key>> const& dcPriority) {
		if(!dcPriority.size()) {
			return FitnessUnknown;
		} else if(dcPriority.size() == 1) {
			if(dcId == dcPriority[0]) {
				return FitnessPreferred;
			} else {
				return FitnessUnknown;
			}
		} else {
			if(dcId == dcPriority[0]) {
				return FitnessPrimary;
			} else if(dcId == dcPriority[1]) {
				return FitnessRemote;
			} else {
				return FitnessBad;
			}
		}
	}

	uint8_t processClassFitness;
	bool isExcluded;
	uint8_t dcFitness;

	bool operator== (ClusterControllerPriorityInfo const& r) const { return processClassFitness == r.processClassFitness && isExcluded == r.isExcluded && dcFitness == r.dcFitness; }

	ClusterControllerPriorityInfo(uint8_t processClassFitness, bool isExcluded, uint8_t dcFitness) : processClassFitness(processClassFitness), isExcluded(isExcluded), dcFitness(dcFitness) {}

	template <class Ar>
	void serialize(Ar& ar) {
		serializer(ar, processClassFitness, isExcluded, dcFitness);
	}
};

class Database;

struct HealthMetrics {
	struct StorageStats {
		int64_t storageQueue;
		int64_t storageDurabilityLag;
		double diskUsage;
		double cpuUsage;

		bool operator==(StorageStats const &r) const {
			return (
				(storageQueue == r.storageQueue) &&
				(storageDurabilityLag == r.storageDurabilityLag) &&
				(diskUsage == r.diskUsage) &&
				(cpuUsage == r.cpuUsage)
			);
		}

		template <class Ar>
		void serialize(Ar& ar) {
			serializer(ar, storageQueue, storageDurabilityLag, diskUsage, cpuUsage);
		}
	};

	int64_t worstStorageQueue;
	int64_t worstStorageDurabilityLag;
	int64_t worstTLogQueue;
	double tpsLimit;
	bool batchLimited;
	std::map<UID, StorageStats> storageStats;
	std::map<UID, int64_t> tLogQueue;

	HealthMetrics()
		: worstStorageQueue(0)
		, worstStorageDurabilityLag(0)
		, worstTLogQueue(0)
		, tpsLimit(0.0)
		, batchLimited(false)
	{}

	void update(const HealthMetrics& hm, bool detailedInput, bool detailedOutput)
	{
		worstStorageQueue = hm.worstStorageQueue;
		worstStorageDurabilityLag = hm.worstStorageDurabilityLag;
		worstTLogQueue = hm.worstTLogQueue;
		tpsLimit = hm.tpsLimit;
		batchLimited = hm.batchLimited;

		if (!detailedOutput) {
			storageStats.clear();
			tLogQueue.clear();
		} else if (detailedInput) {
			storageStats = hm.storageStats;
			tLogQueue = hm.tLogQueue;
		}
	}

	bool operator==(HealthMetrics const& r) const {
		return (
			worstStorageQueue == r.worstStorageQueue &&
			worstStorageDurabilityLag == r.worstStorageDurabilityLag &&
			worstTLogQueue == r.worstTLogQueue &&
			storageStats == r.storageStats &&
			tLogQueue == r.tLogQueue &&
			batchLimited == r.batchLimited
		);
	}

	template <class Ar>
	void serialize(Ar& ar) {
		serializer(ar, worstStorageQueue, worstStorageDurabilityLag, worstTLogQueue, tpsLimit, batchLimited, storageStats, tLogQueue);
	}
};

#endif<|MERGE_RESOLUTION|>--- conflicted
+++ resolved
@@ -113,8 +113,7 @@
 	VectorRef<Tag> tags;
 
 	TagsAndMessage() {}
-<<<<<<< HEAD
-	TagsAndMessage(StringRef message, const std::vector<Tag>& tags) : message(message), tags(tags) {}
+	TagsAndMessage(StringRef message, VectorRef<Tag> tags) : message(message), tags(tags) {}
 
 	// Loads tags and message from a serialized buffer. "rd" is checkpointed at
 	// its begining position to allow the caller to rewind if needed.
@@ -124,15 +123,11 @@
 		int32_t messageLength;
 		uint16_t tagCount;
 		uint32_t sub;
-		tags.clear();
 
 		rd->checkpoint();
 		*rd >> messageLength >> sub >> tagCount;
 		if (messageVersionSub) *messageVersionSub = sub;
-		tags.resize(tagCount);
-		for (int i = 0; i < tagCount; i++) {
-			*rd >> tags[i];
-		}
+		tags = VectorRef<Tag>((Tag*)rd->readBytes(tagCount*sizeof(Tag)), tagCount);
 		const int32_t rawLength = messageLength + sizeof(messageLength);
 		rd->rewind();
 		rd->checkpoint();
@@ -150,9 +145,6 @@
 
 	// Returns the message with the header.
 	StringRef getRawMessage() const { return message; }
-=======
-	TagsAndMessage(StringRef message, VectorRef<Tag> tags) : message(message), tags(tags) {}
->>>>>>> fd5c57d4
 };
 
 struct KeyRangeRef;

--- conflicted
+++ resolved
@@ -1617,26 +1617,6 @@
 			Void _ = wait(taskBucket->finish(tr, task));
 			return Void();
 		}
-<<<<<<< HEAD
-=======
-
-		ACTOR static Future<Void> endLogFile(Database cx, Reference<Task> task, Reference<IAsyncFile> tempFile, std::string tempFileName, std::string logFileName, int64_t size, std::string backupContainer) {
-			try {
-				if (tempFile) {
-					Void _ = wait(truncateCloseFile(cx, BackupConfig(task), backupContainer, logFileName, tempFile, size));
-				}
-
-				Void _ = wait(IBackupContainer::openContainer(backupContainer)->renameFile(tempFileName, logFileName));
-			}
-			catch (Error &e) {
-				TraceEvent(SevWarn, "BA_BackupLogRangeTaskFunc_endLogFileError").error(e).detail("backupContainer", backupContainer).detail("Rename_file_from", tempFileName);
-				throw;
-			}
-
-			return Void();
-		}
-
->>>>>>> a5601877
 	};
 
 	StringRef BackupLogRangeTaskFunc::name = LiteralStringRef("file_backup_log_range");
@@ -2796,9 +2776,6 @@
 		return ERestoreState::ABORTED;
 	}
 
-<<<<<<< HEAD
-	struct StartFullRestoreTaskFunc : RestoreTaskFuncBase {
-=======
 	ACTOR Future<ERestoreState> abortRestore(Database cx, Key tagName) {
 		state Reference<ReadYourWritesTransaction> tr = Reference<ReadYourWritesTransaction>( new ReadYourWritesTransaction(cx) );
 
@@ -2832,8 +2809,7 @@
 		}
 	}
 
-	struct StartFullRestoreTaskFunc : TaskFuncBase {
->>>>>>> a5601877
+	struct StartFullRestoreTaskFunc : RestoreTaskFuncBase {
 		static StringRef name;
 		static const uint32_t version;
 

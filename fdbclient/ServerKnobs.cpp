--- conflicted
+++ resolved
@@ -875,11 +875,7 @@
 	init( SERVE_AUDIT_STORAGE_PARALLELISM,                         1 );
 	init( PERSIST_FINISH_AUDIT_COUNT,                             10 ); if ( isSimulated ) PERSIST_FINISH_AUDIT_COUNT = 1;
 	init( AUDIT_RETRY_COUNT_MAX,                                 100 ); if ( isSimulated ) AUDIT_RETRY_COUNT_MAX = 10;
-<<<<<<< HEAD
-	init( CONCURRENT_AUDIT_TASK_COUNT_MAX,                        50 ); if ( isSimulated ) CONCURRENT_AUDIT_TASK_COUNT_MAX = deterministicRandom()->randomInt(1, CONCURRENT_AUDIT_TASK_COUNT_MAX+1);
-=======
 	init( CONCURRENT_AUDIT_TASK_COUNT_MAX,                        10 ); if ( isSimulated ) CONCURRENT_AUDIT_TASK_COUNT_MAX = deterministicRandom()->randomInt(1, CONCURRENT_AUDIT_TASK_COUNT_MAX+1);
->>>>>>> ddb4503c
 	init( BUGGIFY_BLOCK_BYTES,                                 10000 );
 	init( STORAGE_RECOVERY_VERSION_LAG_LIMIT,				2 * MAX_READ_TRANSACTION_LIFE_VERSIONS );
 	init( STORAGE_COMMIT_BYTES,                             10000000 ); if( randomize && BUGGIFY ) STORAGE_COMMIT_BYTES = 2000000;

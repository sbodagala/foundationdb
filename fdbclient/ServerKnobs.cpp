--- conflicted
+++ resolved
@@ -777,14 +777,10 @@
 	init( MAX_PARALLEL_QUICK_GET_VALUE,                           50 ); if ( randomize && BUGGIFY ) MAX_PARALLEL_QUICK_GET_VALUE = deterministicRandom()->randomInt(1, 100);
 	init( QUICK_GET_KEY_VALUES_LIMIT,                           2000 );
 	init( QUICK_GET_KEY_VALUES_LIMIT_BYTES,                      1e7 );
-<<<<<<< HEAD
-	init( STORAGE_SERVER_SHARD_AWARE,                           true );
+	init( STORAGE_FEED_QUERY_HARD_LIMIT,                      100000 );
 	init( STORAGESERVER_MAX_RANK,                                  2 );
 	init( STORAGESERVER_READ_RANKS,                      "0,2,1,1,1" );
 	init( STORAGESERVER_READ_PRIORITIES,                   "48,32,8" );
-=======
-	init( STORAGE_FEED_QUERY_HARD_LIMIT,                      100000 );
->>>>>>> e9a12b4a
 
 	//Wait Failure
 	init( MAX_OUTSTANDING_WAIT_FAILURE_REQUESTS,                 250 ); if( randomize && BUGGIFY ) MAX_OUTSTANDING_WAIT_FAILURE_REQUESTS = 2;

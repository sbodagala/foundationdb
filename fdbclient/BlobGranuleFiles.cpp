/*
 * BlobGranuleFiles.cpp
 *
 * This source file is part of the FoundationDB open source project
 *
 * Copyright 2013-2022 Apple Inc. and the FoundationDB project authors
 *
 * Licensed under the Apache License, Version 2.0 (the "License");
 * you may not use this file except in compliance with the License.
 * You may obtain a copy of the License at
 *
 *     http://www.apache.org/licenses/LICENSE-2.0
 *
 * Unless required by applicable law or agreed to in writing, software
 * distributed under the License is distributed on an "AS IS" BASIS,
 * WITHOUT WARRANTIES OR CONDITIONS OF ANY KIND, either express or implied.
 * See the License for the specific language governing permissions and
 * limitations under the License.
 */

#include "fdbclient/BlobGranuleFiles.h"

#include "fdbclient/BlobGranuleCommon.h"
#include "fdbclient/ClientKnobs.h"
#include "fdbclient/CommitTransaction.h"
#include "fdbclient/Knobs.h"
#include "fdbclient/SystemData.h" // for allKeys unit test - could remove

#include "flow/BlobCipher.h"
#include "flow/CompressionUtils.h"
#include "flow/DeterministicRandom.h"
#include "flow/IRandom.h"
#include "flow/Trace.h"
#include "flow/serialize.h"
#include "flow/UnitTest.h"
#include "flow/xxhash.h"

#include "fmt/format.h"

#include <cstring>
#include <vector>

#define BG_READ_DEBUG false

// Implements granule file parsing and materialization with normal c++ functions (non-actors) so that this can be used
// outside the FDB network thread.

// File Format stuff

// Version info for file format of chunked files.
uint16_t LATEST_BG_FORMAT_VERSION = 1;
uint16_t MIN_SUPPORTED_BG_FORMAT_VERSION = 1;

// TODO combine with SystemData? These don't actually have to match though

const uint8_t SNAPSHOT_FILE_TYPE = 'S';
const uint8_t DELTA_FILE_TYPE = 'D';

// Deltas in key order

// For key-ordered delta files, the format for both sets and range clears is that you store boundaries ordered by key.
// Each boundary has a corresponding key, zero or more versioned updates (ValueAndVersionRef), and optionally a clear
// from keyAfter(key) to the next boundary, at a version.
// A streaming merge is more efficient than applying deltas one by one to restore to a later version from the snapshot.
// The concept of this versioned mutation boundaries is repurposed directly from a prior version of redwood, back when
// it supported versioned data.
struct ValueAndVersionRef {
	Version version;
	MutationRef::Type op; // only set/clear
	ValueRef value; // only present for set

	ValueAndVersionRef() {}
	// create clear
	explicit ValueAndVersionRef(Version version) : version(version), op(MutationRef::Type::ClearRange) {}
	// create set
	explicit ValueAndVersionRef(Version version, ValueRef value)
	  : version(version), op(MutationRef::Type::SetValue), value(value) {}
	ValueAndVersionRef(Arena& arena, const ValueAndVersionRef& copyFrom)
	  : version(copyFrom.version), op(copyFrom.op), value(arena, copyFrom.value) {}

	bool isSet() const { return op == MutationRef::SetValue; }
	bool isClear() const { return op == MutationRef::ClearRange; }

	int totalSize() const { return sizeof(ValueAndVersionRef) + value.size(); }
	int expectedSize() const { return value.size(); }

	struct OrderByVersion {
		bool operator()(ValueAndVersionRef const& a, ValueAndVersionRef const& b) const {
			return a.version < b.version;
		}
	};

	template <class Ar>
	void serialize(Ar& ar) {
		serializer(ar, version, op, value);
	}
};

struct DeltaBoundaryRef {
	// key
	KeyRef key;
	// updates to exactly this key
	VectorRef<ValueAndVersionRef> values;
	// clear version from keyAfter(key) up to the next boundary
	Optional<Version> clearVersion;

	DeltaBoundaryRef() {}
	DeltaBoundaryRef(Arena& ar, const DeltaBoundaryRef& copyFrom)
	  : key(ar, copyFrom.key), values(ar, copyFrom.values), clearVersion(copyFrom.clearVersion) {}

	int totalSize() { return sizeof(DeltaBoundaryRef) + key.expectedSize() + values.expectedSize(); }
	int expectedSize() const { return key.expectedSize() + values.expectedSize(); }

	template <class Ar>
	void serialize(Ar& ar) {
		serializer(ar, key, values, clearVersion);
	}
};

struct GranuleSortedDeltas {
	constexpr static FileIdentifier file_identifier = 8183903;

	VectorRef<DeltaBoundaryRef> boundaries;

	template <class Ar>
	void serialize(Ar& ar) {
		serializer(ar, boundaries);
	}
};

struct ChildBlockPointerRef {
	StringRef key;
	uint32_t offset;

	ChildBlockPointerRef() {}
	explicit ChildBlockPointerRef(StringRef key, uint32_t offset) : key(key), offset(offset) {}
	explicit ChildBlockPointerRef(Arena& arena, StringRef key, uint32_t offset) : key(arena, key), offset(offset) {}

	template <class Ar>
	void serialize(Ar& ar) {
		serializer(ar, key, offset);
	}

	struct OrderByKey {
		bool operator()(ChildBlockPointerRef const& a, ChildBlockPointerRef const& b) const { return a.key < b.key; }
	};

	struct OrderByKeyCommonPrefix {
		int prefixLen;
		OrderByKeyCommonPrefix(int prefixLen) : prefixLen(prefixLen) {}
		bool operator()(ChildBlockPointerRef const& a, ChildBlockPointerRef const& b) const {
			return a.key.compareSuffix(b.key, prefixLen);
		}
	};
};

namespace {
BlobGranuleFileEncryptionKeys getEncryptBlobCipherKey(const BlobGranuleCipherKeysCtx cipherKeysCtx) {
	BlobGranuleFileEncryptionKeys eKeys;

	eKeys.textCipherKey = makeReference<BlobCipherKey>(cipherKeysCtx.textCipherKey.encryptDomainId,
	                                                   cipherKeysCtx.textCipherKey.baseCipherId,
	                                                   cipherKeysCtx.textCipherKey.baseCipher.begin(),
	                                                   cipherKeysCtx.textCipherKey.baseCipher.size(),
	                                                   cipherKeysCtx.textCipherKey.salt);
	eKeys.headerCipherKey = makeReference<BlobCipherKey>(cipherKeysCtx.headerCipherKey.encryptDomainId,
	                                                     cipherKeysCtx.headerCipherKey.baseCipherId,
	                                                     cipherKeysCtx.headerCipherKey.baseCipher.begin(),
	                                                     cipherKeysCtx.headerCipherKey.baseCipher.size(),
	                                                     cipherKeysCtx.headerCipherKey.salt);

	return eKeys;
}

void validateEncryptionHeaderDetails(const BlobGranuleFileEncryptionKeys& eKeys,
                                     const BlobCipherEncryptHeader& header,
                                     const StringRef& ivRef) {
	// Validate encryption header 'cipherHeader' details sanity
	if (!(header.cipherHeaderDetails.baseCipherId == eKeys.headerCipherKey->getBaseCipherId() &&
	      header.cipherHeaderDetails.encryptDomainId == eKeys.headerCipherKey->getDomainId() &&
	      header.cipherHeaderDetails.salt == eKeys.headerCipherKey->getSalt())) {
		TraceEvent(SevError, "EncryptionHeader_CipherHeaderMismatch")
		    .detail("HeaderDomainId", eKeys.headerCipherKey->getDomainId())
		    .detail("ExpectedHeaderDomainId", header.cipherHeaderDetails.encryptDomainId)
		    .detail("HeaderBaseCipherId", eKeys.headerCipherKey->getBaseCipherId())
		    .detail("ExpectedHeaderBaseCipherId", header.cipherHeaderDetails.baseCipherId)
		    .detail("HeaderSalt", eKeys.headerCipherKey->getSalt())
		    .detail("ExpectedHeaderSalt", header.cipherHeaderDetails.salt);
		throw encrypt_header_metadata_mismatch();
	}
	// Validate encryption header 'cipherHeader' details sanity
	if (!(header.cipherHeaderDetails.baseCipherId == eKeys.headerCipherKey->getBaseCipherId() &&
	      header.cipherHeaderDetails.encryptDomainId == eKeys.headerCipherKey->getDomainId() &&
	      header.cipherHeaderDetails.salt == eKeys.headerCipherKey->getSalt())) {
		TraceEvent(SevError, "EncryptionHeader_CipherTextMismatch")
		    .detail("TextDomainId", eKeys.textCipherKey->getDomainId())
		    .detail("ExpectedTextDomainId", header.cipherTextDetails.encryptDomainId)
		    .detail("TextBaseCipherId", eKeys.textCipherKey->getBaseCipherId())
		    .detail("ExpectedTextBaseCipherId", header.cipherTextDetails.baseCipherId)
		    .detail("TextSalt", eKeys.textCipherKey->getSalt())
		    .detail("ExpectedTextSalt", header.cipherTextDetails.salt);
		throw encrypt_header_metadata_mismatch();
	}
	// Validate 'Initialization Vector' sanity
	if (memcmp(ivRef.begin(), &header.iv[0], AES_256_IV_LENGTH) != 0) {
		TraceEvent(SevError, "EncryptionHeader_IVMismatch")
		    .detail("IVChecksum", XXH3_64bits(ivRef.begin(), ivRef.size()))
		    .detail("ExpectedIVChecksum", XXH3_64bits(&header.iv[0], AES_256_IV_LENGTH));
		throw encrypt_header_metadata_mismatch();
	}
}
} // namespace

struct IndexBlock {
	constexpr static FileIdentifier file_identifier = 6525412;

	// Serializable fields
	VectorRef<ChildBlockPointerRef> children;

	template <class Ar>
	void serialize(Ar& ar) {
		serializer(ar, children);
	}
};

struct IndexBlockRef {
	constexpr static FileIdentifier file_identifier = 1945731;

	// Serialized fields
	Optional<StringRef> encryptHeaderRef;
	// Encrypted/unencrypted IndexBlock
	StringRef buffer;

	// Non-serializable fields
	IndexBlock block;

	void encrypt(const BlobGranuleCipherKeysCtx cipherKeysCtx, Arena& arena) {
		BlobGranuleFileEncryptionKeys eKeys = getEncryptBlobCipherKey(cipherKeysCtx);
		ASSERT(eKeys.headerCipherKey.isValid() && eKeys.textCipherKey.isValid());

		if (BG_ENCRYPT_COMPRESS_DEBUG) {
			XXH64_hash_t chksum = XXH3_64bits(buffer.begin(), buffer.size());
			TraceEvent(SevDebug, "IndexBlockEncrypt_Before").detail("Chksum", chksum);
		}

		EncryptBlobCipherAes265Ctr encryptor(eKeys.textCipherKey,
		                                     eKeys.headerCipherKey,
		                                     cipherKeysCtx.ivRef.begin(),
		                                     AES_256_IV_LENGTH,
		                                     ENCRYPT_HEADER_AUTH_TOKEN_MODE_SINGLE);
		Value serializedBuff = ObjectWriter::toValue(block, IncludeVersion(ProtocolVersion::withBlobGranuleFile()));
		BlobCipherEncryptHeader header;
		buffer = encryptor.encrypt(serializedBuff.contents().begin(), serializedBuff.contents().size(), &header, arena)
		             ->toStringRef();
		encryptHeaderRef = BlobCipherEncryptHeader::toStringRef(header, arena);

		if (BG_ENCRYPT_COMPRESS_DEBUG) {
			XXH64_hash_t chksum = XXH3_64bits(buffer.begin(), buffer.size());
			TraceEvent(SevDebug, "IndexBlockEncrypt_After").detail("Chksum", chksum);
		}
	}

	static void decrypt(const BlobGranuleCipherKeysCtx cipherKeysCtx, IndexBlockRef& idxRef, Arena& arena) {
		BlobGranuleFileEncryptionKeys eKeys = getEncryptBlobCipherKey(cipherKeysCtx);

		ASSERT(eKeys.headerCipherKey.isValid() && eKeys.textCipherKey.isValid());
		ASSERT(idxRef.encryptHeaderRef.present());

		if (BG_ENCRYPT_COMPRESS_DEBUG) {
			XXH64_hash_t chksum = XXH3_64bits(idxRef.buffer.begin(), idxRef.buffer.size());
			TraceEvent(SevDebug, "IndexBlockEncrypt_Before").detail("Chksum", chksum);
		}

		BlobCipherEncryptHeader header = BlobCipherEncryptHeader::fromStringRef(idxRef.encryptHeaderRef.get());

		validateEncryptionHeaderDetails(eKeys, header, cipherKeysCtx.ivRef);

		DecryptBlobCipherAes256Ctr decryptor(eKeys.textCipherKey, eKeys.headerCipherKey, cipherKeysCtx.ivRef.begin());
		StringRef decrypted =
		    decryptor.decrypt(idxRef.buffer.begin(), idxRef.buffer.size(), header, arena)->toStringRef();

		if (BG_ENCRYPT_COMPRESS_DEBUG) {
			XXH64_hash_t chksum = XXH3_64bits(decrypted.begin(), decrypted.size());
			TraceEvent(SevDebug, "IndexBlockEncrypt_After").detail("Chksum", chksum);
		}

		// TODO: Add version?
		ObjectReader dataReader(decrypted.begin(), IncludeVersion());
		dataReader.deserialize(FileIdentifierFor<IndexBlock>::value, idxRef.block, arena);
	}

	void init(Optional<BlobGranuleCipherKeysCtx> cipherKeysCtx, Arena& arena) {
		if (encryptHeaderRef.present()) {
			CODE_PROBE(true, "reading encrypted chunked file");
			ASSERT(cipherKeysCtx.present());
			decrypt(cipherKeysCtx.get(), *this, arena);
		} else {
			TraceEvent("IndexBlockSize").detail("Sz", buffer.size());

			// TODO: Add version?
			ObjectReader dataReader(buffer.begin(), IncludeVersion());
			dataReader.deserialize(FileIdentifierFor<IndexBlock>::value, block, arena);
		}
	}

	void finalize(Optional<BlobGranuleCipherKeysCtx> cipherKeysCtx, Arena& arena) {
		if (cipherKeysCtx.present()) {
			// IndexBlock childBlock pointers offsets are relative to IndexBlock endOffset instead of file start offset.
			// Compressing indexBlock will need offset recalculation (circular depedency). IndexBlock size is bounded by
			// number of chunks and sizeof(KeyPrefix), 'not' compressing IndexBlock shouldn't cause significant file
			// size bloat.

			ASSERT(cipherKeysCtx.present());
			encrypt(cipherKeysCtx.get(), arena);
		} else {
			encryptHeaderRef.reset();
			buffer = StringRef(
			    arena, ObjectWriter::toValue(block, IncludeVersion(ProtocolVersion::withBlobGranuleFile())).contents());
		}

		TraceEvent(SevDebug, "IndexBlockSize").detail("Sz", buffer.size()).detail("Encrypted", cipherKeysCtx.present());
	}

	template <class Ar>
	void serialize(Ar& ar) {
		serializer(ar, encryptHeaderRef, buffer);
	}
};

// On-disk and/or in-memory representation of a IndexBlobGranuleFile 'chunk'.
//
// Encryption: A 'chunk' gets encrypted before getting persisted if enabled. Encryption header is persisted along with
// the chunk data to assist decryption on reads.
//
// Compression: A 'chunk' gets compressed before getting persisted if enabled. Compression filter (algorithm)
// information is persisted as part of 'chunk metadata' to assist decompression on reads.

struct IndexBlobGranuleFileChunkRef {
	constexpr static FileIdentifier file_identifier = 2814019;

	// Serialized fields
	Optional<CompressionFilter> compressionFilter;
	Optional<StringRef> encryptHeaderRef;
	// encrypted and/or compressed chunk;
	StringRef buffer;

	// Non-serialized
	Optional<StringRef> chunkBytes;

	static void encrypt(const BlobGranuleCipherKeysCtx& cipherKeysCtx,
	                    IndexBlobGranuleFileChunkRef& chunkRef,
	                    Arena& arena) {
		BlobGranuleFileEncryptionKeys eKeys = getEncryptBlobCipherKey(cipherKeysCtx);

		ASSERT(eKeys.headerCipherKey.isValid() && eKeys.textCipherKey.isValid());

		if (BG_ENCRYPT_COMPRESS_DEBUG) {
			XXH64_hash_t chksum = XXH3_64bits(chunkRef.buffer.begin(), chunkRef.buffer.size());
			TraceEvent(SevDebug, "BlobChunkEncrypt_Before").detail("Chksum", chksum);
		}

		EncryptBlobCipherAes265Ctr encryptor(eKeys.textCipherKey,
		                                     eKeys.headerCipherKey,
		                                     cipherKeysCtx.ivRef.begin(),
		                                     AES_256_IV_LENGTH,
		                                     ENCRYPT_HEADER_AUTH_TOKEN_MODE_SINGLE);
		BlobCipherEncryptHeader header;
		chunkRef.buffer =
		    encryptor.encrypt(chunkRef.buffer.begin(), chunkRef.buffer.size(), &header, arena)->toStringRef();
		chunkRef.encryptHeaderRef = BlobCipherEncryptHeader::toStringRef(header, arena);

		if (BG_ENCRYPT_COMPRESS_DEBUG) {
			XXH64_hash_t chksum = XXH3_64bits(chunkRef.buffer.begin(), chunkRef.buffer.size());
			TraceEvent(SevDebug, "BlobChunkEncrypt_After").detail("Chksum", chksum);
		}
	}

	static StringRef decrypt(const BlobGranuleCipherKeysCtx& cipherKeysCtx,
	                         const IndexBlobGranuleFileChunkRef& chunkRef,
	                         Arena& arena) {
		BlobGranuleFileEncryptionKeys eKeys = getEncryptBlobCipherKey(cipherKeysCtx);

		ASSERT(eKeys.headerCipherKey.isValid() && eKeys.textCipherKey.isValid());
		ASSERT(chunkRef.encryptHeaderRef.present());

		if (BG_ENCRYPT_COMPRESS_DEBUG) {
			XXH64_hash_t chksum = XXH3_64bits(chunkRef.buffer.begin(), chunkRef.buffer.size());
			TraceEvent(SevDebug, "BlobChunkDecrypt_Before").detail("Chksum", chksum);
		}

		BlobCipherEncryptHeader header = BlobCipherEncryptHeader::fromStringRef(chunkRef.encryptHeaderRef.get());

		validateEncryptionHeaderDetails(eKeys, header, cipherKeysCtx.ivRef);

		DecryptBlobCipherAes256Ctr decryptor(eKeys.textCipherKey, eKeys.headerCipherKey, cipherKeysCtx.ivRef.begin());
		StringRef decrypted =
		    decryptor.decrypt(chunkRef.buffer.begin(), chunkRef.buffer.size(), header, arena)->toStringRef();

		if (BG_ENCRYPT_COMPRESS_DEBUG) {
			XXH64_hash_t chksum = XXH3_64bits(decrypted.begin(), decrypted.size());
			TraceEvent(SevDebug, "BlobChunkDecrypt_After").detail("Chksum", chksum);
		}

		return decrypted;
	}

	static void compress(IndexBlobGranuleFileChunkRef& chunkRef,
	                     const Value& chunk,
	                     const CompressionFilter compFilter,
	                     Arena& arena) {
		chunkRef.compressionFilter = compFilter;
		chunkRef.buffer = CompressionUtils::compress(chunkRef.compressionFilter.get(), chunk.contents(), arena);

		if (BG_ENCRYPT_COMPRESS_DEBUG) {
			XXH64_hash_t chunkChksum = XXH3_64bits(chunk.contents().begin(), chunk.contents().size());
			XXH64_hash_t chksum = XXH3_64bits(chunkRef.buffer.begin(), chunkRef.buffer.size());
			TraceEvent("CompressBlobChunk")
			    .detail("Filter", CompressionUtils::toString(chunkRef.compressionFilter.get()))
			    .detail("ChkSumBefore", chunkChksum)
			    .detail("ChkSumAfter", chksum);
		}
	}

	static StringRef decompress(const IndexBlobGranuleFileChunkRef& chunkRef, Arena& arena) {
		ASSERT(chunkRef.compressionFilter.present());
		return CompressionUtils::decompress(chunkRef.compressionFilter.get(), chunkRef.chunkBytes.get(), arena);
	}

	static Value toBytes(Optional<BlobGranuleCipherKeysCtx> cipherKeysCtx,
	                     Optional<CompressionFilter> compFilter,
	                     const Value& chunk,
	                     Arena& arena) {
		IndexBlobGranuleFileChunkRef chunkRef;

		if (compFilter.present()) {
			IndexBlobGranuleFileChunkRef::compress(chunkRef, chunk, compFilter.get(), arena);
		} else {
			chunkRef.buffer = StringRef(arena, chunk.contents());
		}

		if (cipherKeysCtx.present()) {
			IndexBlobGranuleFileChunkRef::encrypt(cipherKeysCtx.get(), chunkRef, arena);
		}

		if (BG_ENCRYPT_COMPRESS_DEBUG) {
			TraceEvent(SevDebug, "GenerateBlobGranuleFileChunk")
			    .detail("Encrypt", cipherKeysCtx.present())
			    .detail("Compress", compFilter.present())
			    .detail("CompFilter",
			            compFilter.present() ? CompressionUtils::toString(compFilter.get())
			                                 : CompressionUtils::toString(CompressionFilter::NONE));
		}

		return ObjectWriter::toValue(chunkRef, IncludeVersion(ProtocolVersion::withBlobGranuleFile()));
	}

	static IndexBlobGranuleFileChunkRef fromBytes(Optional<BlobGranuleCipherKeysCtx> cipherKeysCtx,
	                                              StringRef buffer,
	                                              Arena& arena) {
		IndexBlobGranuleFileChunkRef chunkRef;
		ObjectReader dataReader(buffer.begin(), IncludeVersion());
		dataReader.deserialize(FileIdentifierFor<IndexBlobGranuleFileChunkRef>::value, chunkRef, arena);

		if (chunkRef.encryptHeaderRef.present()) {
			CODE_PROBE(true, "reading encrypted file chunk");
			ASSERT(cipherKeysCtx.present());
			chunkRef.chunkBytes = IndexBlobGranuleFileChunkRef::decrypt(cipherKeysCtx.get(), chunkRef, arena);
		} else {
			chunkRef.chunkBytes = chunkRef.buffer;
		}

		if (chunkRef.compressionFilter.present()) {
			CODE_PROBE(true, "reading compressed file chunk");
			chunkRef.chunkBytes = IndexBlobGranuleFileChunkRef::decompress(chunkRef, arena);
		} else if (!chunkRef.chunkBytes.present()) {
			// 'Encryption' & 'Compression' aren't enabled.
			chunkRef.chunkBytes = chunkRef.buffer;
		}

		ASSERT(chunkRef.chunkBytes.present());

		if (BG_ENCRYPT_COMPRESS_DEBUG) {
			TraceEvent(SevDebug, "ParseBlobGranuleFileChunk")
			    .detail("Encrypted", chunkRef.encryptHeaderRef.present())
			    .detail("Compressed", chunkRef.compressionFilter.present())
			    .detail("CompFilter",
			            chunkRef.compressionFilter.present()
			                ? CompressionUtils::toString(chunkRef.compressionFilter.get())
			                : CompressionUtils::toString(CompressionFilter::NONE));
		}

		return chunkRef;
	}

	template <class Ar>
	void serialize(Ar& ar) {
		serializer(ar, compressionFilter, encryptHeaderRef, buffer);
	}
};

/*
 * A file header for a key-ordered file that is chunked on disk, where each chunk is a disjoint key range of data.
 */
struct IndexedBlobGranuleFile {
	constexpr static FileIdentifier file_identifier = 3828201;
	// serialized fields
	uint16_t formatVersion;
	uint8_t fileType;
	Optional<StringRef> filter; // not used currently

	IndexBlockRef indexBlockRef;
	int chunkStartOffset;

	// Non-serialized member fields
	StringRef fileBytes;

	void init(uint8_t fType, const Optional<BlobGranuleCipherKeysCtx> cipherKeysCtx) {
		formatVersion = LATEST_BG_FORMAT_VERSION;
		fileType = fType;
		chunkStartOffset = -1;
	}

	void init(const StringRef& fBytes, Arena& arena, const Optional<BlobGranuleCipherKeysCtx> cipherKeysCtx) {
		ASSERT(chunkStartOffset > 0);

		fileBytes = fBytes;
		indexBlockRef.init(cipherKeysCtx, arena);
	}

	static Standalone<IndexedBlobGranuleFile> fromFileBytes(const StringRef& fileBytes,
	                                                        const Optional<BlobGranuleCipherKeysCtx> cipherKeysCtx) {
		// parse index block at head of file
		Arena arena;
		IndexedBlobGranuleFile file;
		ObjectReader dataReader(fileBytes.begin(), IncludeVersion());
		dataReader.deserialize(FileIdentifierFor<IndexedBlobGranuleFile>::value, file, arena);

		file.init(fileBytes, arena, cipherKeysCtx);

		// do sanity checks
		if (file.formatVersion > LATEST_BG_FORMAT_VERSION || file.formatVersion < MIN_SUPPORTED_BG_FORMAT_VERSION) {
			TraceEvent(SevWarn, "BlobGranuleFileInvalidFormatVersion")
			    .suppressFor(5.0)
			    .detail("FoundFormatVersion", file.formatVersion)
			    .detail("MinSupported", MIN_SUPPORTED_BG_FORMAT_VERSION)
			    .detail("LatestSupported", LATEST_BG_FORMAT_VERSION);
			throw unsupported_format_version();
		}
		ASSERT(file.fileType == SNAPSHOT_FILE_TYPE || file.fileType == DELTA_FILE_TYPE);

		return Standalone<IndexedBlobGranuleFile>(file, arena);
	}

	ChildBlockPointerRef* findStartBlock(const KeyRef& beginKey) const {
		ChildBlockPointerRef searchKey(beginKey, 0);
		ChildBlockPointerRef* startBlock = (ChildBlockPointerRef*)std::lower_bound(indexBlockRef.block.children.begin(),
		                                                                           indexBlockRef.block.children.end(),
		                                                                           searchKey,
		                                                                           ChildBlockPointerRef::OrderByKey());

		if (startBlock != indexBlockRef.block.children.end() && startBlock != indexBlockRef.block.children.begin() &&
		    beginKey < startBlock->key) {
			startBlock--;
		} else if (startBlock == indexBlockRef.block.children.end()) {
			startBlock--;
		}

		return startBlock;
	}

	// FIXME: implement some sort of iterator type interface?
	template <class ChildType>
	Standalone<ChildType> getChild(const ChildBlockPointerRef* childPointer,
	                               Optional<BlobGranuleCipherKeysCtx> cipherKeysCtx,
	                               int startOffset) {
		ASSERT(childPointer != indexBlockRef.block.children.end());
		const ChildBlockPointerRef* nextPointer = childPointer + 1;
		ASSERT(nextPointer != indexBlockRef.block.children.end());

		size_t blockSize = nextPointer->offset - childPointer->offset;
		// Account for IndexBlockRef size for chunk offset computation
		StringRef childData(fileBytes.begin() + childPointer->offset + startOffset, blockSize);

		if (BG_ENCRYPT_COMPRESS_DEBUG) {
			TraceEvent(SevDebug, "GetChild")
			    .detail("BlkSize", blockSize)
			    .detail("Offset", childPointer->offset)
			    .detail("StartOffset", chunkStartOffset);
		}

		Arena childArena;
		IndexBlobGranuleFileChunkRef chunkRef =
		    IndexBlobGranuleFileChunkRef::fromBytes(cipherKeysCtx, childData, childArena);

		ChildType child;
		ObjectReader dataReader(chunkRef.chunkBytes.get().begin(), IncludeVersion());
		dataReader.deserialize(FileIdentifierFor<ChildType>::value, child, childArena);

		// TODO implement some sort of decrypted+decompressed+deserialized cache, if this object gets reused?
		return Standalone<ChildType>(child, childArena);
	}

	template <class Ar>
	void serialize(Ar& ar) {
		serializer(ar, formatVersion, fileType, filter, indexBlockRef, chunkStartOffset);
	}
};

// Since ObjectReader doesn't update read offset after reading, we have to make the block offsets absolute offsets by
// serializing once, adding the serialized size to each offset, and serializing again. This relies on the fact that
// ObjectWriter/flatbuffers uses fixed size integers instead of variable size.

Value serializeIndexBlock(Standalone<IndexedBlobGranuleFile>& file, Optional<BlobGranuleCipherKeysCtx> cipherKeysCtx) {
	file.indexBlockRef.finalize(cipherKeysCtx, file.arena());

	Value serialized = ObjectWriter::toValue(file, IncludeVersion(ProtocolVersion::withBlobGranuleFile()));
	file.chunkStartOffset = serialized.contents().size();

	if (BG_ENCRYPT_COMPRESS_DEBUG) {
		TraceEvent(SevDebug, "SerializeIndexBlock").detail("StartOffset", file.chunkStartOffset);
	}

	return ObjectWriter::toValue(file, IncludeVersion(ProtocolVersion::withBlobGranuleFile()));
}

Value serializeFileFromChunks(Standalone<IndexedBlobGranuleFile>& file,
                              Optional<BlobGranuleCipherKeysCtx> cipherKeysCtx,
                              std::vector<Value>& chunks,
                              int previousChunkBytes) {
	Value indexBlockBytes = serializeIndexBlock(file, cipherKeysCtx);
	int32_t indexSize = indexBlockBytes.size();
	chunks[0] = indexBlockBytes;

	// TODO: write this directly to stream to avoid extra copy?
	Arena ret;

	size_t size = indexSize + previousChunkBytes;
	uint8_t* buffer = new (ret) uint8_t[size];
	uint8_t* bufferStart = buffer;

	int idx = 0;
	for (auto& it : chunks) {
		if (BG_ENCRYPT_COMPRESS_DEBUG) {
			TraceEvent(SevDebug, "SerializeFile")
			    .detail("ChunkIdx", idx++)
			    .detail("Size", it.size())
			    .detail("Offset", buffer - bufferStart);
		}
		buffer = it.copyTo(buffer);
	}
	ASSERT(size == buffer - bufferStart);

	return Standalone<StringRef>(StringRef(bufferStart, size), ret);
}

// TODO: this should probably be in actor file with yields? - move writing logic to separate actor file in server?
// TODO: optimize memory copying
// TODO: sanity check no oversized files
Value serializeChunkedSnapshot(Standalone<GranuleSnapshot> snapshot,
                               int targetChunkBytes,
                               Optional<CompressionFilter> compressFilter,
                               Optional<BlobGranuleCipherKeysCtx> cipherKeysCtx) {
	CODE_PROBE(compressFilter.present(), "serializing compressed snapshot file");
	CODE_PROBE(cipherKeysCtx.present(), "serializing encrypted snapshot file");
	Standalone<IndexedBlobGranuleFile> file;

	file.init(SNAPSHOT_FILE_TYPE, cipherKeysCtx);

	size_t currentChunkBytesEstimate = 0;
	size_t previousChunkBytes = 0;

	std::vector<Value> chunks;
	chunks.push_back(Value()); // dummy value for index block
	Standalone<GranuleSnapshot> currentChunk;

	for (int i = 0; i < snapshot.size(); i++) {
		// TODO REMOVE sanity check
		if (i > 0) {
			ASSERT(snapshot[i - 1].key < snapshot[i].key);
		}

		currentChunk.push_back_deep(currentChunk.arena(), snapshot[i]);
		currentChunkBytesEstimate += snapshot[i].expectedSize();

		if (currentChunkBytesEstimate >= targetChunkBytes || i == snapshot.size() - 1) {
			Value serialized =
			    ObjectWriter::toValue(currentChunk, IncludeVersion(ProtocolVersion::withBlobGranuleFile()));
			Value chunkBytes =
			    IndexBlobGranuleFileChunkRef::toBytes(cipherKeysCtx, compressFilter, serialized, file.arena());
			chunks.push_back(chunkBytes);
			// TODO remove validation
			if (!file.indexBlockRef.block.children.empty()) {
				ASSERT(file.indexBlockRef.block.children.back().key < currentChunk.begin()->key);
			}
			file.indexBlockRef.block.children.emplace_back_deep(
			    file.arena(), currentChunk.begin()->key, previousChunkBytes);

			if (BG_ENCRYPT_COMPRESS_DEBUG) {
				TraceEvent(SevDebug, "ChunkSize")
				    .detail("ChunkBytes", chunkBytes.size())
				    .detail("PrvChunkBytes", previousChunkBytes);
			}

			previousChunkBytes += chunkBytes.size();
			currentChunkBytesEstimate = 0;
			currentChunk = Standalone<GranuleSnapshot>();
		}
	}
	ASSERT(currentChunk.empty());
	// push back dummy last chunk to get last chunk size, and to know last key in last block without having to read it
	if (!snapshot.empty()) {
		file.indexBlockRef.block.children.emplace_back_deep(
		    file.arena(), keyAfter(snapshot.back().key), previousChunkBytes);
	}

	return serializeFileFromChunks(file, cipherKeysCtx, chunks, previousChunkBytes);
}

// TODO: use redwood prefix trick to optimize cpu comparison
static Arena loadSnapshotFile(const StringRef& snapshotData,
                              const KeyRangeRef& keyRange,
                              std::map<KeyRef, ValueRef>& dataMap,
                              Optional<BlobGranuleCipherKeysCtx> cipherKeysCtx) {
	Arena rootArena;

	Standalone<IndexedBlobGranuleFile> file = IndexedBlobGranuleFile::fromFileBytes(snapshotData, cipherKeysCtx);

	ASSERT(file.fileType == SNAPSHOT_FILE_TYPE);
	ASSERT(file.chunkStartOffset > 0);

	// empty snapshot file
	if (file.indexBlockRef.block.children.empty()) {
		return rootArena;
	}

	ASSERT(file.indexBlockRef.block.children.size() >= 2);

	// TODO: refactor this out of delta tree
	// int commonPrefixLen = commonPrefixLength(index.dataBlockOffsets.front().first,
	// index.dataBlockOffsets.back().first);

	// find range of blocks needed to read
	ChildBlockPointerRef* currentBlock = file.findStartBlock(keyRange.begin);

	// FIXME: optimize cpu comparisons here in first/last partial blocks, doing entire blocks at once based on
	// comparison, and using shared prefix for key comparison
	while (currentBlock != (file.indexBlockRef.block.children.end() - 1) && keyRange.end > currentBlock->key) {
		Standalone<GranuleSnapshot> dataBlock =
		    file.getChild<GranuleSnapshot>(currentBlock, cipherKeysCtx, file.chunkStartOffset);
		ASSERT(!dataBlock.empty());
		ASSERT(currentBlock->key == dataBlock.front().key);

		bool anyRows = false;
		for (auto& entry : dataBlock) {
			if (entry.key >= keyRange.begin && entry.key < keyRange.end) {
				dataMap.insert({ entry.key, entry.value });
				anyRows = true;
			}
		}
		if (anyRows) {
			rootArena.dependsOn(dataBlock.arena());
		}
		currentBlock++;
	}

	return rootArena;
}

typedef std::map<Key, Standalone<DeltaBoundaryRef>> SortedDeltasT;

// FIXME: optimize all of this with common prefix comparison stuff
SortedDeltasT::iterator insertMutationBoundary(SortedDeltasT& deltasByKey, const KeyRef& boundary) {
	// Find the first split point in buffer that is >= key
	auto it = deltasByKey.lower_bound(boundary);

	// Since the map contains fileRange already, we had to have found something
	ASSERT(it != deltasByKey.end());
	if (it->first == boundary) {
		return it;
	}

	// new boundary, using find as insert hint
	it = deltasByKey.insert(it, { boundary, Standalone<DeltaBoundaryRef>() });

	// look back at previous entry to see if this boundary is already cleared to at a prior version
	ASSERT(it != deltasByKey.begin());
	auto itPrev = it;
	--itPrev;

	if (itPrev->second.clearVersion.present()) {
		it->second.clearVersion = itPrev->second.clearVersion;
		it->second.values.push_back(it->second.arena(), ValueAndVersionRef(it->second.clearVersion.get()));
	}

	return it;
}

void updateMutationBoundary(Standalone<DeltaBoundaryRef>& boundary, const ValueAndVersionRef& update) {
	if (update.isSet()) {
		if (boundary.values.empty() || boundary.values.back().version < update.version) {
			// duplicate same set even if it's the same as the last one, so beginVersion reads still get updates
			boundary.values.push_back(boundary.arena(), update);
		} else {
			CODE_PROBE(true, "multiple boundary updates at same version (set)");
			// preserve inter-mutation order by replacing this one
			boundary.values.back() = update;
		}
	} else {
		if (boundary.values.empty() ||
		    (boundary.values.back().isSet() && boundary.values.back().version < update.version)) {
			// don't duplicate single-key clears in order if previous was also a clear, since it's a no-op when starting
			// with beginVersion
			boundary.values.push_back(boundary.arena(), update);
		} else if (!boundary.values.empty() && boundary.values.back().version == update.version) {
			CODE_PROBE(true, "multiple boundary updates at same version (clear)");
			if (boundary.values.back().isSet()) {
				// if the last 2 updates were clear @ v1 and set @ v2, and we now have a clear at v2, just pop off the
				// set and leave the previous clear. Otherwise, just set the last set to a clear
				if (boundary.values.size() >= 2 && boundary.values[boundary.values.size() - 2].isClear()) {
					CODE_PROBE(true, "clear then set/clear at same version optimization");
					boundary.values.pop_back();
				} else {
					boundary.values.back() = update;
				}
			} // else we have 2 consecutive clears at this version, no-op
		}
	}
}

// TODO: investigate more cpu-efficient sorting methods. Potential options:
// 1) Replace std::map with ART mutation buffer
// 2) sort updates and clear endpoints by (key, version), and keep track of active clears.
void sortDeltasByKey(const Standalone<GranuleDeltas>& deltasByVersion,
                     const KeyRangeRef& fileRange,
                     SortedDeltasT& deltasByKey) {
	if (deltasByVersion.empty()) {
		return;
	}
	if (deltasByKey.empty()) {
		deltasByKey.insert({ fileRange.begin, Standalone<DeltaBoundaryRef>() });
		deltasByKey.insert({ fileRange.end, Standalone<DeltaBoundaryRef>() });
	}
	for (auto& it : deltasByVersion) {
		for (auto& m : it.mutations) {
			// TODO REMOVE validation
			ASSERT(fileRange.contains(m.param1));
			if (m.type == MutationRef::ClearRange) {
				ASSERT(m.param2 <= fileRange.end);
				// handle single key clear more efficiently
				if (equalsKeyAfter(m.param1, m.param2)) {
					SortedDeltasT::iterator key = insertMutationBoundary(deltasByKey, m.param1);
					updateMutationBoundary(key->second, ValueAndVersionRef(it.version));
				} else {
					// Update each boundary in the cleared range
					SortedDeltasT::iterator begin = insertMutationBoundary(deltasByKey, m.param1);
					SortedDeltasT::iterator end = insertMutationBoundary(deltasByKey, m.param2);
					while (begin != end) {
						// Set the rangeClearedVersion if not set
						if (!begin->second.clearVersion.present()) {
							begin->second.clearVersion = it.version;
						}

						// Add a clear to values if it's empty or the last item is not a clear
						if (begin->second.values.empty() || begin->second.values.back().isSet()) {
							updateMutationBoundary(begin->second, ValueAndVersionRef(it.version));
						}
						++begin;
					}
				}
			} else {
				Standalone<DeltaBoundaryRef>& bound = insertMutationBoundary(deltasByKey, m.param1)->second;
				updateMutationBoundary(bound, ValueAndVersionRef(it.version, m.param2));
			}
		}
	}

	// TODO: could do a scan through map and coalesce clears (if any boundaries with exactly 1 mutation (clear) and same
	// clearVersion as previous guy)
}

// FIXME: Could maybe reduce duplicated code between this and chunkedSnapshot for chunking
Value serializeChunkedDeltaFile(Standalone<GranuleDeltas> deltas,
                                const KeyRangeRef& fileRange,
                                int chunkSize,
                                Optional<CompressionFilter> compressFilter,
                                Optional<BlobGranuleCipherKeysCtx> cipherKeysCtx) {
	CODE_PROBE(compressFilter.present(), "serializing compressed delta file");
	CODE_PROBE(cipherKeysCtx.present(), "serializing encrypted delta file");
	Standalone<IndexedBlobGranuleFile> file;

	file.init(DELTA_FILE_TYPE, cipherKeysCtx);

	// build in-memory version of boundaries - TODO separate functions
	SortedDeltasT boundaries;
	sortDeltasByKey(deltas, fileRange, boundaries);

	std::vector<Value> chunks;
	chunks.push_back(Value()); // dummy value for index block

	Standalone<GranuleSortedDeltas> currentChunk;
	size_t currentChunkBytesEstimate = 0;
	size_t previousChunkBytes = 0;

	// TODO REMOVE - for validation
	KeyRef lastKey;
	int i = 0;
	for (auto& it : boundaries) {
		// TODO REMOVE sanity check
		if (i > 0) {
			ASSERT(lastKey < it.first);
		}
		lastKey = it.first;
		it.second.key = it.first;

		currentChunk.boundaries.push_back_deep(currentChunk.arena(), it.second);
		currentChunkBytesEstimate += it.second.totalSize();

		if (currentChunkBytesEstimate >= chunkSize || i == boundaries.size() - 1) {
			Value serialized =
			    ObjectWriter::toValue(currentChunk, IncludeVersion(ProtocolVersion::withBlobGranuleFile()));
			Value chunkBytes =
			    IndexBlobGranuleFileChunkRef::toBytes(cipherKeysCtx, compressFilter, serialized, file.arena());
			chunks.push_back(chunkBytes);

			// TODO remove validation
			if (!file.indexBlockRef.block.children.empty()) {
				ASSERT(file.indexBlockRef.block.children.back().key < currentChunk.boundaries.begin()->key);
			}
			file.indexBlockRef.block.children.emplace_back_deep(
			    file.arena(), currentChunk.boundaries.begin()->key, previousChunkBytes);

			if (BG_ENCRYPT_COMPRESS_DEBUG) {
				TraceEvent(SevDebug, "ChunkSize")
				    .detail("ChunkBytes", chunkBytes.size())
				    .detail("PrvChunkBytes", previousChunkBytes);
			}

			previousChunkBytes += chunkBytes.size();
			currentChunkBytesEstimate = 0;
			currentChunk = Standalone<GranuleSortedDeltas>();
		}
		i++;
	}
	ASSERT(currentChunk.boundaries.empty());
	if (!deltas.empty()) {
		file.indexBlockRef.block.children.emplace_back_deep(file.arena(), fileRange.end, previousChunkBytes);
	}

	return serializeFileFromChunks(file, cipherKeysCtx, chunks, previousChunkBytes);
}

// Effectively the single DeltaBoundaryRef reduced to one update, but also with the key and clear after information.
// Sometimes at a given version, the boundary may only be necessary to represent a clear version after this key, or just
// an update/clear to this key, or both.
struct ParsedDeltaBoundaryRef {
	KeyRef key;
	MutationRef::Type op; // SetValue, ClearRange, or NoOp
	ValueRef value; // null unless op == SetValue
	bool clearAfter;

	// op constructor
	ParsedDeltaBoundaryRef() {}
	explicit ParsedDeltaBoundaryRef(KeyRef key, bool clearAfter, const ValueAndVersionRef& valueAndVersion)
	  : key(key), op(valueAndVersion.op), value(valueAndVersion.value), clearAfter(clearAfter) {}
	// noop constructor
	explicit ParsedDeltaBoundaryRef(KeyRef key, bool clearAfter)
	  : key(key), op(MutationRef::Type::NoOp), clearAfter(clearAfter) {}
	ParsedDeltaBoundaryRef(Arena& arena, const ParsedDeltaBoundaryRef& copyFrom)
	  : key(arena, copyFrom.key), op(copyFrom.op), clearAfter(copyFrom.clearAfter) {
		if (copyFrom.isSet()) {
			value = StringRef(arena, copyFrom.value);
		}
	}

	bool isSet() const { return op == MutationRef::SetValue; }
	bool isClear() const { return op == MutationRef::ClearRange; }
	bool redundant(bool prevClearAfter) const { return op == MutationRef::Type::NoOp && clearAfter == prevClearAfter; }
};

// TODO could move ParsedDeltaBoundaryRef struct type up to granule common and make this a member of DeltaBoundaryRef?
ParsedDeltaBoundaryRef deltaAtVersion(const DeltaBoundaryRef& delta, Version beginVersion, Version readVersion) {
	bool clearAfter = delta.clearVersion.present() && readVersion >= delta.clearVersion.get() &&
	                  beginVersion <= delta.clearVersion.get();
	if (delta.values.empty()) {
		return ParsedDeltaBoundaryRef(delta.key, clearAfter);
	}
	auto valueAtVersion = std::lower_bound(delta.values.begin(),
	                                       delta.values.end(),
	                                       ValueAndVersionRef(readVersion),
	                                       ValueAndVersionRef::OrderByVersion());
	if (valueAtVersion == delta.values.begin() && readVersion < valueAtVersion->version) {
		// deltas are all higher than read version
		return ParsedDeltaBoundaryRef(delta.key, clearAfter);
	}
	// lower_bound() found version >= readVersion, so if we're at the end or it's not equal, go back one
	if (valueAtVersion == delta.values.end() || valueAtVersion->version > readVersion) {
		valueAtVersion--;
	}
	ASSERT(readVersion >= valueAtVersion->version);
	// now, handle beginVersion (if update < beginVersion, it's a noop)
	if (valueAtVersion->version < beginVersion) {
		return ParsedDeltaBoundaryRef(delta.key, clearAfter);
	} else {
		return ParsedDeltaBoundaryRef(delta.key, clearAfter, *valueAtVersion);
	}
}

void applyDeltasSorted(const Standalone<VectorRef<ParsedDeltaBoundaryRef>>& sortedDeltas,
                       bool startClear,
                       std::map<KeyRef, ValueRef>& dataMap) {
	if (sortedDeltas.empty() && !startClear) {
		return;
	}

	// sorted merge of 2 iterators
	bool prevClear = startClear;
	auto deltaIt = sortedDeltas.begin();
	auto snapshotIt = dataMap.begin();

	while (deltaIt != sortedDeltas.end() && snapshotIt != dataMap.end()) {
		if (deltaIt->key < snapshotIt->first) {
			// Delta is lower than snapshot. Insert new row, if the delta is a set. Ignore point clear and noop
			if (deltaIt->isSet()) {
				snapshotIt = dataMap.insert(snapshotIt, { deltaIt->key, deltaIt->value });
				snapshotIt++;
			}
			prevClear = deltaIt->clearAfter;
			deltaIt++;
		} else if (snapshotIt->first < deltaIt->key) {
			// Snapshot is lower than delta. Erase the current entry if the previous delta was a clearAfter
			if (prevClear) {
				snapshotIt = dataMap.erase(snapshotIt);
			} else {
				snapshotIt++;
			}
		} else {
			// Delta and snapshot are for the same key. The delta is newer, so if it is a set, update the value, else if
			// it's a clear, delete the value (ignore noop)
			if (deltaIt->isSet()) {
				snapshotIt->second = deltaIt->value;
			} else if (deltaIt->isClear()) {
				snapshotIt = dataMap.erase(snapshotIt);
			}
			if (!deltaIt->isClear()) {
				snapshotIt++;
			}
			prevClear = deltaIt->clearAfter;
			deltaIt++;
		}
	}
	// Either we are out of deltas or out of snapshots.
	// if snapshot remaining and prevClear last delta set, clear the rest of the map
	if (prevClear && snapshotIt != dataMap.end()) {
		CODE_PROBE(true, "last delta range cleared end of snapshot");
		dataMap.erase(snapshotIt, dataMap.end());
	}
	// Apply remaining sets from delta, with no remaining snapshot
	while (deltaIt != sortedDeltas.end()) {
		if (deltaIt->isSet()) {
			CODE_PROBE(true, "deltas past end of snapshot");
			snapshotIt = dataMap.insert(snapshotIt, { deltaIt->key, deltaIt->value });
		}
		deltaIt++;
	}
}

// The arena owns the BoundaryDeltaRef struct data but the StringRef pointers point to data in deltaData, to avoid extra
// copying
Arena loadChunkedDeltaFile(const StringRef& deltaData,
                           const KeyRangeRef& keyRange,
                           Version beginVersion,
                           Version readVersion,
                           std::map<KeyRef, ValueRef>& dataMap,
                           Optional<BlobGranuleCipherKeysCtx> cipherKeysCtx) {
	Standalone<VectorRef<ParsedDeltaBoundaryRef>> deltas;
	Standalone<IndexedBlobGranuleFile> file = IndexedBlobGranuleFile::fromFileBytes(deltaData, cipherKeysCtx);

	ASSERT(file.fileType == DELTA_FILE_TYPE);
	ASSERT(file.chunkStartOffset > 0);

	// empty delta file
	if (file.indexBlockRef.block.children.empty()) {
		return deltas.arena();
	}

	ASSERT(file.indexBlockRef.block.children.size() >= 2);

	// TODO: refactor this out of delta tree
	// int commonPrefixLen = commonPrefixLength(index.dataBlockOffsets.front().first,
	// index.dataBlockOffsets.back().first);

	// find range of blocks needed to read
	ChildBlockPointerRef* currentBlock = file.findStartBlock(keyRange.begin);

	// TODO cpu optimize (key check per block, prefixes, optimize start of first block)
	bool startClear = false;
	bool prevClearAfter = false;
	while (currentBlock != (file.indexBlockRef.block.children.end() - 1) && keyRange.end > currentBlock->key) {
		Standalone<GranuleSortedDeltas> deltaBlock =
		    file.getChild<GranuleSortedDeltas>(currentBlock, cipherKeysCtx, file.chunkStartOffset);
		ASSERT(!deltaBlock.boundaries.empty());
		ASSERT(currentBlock->key == deltaBlock.boundaries.front().key);

		// TODO refactor this into function to share with memory deltas
		bool blockMemoryUsed = false;

		for (auto& entry : deltaBlock.boundaries) {
			ParsedDeltaBoundaryRef boundary = deltaAtVersion(entry, beginVersion, readVersion);
			if (entry.key < keyRange.begin) {
				startClear = boundary.clearAfter;
				prevClearAfter = boundary.clearAfter;
			} else if (entry.key < keyRange.end) {
				if (!boundary.redundant(prevClearAfter)) {
					deltas.push_back(deltas.arena(), boundary);
					blockMemoryUsed = true;
					prevClearAfter = boundary.clearAfter;
				}
			} else {
				break;
			}
		}
		if (blockMemoryUsed) {
			deltas.arena().dependsOn(deltaBlock.arena());
		}
		currentBlock++;
	}

	// TODO REMOVE eventually? order sanity check for parsed deltas
	for (int i = 0; i < deltas.size() - 1; i++) {
		ASSERT(deltas[i].key < deltas[i + 1].key);
	}

	applyDeltasSorted(deltas, startClear, dataMap);

	return deltas.arena();
}

static void applyDelta(const KeyRangeRef& keyRange, const MutationRef& m, std::map<KeyRef, ValueRef>& dataMap) {
	if (m.type == MutationRef::ClearRange) {
		if (m.param2 <= keyRange.begin || m.param1 >= keyRange.end) {
			return;
		}
		// keyRange is inclusive on start, lower_bound is inclusive with the argument, and erase is inclusive for the
		// begin. So if lower bound didn't find the exact key, we need to go up one so it doesn't erase an extra key
		// outside the range.
		std::map<KeyRef, ValueRef>::iterator itStart = dataMap.lower_bound(m.param1);
		if (itStart != dataMap.end() && itStart->first < m.param1) {
			itStart++;
		}

		// keyRange is exclusive on end, lower bound is inclusive with the argument, and erase is exclusive for the end
		// key. So if lower bound didn't find the exact key, we need to go up one so it doesn't skip the last key it
		// should erase
		std::map<KeyRef, ValueRef>::iterator itEnd = dataMap.lower_bound(m.param2);
		if (itEnd != dataMap.end() && itEnd->first < m.param2) {
			itEnd++;
		}
		dataMap.erase(itStart, itEnd);
	} else {
		// We don't need atomics here since eager reads handles it
		ASSERT(m.type == MutationRef::SetValue);
		if (m.param1 < keyRange.begin || m.param1 >= keyRange.end) {
			return;
		}

		std::map<KeyRef, ValueRef>::iterator it = dataMap.find(m.param1);
		if (it == dataMap.end()) {
			dataMap.insert({ m.param1, m.param2 });
		} else {
			it->second = m.param2;
		}
	}
}

static void applyDeltasByVersion(const GranuleDeltas& deltas,
                                 const KeyRangeRef& keyRange,
                                 Version beginVersion,
                                 Version readVersion,
                                 Version& lastFileEndVersion,
                                 std::map<KeyRef, ValueRef>& dataMap) {
	if (deltas.empty()) {
		return;
	}
	// check that consecutive delta file versions are disjoint
	ASSERT(lastFileEndVersion < deltas.front().version);

	const MutationsAndVersionRef* mutationIt = deltas.begin();
	// prune beginVersion if necessary
	if (beginVersion > deltas.front().version) {
		if (beginVersion > deltas.back().version) {
			// can happen with force flush
			mutationIt = deltas.end();
		} else {
			// binary search for beginVersion
			mutationIt = std::lower_bound(deltas.begin(),
			                              deltas.end(),
			                              MutationsAndVersionRef(beginVersion, 0),
			                              MutationsAndVersionRef::OrderByVersion());
		}
	}

	while (mutationIt != deltas.end()) {
		if (mutationIt->version > readVersion) {
			lastFileEndVersion = readVersion;
			return;
		}
		for (auto& m : mutationIt->mutations) {
			applyDelta(keyRange, m, dataMap);
		}
		mutationIt++;
	}
	lastFileEndVersion = deltas.back().version;
}

RangeResult materializeBlobGranule(const BlobGranuleChunkRef& chunk,
                                   KeyRangeRef keyRange,
                                   Version beginVersion,
                                   Version readVersion,
                                   Optional<StringRef> snapshotData,
                                   StringRef deltaFileData[]) {
	// TODO REMOVE with early replying
	ASSERT(readVersion == chunk.includedVersion);

	// Arena to hold all allocations for applying deltas. Most of it, and the arenas produced by reading the files,
	// will likely be tossed if there are a significant number of mutations, so we copy at the end instead of doing a
	// dependsOn.
	// FIXME: probably some threshold of a small percentage of the data is actually changed, where it makes sense to
	// just to dependsOn instead of copy, to use a little extra memory footprint to help cpu?
	Arena arena;
	std::map<KeyRef, ValueRef> dataMap;
	Version lastFileEndVersion = invalidVersion;
	KeyRange requestRange;
	if (chunk.tenantPrefix.present()) {
		requestRange = keyRange.withPrefix(chunk.tenantPrefix.get());
	} else {
		requestRange = keyRange;
	}

	if (snapshotData.present()) {
		Arena snapshotArena = loadSnapshotFile(snapshotData.get(), requestRange, dataMap, chunk.cipherKeysCtx);
		arena.dependsOn(snapshotArena);
	}

	if (BG_READ_DEBUG) {
		fmt::print("Applying {} delta files\n", chunk.deltaFiles.size());
	}
	for (int deltaIdx = 0; deltaIdx < chunk.deltaFiles.size(); deltaIdx++) {
		Arena deltaArena = loadChunkedDeltaFile(
		    deltaFileData[deltaIdx], requestRange, beginVersion, readVersion, dataMap, chunk.cipherKeysCtx);
		arena.dependsOn(deltaArena);
	}
	if (BG_READ_DEBUG) {
		fmt::print("Applying {} memory deltas\n", chunk.newDeltas.size());
	}
	// TODO: also sort these and do merge
	applyDeltasByVersion(chunk.newDeltas, requestRange, beginVersion, readVersion, lastFileEndVersion, dataMap);

	RangeResult ret;
	for (auto& it : dataMap) {
		ret.push_back_deep(
		    ret.arena(),
		    KeyValueRef(chunk.tenantPrefix.present() ? it.first.removePrefix(chunk.tenantPrefix.get()) : it.first,
		                it.second));
	}

	return ret;
}

struct GranuleLoadIds {
	Optional<int64_t> snapshotId;
	std::vector<int64_t> deltaIds;
};

static void startLoad(const ReadBlobGranuleContext granuleContext,
                      const BlobGranuleChunkRef& chunk,
                      GranuleLoadIds& loadIds) {

	// Start load process for all files in chunk
	if (chunk.snapshotFile.present()) {
		std::string snapshotFname = chunk.snapshotFile.get().filename.toString();
		// FIXME: remove when we implement file multiplexing
		ASSERT(chunk.snapshotFile.get().offset == 0);
		ASSERT(chunk.snapshotFile.get().length == chunk.snapshotFile.get().fullFileLength);
		loadIds.snapshotId = granuleContext.start_load_f(snapshotFname.c_str(),
		                                                 snapshotFname.size(),
		                                                 chunk.snapshotFile.get().offset,
		                                                 chunk.snapshotFile.get().length,
		                                                 chunk.snapshotFile.get().fullFileLength,
		                                                 granuleContext.userContext);
	}
	loadIds.deltaIds.reserve(chunk.deltaFiles.size());
	for (int deltaFileIdx = 0; deltaFileIdx < chunk.deltaFiles.size(); deltaFileIdx++) {
		std::string deltaFName = chunk.deltaFiles[deltaFileIdx].filename.toString();
		// FIXME: remove when we implement file multiplexing
		ASSERT(chunk.deltaFiles[deltaFileIdx].offset == 0);
		ASSERT(chunk.deltaFiles[deltaFileIdx].length == chunk.deltaFiles[deltaFileIdx].fullFileLength);
		int64_t deltaLoadId = granuleContext.start_load_f(deltaFName.c_str(),
		                                                  deltaFName.size(),
		                                                  chunk.deltaFiles[deltaFileIdx].offset,
		                                                  chunk.deltaFiles[deltaFileIdx].length,
		                                                  chunk.deltaFiles[deltaFileIdx].fullFileLength,
		                                                  granuleContext.userContext);
		loadIds.deltaIds.push_back(deltaLoadId);
	}
}

ErrorOr<RangeResult> loadAndMaterializeBlobGranules(const Standalone<VectorRef<BlobGranuleChunkRef>>& files,
                                                    const KeyRangeRef& keyRange,
                                                    Version beginVersion,
                                                    Version readVersion,
                                                    ReadBlobGranuleContext granuleContext) {
	int64_t parallelism = granuleContext.granuleParallelism;
	if (parallelism < 1) {
		parallelism = 1;
	}
	if (parallelism >= CLIENT_KNOBS->BG_MAX_GRANULE_PARALLELISM) {
		parallelism = CLIENT_KNOBS->BG_MAX_GRANULE_PARALLELISM;
	}

	GranuleLoadIds loadIds[files.size()];

	// Kick off first file reads if parallelism > 1
	for (int i = 0; i < parallelism - 1 && i < files.size(); i++) {
		startLoad(granuleContext, files[i], loadIds[i]);
	}

	try {
		RangeResult results;
		for (int chunkIdx = 0; chunkIdx < files.size(); chunkIdx++) {
			// Kick off files for this granule if parallelism == 1, or future granule if parallelism > 1
			if (chunkIdx + parallelism - 1 < files.size()) {
				startLoad(granuleContext, files[chunkIdx + parallelism - 1], loadIds[chunkIdx + parallelism - 1]);
			}

			RangeResult chunkRows;

			// once all loads kicked off, load data for chunk
			Optional<StringRef> snapshotData;
			if (files[chunkIdx].snapshotFile.present()) {
				snapshotData =
				    StringRef(granuleContext.get_load_f(loadIds[chunkIdx].snapshotId.get(), granuleContext.userContext),
				              files[chunkIdx].snapshotFile.get().length);
				if (!snapshotData.get().begin()) {
					return ErrorOr<RangeResult>(blob_granule_file_load_error());
				}
			}

			StringRef deltaData[files[chunkIdx].deltaFiles.size()];
			for (int i = 0; i < files[chunkIdx].deltaFiles.size(); i++) {
				deltaData[i] =
				    StringRef(granuleContext.get_load_f(loadIds[chunkIdx].deltaIds[i], granuleContext.userContext),
				              files[chunkIdx].deltaFiles[i].length);
				// null data is error
				if (!deltaData[i].begin()) {
					return ErrorOr<RangeResult>(blob_granule_file_load_error());
				}
			}

			// materialize rows from chunk
			chunkRows =
			    materializeBlobGranule(files[chunkIdx], keyRange, beginVersion, readVersion, snapshotData, deltaData);

			results.arena().dependsOn(chunkRows.arena());
			results.append(results.arena(), chunkRows.begin(), chunkRows.size());

			if (loadIds[chunkIdx].snapshotId.present()) {
				granuleContext.free_load_f(loadIds[chunkIdx].snapshotId.get(), granuleContext.userContext);
			}
			for (int i = 0; i < loadIds[chunkIdx].deltaIds.size(); i++) {
				granuleContext.free_load_f(loadIds[chunkIdx].deltaIds[i], granuleContext.userContext);
			}
		}
		return ErrorOr<RangeResult>(results);
	} catch (Error& e) {
		return ErrorOr<RangeResult>(e);
	}
}

std::string randomBGFilename(UID blobWorkerID, UID granuleID, Version version, std::string suffix) {
	// Start with random bytes to avoid metadata hotspotting
	// Worker ID for uniqueness and attribution
	// Granule ID for uniqueness and attribution
	// Version for uniqueness and possible future use
	return deterministicRandom()->randomUniqueID().shortString().substr(0, 8) + "_" +
	       blobWorkerID.shortString().substr(0, 8) + "_" + granuleID.shortString() + "_V" + std::to_string(version) +
	       suffix;
}

namespace {
const EncryptCipherDomainId encryptDomainId = deterministicRandom()->randomInt64(786, 7860);
const EncryptCipherBaseKeyId encryptBaseCipherId = deterministicRandom()->randomUInt64();
const EncryptCipherRandomSalt encryptSalt = deterministicRandom()->randomUInt64();

Standalone<StringRef> getBaseCipher() {
	Standalone<StringRef> baseCipher = makeString(AES_256_KEY_LENGTH);
	generateRandomData(mutateString(baseCipher), baseCipher.size());
	return baseCipher;
}

Standalone<StringRef> encryptBaseCipher = getBaseCipher();

BlobGranuleCipherKeysCtx getCipherKeysCtx(Arena& arena) {
	BlobGranuleCipherKeysCtx cipherKeysCtx;

	cipherKeysCtx.textCipherKey.encryptDomainId = encryptDomainId;
	cipherKeysCtx.textCipherKey.baseCipherId = encryptBaseCipherId;
	cipherKeysCtx.textCipherKey.salt = encryptSalt;
	cipherKeysCtx.textCipherKey.baseCipher = StringRef(arena, encryptBaseCipher);

	cipherKeysCtx.headerCipherKey.encryptDomainId = SYSTEM_KEYSPACE_ENCRYPT_DOMAIN_ID;
	cipherKeysCtx.headerCipherKey.baseCipherId = encryptBaseCipherId;
	cipherKeysCtx.headerCipherKey.salt = encryptSalt;
	cipherKeysCtx.headerCipherKey.baseCipher = StringRef(arena, encryptBaseCipher);

	cipherKeysCtx.ivRef = makeString(AES_256_IV_LENGTH, arena);
	generateRandomData(mutateString(cipherKeysCtx.ivRef), AES_256_IV_LENGTH);

	return cipherKeysCtx;
}

} // namespace

TEST_CASE("/blobgranule/files/applyDelta") {
	printf("Testing blob granule delta applying\n");
	Arena a;

	// do this 2 phase arena creation of string refs instead of LiteralStringRef because there is no char* StringRef
	// constructor, and valgrind might complain if the stringref data isn't in the arena
	std::string sk_a = "A";
	std::string sk_ab = "AB";
	std::string sk_b = "B";
	std::string sk_c = "C";
	std::string sk_z = "Z";
	std::string sval1 = "1";
	std::string sval2 = "2";

	StringRef k_a = StringRef(a, sk_a);
	StringRef k_ab = StringRef(a, sk_ab);
	StringRef k_b = StringRef(a, sk_b);
	StringRef k_c = StringRef(a, sk_c);
	StringRef k_z = StringRef(a, sk_z);
	StringRef val1 = StringRef(a, sval1);
	StringRef val2 = StringRef(a, sval2);

	std::map<KeyRef, ValueRef> data;
	data.insert({ k_a, val1 });
	data.insert({ k_ab, val1 });
	data.insert({ k_b, val1 });

	std::map<KeyRef, ValueRef> correctData = data;
	std::map<KeyRef, ValueRef> originalData = data;

	ASSERT(data == correctData);

	// test all clear permutations

	MutationRef mClearEverything(MutationRef::ClearRange, allKeys.begin, allKeys.end);
	data = originalData;
	correctData = originalData;
	applyDelta(allKeys, mClearEverything, data);
	correctData.clear();
	ASSERT(data == correctData);

	MutationRef mClearEverything2(MutationRef::ClearRange, allKeys.begin, k_c);
	data = originalData;
	correctData = originalData;
	applyDelta(allKeys, mClearEverything2, data);
	correctData.clear();
	ASSERT(data == correctData);

	MutationRef mClearEverything3(MutationRef::ClearRange, k_a, allKeys.end);
	data = originalData;
	correctData = originalData;
	applyDelta(allKeys, mClearEverything3, data);
	correctData.clear();
	ASSERT(data == correctData);

	MutationRef mClearEverything4(MutationRef::ClearRange, k_a, k_c);
	data = originalData;
	correctData = originalData;
	applyDelta(allKeys, mClearEverything, data);
	correctData.clear();
	ASSERT(data == correctData);

	MutationRef mClearFirst(MutationRef::ClearRange, k_a, k_ab);
	data = originalData;
	correctData = originalData;
	applyDelta(allKeys, mClearFirst, data);
	correctData.erase(k_a);
	ASSERT(data == correctData);

	MutationRef mClearSecond(MutationRef::ClearRange, k_ab, k_b);
	data = originalData;
	correctData = originalData;
	applyDelta(allKeys, mClearSecond, data);
	correctData.erase(k_ab);
	ASSERT(data == correctData);

	MutationRef mClearThird(MutationRef::ClearRange, k_b, k_c);
	data = originalData;
	correctData = originalData;
	applyDelta(allKeys, mClearThird, data);
	correctData.erase(k_b);
	ASSERT(data == correctData);

	MutationRef mClearFirst2(MutationRef::ClearRange, k_a, k_b);
	data = originalData;
	correctData = originalData;
	applyDelta(allKeys, mClearFirst2, data);
	correctData.erase(k_a);
	correctData.erase(k_ab);
	ASSERT(data == correctData);

	MutationRef mClearLast2(MutationRef::ClearRange, k_ab, k_c);
	data = originalData;
	correctData = originalData;
	applyDelta(allKeys, mClearLast2, data);
	correctData.erase(k_ab);
	correctData.erase(k_b);
	ASSERT(data == correctData);

	// test set data
	MutationRef mSetA(MutationRef::SetValue, k_a, val2);
	data = originalData;
	correctData = originalData;
	applyDelta(allKeys, mSetA, data);
	correctData[k_a] = val2;
	ASSERT(data == correctData);

	MutationRef mSetAB(MutationRef::SetValue, k_ab, val2);
	data = originalData;
	correctData = originalData;
	applyDelta(allKeys, mSetAB, data);
	correctData[k_ab] = val2;
	ASSERT(data == correctData);

	MutationRef mSetB(MutationRef::SetValue, k_b, val2);
	data = originalData;
	correctData = originalData;
	applyDelta(allKeys, mSetB, data);
	correctData[k_b] = val2;
	ASSERT(data == correctData);

	MutationRef mSetC(MutationRef::SetValue, k_c, val2);
	data = originalData;
	correctData = originalData;
	applyDelta(allKeys, mSetC, data);
	correctData[k_c] = val2;
	ASSERT(data == correctData);

	// test pruning deltas that are outside of the key range

	MutationRef mSetZ(MutationRef::SetValue, k_z, val2);
	data = originalData;
	applyDelta(KeyRangeRef(k_a, k_c), mSetZ, data);
	ASSERT(data == originalData);

	applyDelta(KeyRangeRef(k_ab, k_c), mSetA, data);
	ASSERT(data == originalData);

	applyDelta(KeyRangeRef(k_ab, k_c), mClearFirst, data);
	ASSERT(data == originalData);

	applyDelta(KeyRangeRef(k_a, k_ab), mClearThird, data);
	ASSERT(data == originalData);

	return Void();
}

<<<<<<< HEAD
void checkEmpty(const Value& serialized, Key begin, Key end, Optional<BlobGranuleCipherKeysCtx> cipherKeysCtx) {
=======
void checkDeltaAtVersion(const ParsedDeltaBoundaryRef& expected,
                         const DeltaBoundaryRef& boundary,
                         Version beginVersion,
                         Version readVersion) {
	ParsedDeltaBoundaryRef actual = deltaAtVersion(boundary, beginVersion, readVersion);
	ASSERT(expected.clearAfter == actual.clearAfter);
	ASSERT(expected.op == actual.op);
	if (expected.isSet()) {
		ASSERT(expected.value == actual.value);
	} else {
		ASSERT(actual.value.empty());
	}
}

TEST_CASE("/blobgranule/files/deltaAtVersion") {
	Arena ar;
	std::string keyStr = "k";
	std::string aStr = "a";

	KeyRef key(ar, keyStr);
	ValueAndVersionRef vv_a_3(3, ValueRef(ar, aStr));
	ValueAndVersionRef vv_clear_5(5);

	ParsedDeltaBoundaryRef resultEmpty(key, false);
	ParsedDeltaBoundaryRef resultEmptyWithClear(key, true);
	ParsedDeltaBoundaryRef resultSetA(key, false, vv_a_3);
	ParsedDeltaBoundaryRef resultClearA(key, true, vv_clear_5);

	// test empty boundary ref
	DeltaBoundaryRef boundaryEmpty;
	boundaryEmpty.key = key;
	checkDeltaAtVersion(resultEmpty, boundaryEmpty, 0, 2);

	// test empty boundary with clear
	DeltaBoundaryRef boundaryEmptyWithClear;
	boundaryEmptyWithClear.key = key;
	boundaryEmptyWithClear.clearVersion = 5;

	// higher read version includes clear
	checkDeltaAtVersion(resultEmptyWithClear, boundaryEmptyWithClear, 0, 5);
	checkDeltaAtVersion(resultEmptyWithClear, boundaryEmptyWithClear, 0, 10);
	checkDeltaAtVersion(resultEmptyWithClear, boundaryEmptyWithClear, 2, 5);
	checkDeltaAtVersion(resultEmptyWithClear, boundaryEmptyWithClear, 2, 10);
	checkDeltaAtVersion(resultEmptyWithClear, boundaryEmptyWithClear, 5, 10);
	checkDeltaAtVersion(resultEmptyWithClear, boundaryEmptyWithClear, 5, 5);

	// lower read version does not include clear
	checkDeltaAtVersion(resultEmpty, boundaryEmptyWithClear, 0, 4);
	checkDeltaAtVersion(resultEmpty, boundaryEmptyWithClear, 3, 4);

	// higher read version but also higher beginVersion does not include clear
	checkDeltaAtVersion(resultEmpty, boundaryEmptyWithClear, 6, 10);

	// check values
	DeltaBoundaryRef fullBoundary;
	fullBoundary.key = key;
	fullBoundary.values.push_back(ar, vv_a_3);
	fullBoundary.values.push_back(ar, vv_clear_5);
	fullBoundary.clearVersion = 5;

	checkDeltaAtVersion(resultEmpty, fullBoundary, 0, 2);
	checkDeltaAtVersion(resultEmpty, fullBoundary, 6, 10);
	checkDeltaAtVersion(resultEmpty, fullBoundary, 4, 4);

	checkDeltaAtVersion(resultSetA, fullBoundary, 0, 3);
	checkDeltaAtVersion(resultSetA, fullBoundary, 3, 4);

	checkDeltaAtVersion(resultClearA, fullBoundary, 0, 5);
	checkDeltaAtVersion(resultClearA, fullBoundary, 0, 10);
	checkDeltaAtVersion(resultClearA, fullBoundary, 3, 5);
	checkDeltaAtVersion(resultClearA, fullBoundary, 4, 5);

	return Void();
}

// picks a number between 2^minExp and 2^maxExp, but uniformly distributed over exponential buckets 2^n an 2^n+1
int randomExp(int minExp, int maxExp) {
	if (minExp == maxExp) { // N=2, case
		return 1 << minExp;
	}
	int val = 1 << deterministicRandom()->randomInt(minExp, maxExp);
	ASSERT(val > 0);
	return deterministicRandom()->randomInt(val, val * 2);
}

void checkSnapshotEmpty(const Value& serialized, Key begin, Key end, Optional<BlobGranuleCipherKeysCtx> cipherKeysCtx) {
>>>>>>> 4d2f9097
	std::map<KeyRef, ValueRef> result;
	Arena ar = loadSnapshotFile(serialized, KeyRangeRef(begin, end), result, cipherKeysCtx);
	ASSERT(result.empty());
}

// endIdx is exclusive
void checkSnapshotRead(const Standalone<GranuleSnapshot>& snapshot,
                       const Value& serialized,
                       int beginIdx,
                       int endIdx,
                       Optional<BlobGranuleCipherKeysCtx> cipherKeysCtx) {
	ASSERT(beginIdx < endIdx);
	ASSERT(endIdx <= snapshot.size());
	std::map<KeyRef, ValueRef> result;
	KeyRef beginKey = snapshot[beginIdx].key;
	Key endKey = endIdx == snapshot.size() ? keyAfter(snapshot.back().key) : snapshot[endIdx].key;
	KeyRangeRef range(beginKey, endKey);

	Arena ar = loadSnapshotFile(serialized, range, result, cipherKeysCtx);

	if (result.size() != endIdx - beginIdx) {
		fmt::print("Read {0} rows != {1}\n", result.size(), endIdx - beginIdx);
	}
	ASSERT(result.size() == endIdx - beginIdx);
	for (auto& it : result) {
		if (it.first != snapshot[beginIdx].key) {
			fmt::print("Key {0} != {1}\n", it.first.printable(), snapshot[beginIdx].key.printable());
		}
		ASSERT(it.first == snapshot[beginIdx].key);
		if (it.first != snapshot[beginIdx].key) {
			fmt::print("Value {0} != {1} for Key {2}\n",
			           it.second.printable(),
			           snapshot[beginIdx].value.printable(),
			           it.first.printable());
		}
		ASSERT(it.second == snapshot[beginIdx].value);
		beginIdx++;
	}
}

namespace {

<<<<<<< HEAD
	int targetValueLen = deterministicRandom()->randomExp(0, 12);
	int targetChunks = deterministicRandom()->randomExp(0, 9);
	int targetDataBytes = deterministicRandom()->randomExp(0, 25);
=======
size_t uidSize = 32;

struct KeyValueGen {
	Arena ar;
	std::string sharedPrefix;
	int targetKeyLength;
	int targetValueLength;
	std::set<std::string> usedKeys;
	std::vector<StringRef> usedKeysList;
	double clearFrequency;
	double clearUnsetFrequency;
	double updateExistingKeyFrequency;
	int minVersionIncrease;
	int maxVersionIncrease;
	int targetMutationsPerDelta;
	KeyRange allRange;

	Version version = 0;

	// encryption/compression settings
	// TODO: possibly different cipher keys or meta context per file?
	Optional<BlobGranuleCipherKeysCtx> cipherKeys;
	Optional<CompressionFilter> compressFilter;
>>>>>>> 4d2f9097

	KeyValueGen() {
		sharedPrefix = deterministicRandom()->randomUniqueID().toString();
		ASSERT(sharedPrefix.size() == uidSize);
		int sharedPrefixLen = deterministicRandom()->randomInt(0, uidSize);
		targetKeyLength = deterministicRandom()->randomInt(4, uidSize);
		sharedPrefix = sharedPrefix.substr(0, sharedPrefixLen) + "_";
		targetValueLength = randomExp(0, 12);
		allRange = KeyRangeRef(StringRef(sharedPrefix), LiteralStringRef("\xff"));

		if (deterministicRandom()->coinflip()) {
			clearFrequency = 0.0;
			clearUnsetFrequency = 0.0;
		} else {
			clearFrequency = deterministicRandom()->random01() / 2;
			// clearing an unset value has no effect on the results, we mostly just want to make sure the format doesn't
			// barf
			clearUnsetFrequency = deterministicRandom()->random01() / 10;
		}
		if (deterministicRandom()->random01() < 0.2) {
			// no updates, only new writes
			updateExistingKeyFrequency = 0.0;
		} else {
			updateExistingKeyFrequency = deterministicRandom()->random01();
		}
		if (deterministicRandom()->coinflip()) {
			// sequential versions
			minVersionIncrease = 1;
			maxVersionIncrease = 2;
		} else {
			minVersionIncrease = randomExp(0, 25);
			maxVersionIncrease = minVersionIncrease + randomExp(0, 25);
		}
		if (deterministicRandom()->coinflip()) {
			targetMutationsPerDelta = 1;
		} else {
			targetMutationsPerDelta = randomExp(1, 5);
		}

		if (deterministicRandom()->coinflip()) {
			cipherKeys = getCipherKeysCtx(ar);
		}
		if (deterministicRandom()->coinflip()) {
#ifdef ZLIB_LIB_SUPPORTED
			compressFilter = CompressionFilter::GZIP;
#else
			compressFilter = CompressionFilter::NONE;
#endif
		}
	}

	Optional<StringRef> newKey() {
		for (int nAttempt = 0; nAttempt < 1000; nAttempt++) {
			size_t keySize = deterministicRandom()->randomInt(targetKeyLength / 2, targetKeyLength * 3 / 2);
			keySize = std::min(keySize, uidSize);
			std::string key = sharedPrefix + deterministicRandom()->randomUniqueID().toString().substr(0, keySize);
			if (usedKeys.insert(key).second) {
				StringRef k(ar, key);
				usedKeysList.push_back(k);
				return k;
			}
		}
		return {};
	}

	StringRef value() {
		int valueSize = deterministicRandom()->randomInt(targetValueLength / 2, targetValueLength * 3 / 2);
		std::string value = deterministicRandom()->randomUniqueID().toString();
		if (value.size() > valueSize) {
			value = value.substr(0, valueSize);
		}
		if (value.size() < valueSize) {
			// repeated string so it's compressible
			value += std::string(valueSize - value.size(), 'x');
		}
		return StringRef(ar, value);
	}

	KeyRef randomUsedKey() const { return usedKeysList[deterministicRandom()->randomInt(0, usedKeysList.size())]; }

	KeyRange randomKeyRange() const {
		ASSERT(!usedKeysList.empty());
		Key begin = randomUsedKey();
		if (deterministicRandom()->coinflip()) {
			begin = keyAfter(begin);
		}
		if (usedKeysList.size() == 1) {
			return KeyRange(KeyRangeRef(begin, keyAfter(begin)));
		} else {
			Key end = begin;
			while (end == begin) {
				end = randomUsedKey();
			}
			if (deterministicRandom()->coinflip()) {
				end = keyAfter(end);
			}
			if (begin < end) {
				return KeyRangeRef(begin, end);
			} else {
				return KeyRangeRef(end, begin);
			}
		}
	}

	StringRef keyForUpdate(double probUseExisting) {
		if (!usedKeysList.empty() && deterministicRandom()->random01() < probUseExisting) {
			return randomUsedKey();
		} else {
			auto k = newKey();
			if (k.present()) {
				return k.get();
			} else {
				// use existing key instead
				ASSERT(!usedKeysList.empty());
				return randomUsedKey();
			}
		}
	}

	Version nextVersion() {
		Version jump = deterministicRandom()->randomInt(minVersionIncrease, maxVersionIncrease);
		version += jump;
		return version;
	}

	MutationRef newMutation() {
		if (deterministicRandom()->random01() < clearFrequency) {
			// The algorithm for generating clears of varying sizes is, to generate clear sizes based on an exponential
			// distribution, such that the expected value of the clear size is 2.
			int clearWidth = 1;
			while (clearWidth < usedKeys.size() && deterministicRandom()->coinflip()) {
				clearWidth *= 2;
			}
			bool clearPastEnd = deterministicRandom()->coinflip();
			if (clearPastEnd) {
				clearWidth--;
			}
			StringRef begin = keyForUpdate(1.0 - clearUnsetFrequency);
			std::string beginStr = begin.toString();
			auto it = usedKeys.find(beginStr);
			ASSERT(it != usedKeys.end());
			while (it != usedKeys.end() && clearWidth > 0) {
				it++;
				clearWidth--;
			}
			if (it == usedKeys.end()) {
				it--;
				clearPastEnd = true;
			}
			std::string endKey = *it;
			if (clearPastEnd) {
				Key end = keyAfter(StringRef(ar, endKey));
				ar.dependsOn(end.arena());
				return MutationRef(MutationRef::ClearRange, begin, end);
			} else {
				// clear up to end
				return MutationRef(MutationRef::ClearRange, begin, StringRef(ar, endKey));
			}

		} else {
			return MutationRef(MutationRef::SetValue, keyForUpdate(updateExistingKeyFrequency), value());
		}
	}

	MutationsAndVersionRef newDelta() {
		Version v = nextVersion();
		int mutationCount = deterministicRandom()->randomInt(1, targetMutationsPerDelta * 2);
		MutationsAndVersionRef ret(v, v);
		for (int i = 0; i < mutationCount; i++) {
			ret.mutations.push_back(ar, newMutation());
		}
		return ret;
	}
};

} // namespace

Standalone<GranuleSnapshot> genSnapshot(KeyValueGen& kvGen, int targetDataBytes) {
	Standalone<GranuleSnapshot> data;
	int totalDataBytes = 0;
	while (totalDataBytes < targetDataBytes) {
		Optional<StringRef> key = kvGen.newKey();
		if (!key.present()) {
			CODE_PROBE(true, "snapshot unit test keyspace full");
			break;
		}
		StringRef value = kvGen.value();

		data.push_back_deep(data.arena(), KeyValueRef(KeyRef(key.get()), ValueRef(value)));
		totalDataBytes += key.get().size() + value.size();
	}

	std::sort(data.begin(), data.end(), KeyValueRef::OrderByKey());
	return data;
}

TEST_CASE("/blobgranule/files/snapshotFormatUnitTest") {
	// snapshot files are likely to have a non-trivial shared prefix since they're for a small contiguous key range
	KeyValueGen kvGen;

	int targetChunks = randomExp(0, 9);
	int targetDataBytes = randomExp(0, 25);
	int targetChunkSize = targetDataBytes / targetChunks;

	Standalone<GranuleSnapshot> data = genSnapshot(kvGen, targetDataBytes);

	int maxExp = 0;
	while (1 << maxExp < data.size()) {
		maxExp++;
	}
	maxExp--;

	fmt::print("Validating snapshot data is sorted\n");
	for (int i = 0; i < data.size() - 1; i++) {
		ASSERT(data[i].key < data[i + 1].key);
	}

	fmt::print("Constructing snapshot with {0} rows, {1} chunks\n", data.size(), targetChunks);

	Value serialized = serializeChunkedSnapshot(data, targetChunkSize, kvGen.compressFilter, kvGen.cipherKeys);

	fmt::print("Snapshot serialized! {0} bytes\n", serialized.size());

	fmt::print("Validating snapshot data is sorted again\n");
	for (int i = 0; i < data.size() - 1; i++) {
		ASSERT(data[i].key < data[i + 1].key);
	}

	fmt::print("Initial read starting\n");

	checkSnapshotRead(data, serialized, 0, data.size(), kvGen.cipherKeys);

	fmt::print("Initial read complete\n");

	if (data.size() > 1) {
		for (int i = 0; i < std::min(100, data.size() * 2); i++) {
			int width = deterministicRandom()->randomExp(0, maxExp);
			ASSERT(width <= data.size());
			int start = deterministicRandom()->randomInt(0, data.size() - width);
			checkSnapshotRead(data, serialized, start, start + width, kvGen.cipherKeys);
		}

		fmt::print("Doing empty checks\n");
		int randomIdx = deterministicRandom()->randomInt(0, data.size() - 1);
		checkSnapshotEmpty(serialized, keyAfter(data[randomIdx].key), data[randomIdx + 1].key, kvGen.cipherKeys);
	} else {
		fmt::print("Doing empty checks\n");
	}

	checkSnapshotEmpty(serialized, normalKeys.begin, data.front().key, kvGen.cipherKeys);
	checkSnapshotEmpty(serialized, normalKeys.begin, LiteralStringRef("\x00"), kvGen.cipherKeys);
	checkSnapshotEmpty(serialized, keyAfter(data.back().key), normalKeys.end, kvGen.cipherKeys);
	checkSnapshotEmpty(serialized, LiteralStringRef("\xfe"), normalKeys.end, kvGen.cipherKeys);

	fmt::print("Snapshot format test done!\n");

	return Void();
}

void checkDeltaRead(const KeyValueGen& kvGen,
                    const KeyRangeRef& range,
                    Version beginVersion,
                    Version readVersion,
                    const Standalone<GranuleDeltas>& data,
                    StringRef* serialized) {
	// expected answer
	std::map<KeyRef, ValueRef> expectedData;
	Version lastFileEndVersion = 0;

	applyDeltasByVersion(data, range, beginVersion, readVersion, lastFileEndVersion, expectedData);

	// actual answer
	std::string filename = randomBGFilename(
	    deterministicRandom()->randomUniqueID(), deterministicRandom()->randomUniqueID(), readVersion, ".delta");
	Standalone<BlobGranuleChunkRef> chunk;
	// TODO need to add cipher keys meta
	chunk.deltaFiles.emplace_back_deep(chunk.arena(), filename, 0, serialized->size(), serialized->size());
	chunk.cipherKeysCtx = kvGen.cipherKeys;
	chunk.keyRange = kvGen.allRange;
	chunk.includedVersion = readVersion;
	chunk.snapshotVersion = invalidVersion;

	RangeResult actualData = materializeBlobGranule(chunk, range, beginVersion, readVersion, {}, serialized);

	ASSERT(expectedData.size() == actualData.size());
	int i = 0;
	for (auto& it : expectedData) {
		ASSERT(it.first == actualData[i].key);
		ASSERT(it.second == actualData[i].value);
		i++;
	}
}

static std::tuple<KeyRange, Version, Version> randomizeKeyAndVersions(const KeyValueGen& kvGen,
                                                                      const Standalone<GranuleDeltas> data) {
	// either randomize just keyrange, just version range, or both
	double rand = deterministicRandom()->randomInt(0, 3);
	bool randomizeKeyRange = rand == 0 || rand == 2;
	bool randomizeVersionRange = rand == 1 || rand == 2;
	KeyRange readRange = kvGen.allRange;
	Version beginVersion = 0;
	Version readVersion = data.back().version;

	if (randomizeKeyRange) {
		readRange = kvGen.randomKeyRange();
	}

	if (randomizeVersionRange) {
		if (deterministicRandom()->coinflip()) {
			beginVersion = 0;
		} else {
			beginVersion = data[deterministicRandom()->randomInt(0, data.size())].version;
			beginVersion += deterministicRandom()->randomInt(0, 3) - 1; // randomize between -1, 0, and +1
		}
		readVersion = data[deterministicRandom()->randomInt(0, data.size())].version;
		readVersion += deterministicRandom()->randomInt(0, 3) - 1; // randomize between -1, 0, and +1
		if (readVersion < beginVersion) {
			std::swap(beginVersion, readVersion);
		}
	}

	// TODO randomize begin and read version to sometimes +/- 1 and readRange begin and end to keyAfter sometimes
	return { readRange, beginVersion, readVersion };
}

Standalone<GranuleDeltas> genDeltas(KeyValueGen& kvGen, int targetBytes) {
	Standalone<GranuleDeltas> data;
	int totalDataBytes = 0;
	while (totalDataBytes < targetBytes) {
		data.push_back(data.arena(), kvGen.newDelta());
		totalDataBytes += data.back().expectedSize();
	}
	return data;
}

TEST_CASE("/blobgranule/files/deltaFormatUnitTest") {
	KeyValueGen kvGen;

	int targetChunks = randomExp(0, 8);
	int targetDataBytes = randomExp(0, 21);

	int targetChunkSize = targetDataBytes / targetChunks;

	Standalone<GranuleDeltas> data = genDeltas(kvGen, targetDataBytes);

	fmt::print("Deltas ({0})\n", data.size());
	Value serialized =
	    serializeChunkedDeltaFile(data, kvGen.allRange, targetChunkSize, kvGen.compressFilter, kvGen.cipherKeys);

	// check whole file
	checkDeltaRead(kvGen, kvGen.allRange, 0, data.back().version, data, &serialized);

	for (int i = 0; i < std::min((size_t)100, kvGen.usedKeysList.size() * data.size()); i++) {
		auto params = randomizeKeyAndVersions(kvGen, data);
		checkDeltaRead(kvGen, std::get<0>(params), std::get<1>(params), std::get<2>(params), data, &serialized);
	}

	return Void();
}

void checkGranuleRead(const KeyValueGen& kvGen,
                      const KeyRangeRef& range,
                      Version beginVersion,
                      Version readVersion,
                      const Standalone<GranuleSnapshot>& snapshotData,
                      const Standalone<GranuleDeltas>& deltaData,
                      const Value& serializedSnapshot,
                      const std::vector<std::pair<Version, Value>>& serializedDeltas,
                      const Standalone<GranuleDeltas>& inMemoryDeltas) {
	// expected answer
	std::map<KeyRef, ValueRef> expectedData;
	if (beginVersion == 0) {
		for (auto& it : snapshotData) {
			if (range.contains(it.key)) {
				expectedData.insert({ it.key, it.value });
			}
		}
	}
	Version lastFileEndVersion = 0;
	applyDeltasByVersion(deltaData, range, beginVersion, readVersion, lastFileEndVersion, expectedData);

	// actual answer
	Standalone<BlobGranuleChunkRef> chunk;
	if (beginVersion == 0) {
		std::string snapshotFilename = randomBGFilename(
		    deterministicRandom()->randomUniqueID(), deterministicRandom()->randomUniqueID(), 0, ".snapshot");
		chunk.snapshotFile = BlobFilePointerRef(
		    chunk.arena(), snapshotFilename, 0, serializedSnapshot.size(), serializedSnapshot.size());
	}
	int deltaIdx = 0;
	while (deltaIdx < serializedDeltas.size() && serializedDeltas[deltaIdx].first < beginVersion) {
		deltaIdx++;
	}
	std::vector<StringRef> deltaPtrsVector;
	while (deltaIdx < serializedDeltas.size()) {
		std::string deltaFilename = randomBGFilename(
		    deterministicRandom()->randomUniqueID(), deterministicRandom()->randomUniqueID(), readVersion, ".delta");
		size_t fsize = serializedDeltas[deltaIdx].second.size();
		chunk.deltaFiles.emplace_back_deep(chunk.arena(), deltaFilename, 0, fsize, fsize);
		deltaPtrsVector.push_back(serializedDeltas[deltaIdx].second);

		if (serializedDeltas[deltaIdx].first >= readVersion) {
			break;
		}
		deltaIdx++;
	}
	StringRef deltaPtrs[deltaPtrsVector.size()];
	for (int i = 0; i < deltaPtrsVector.size(); i++) {
		deltaPtrs[i] = deltaPtrsVector[i];
	}

	// add in memory deltas
	chunk.arena().dependsOn(inMemoryDeltas.arena());
	for (auto& it : inMemoryDeltas) {
		if (beginVersion <= it.version && it.version <= readVersion) {
			chunk.newDeltas.push_back(chunk.arena(), it);
		}
	}

	// TODO need to add cipher keys meta
	chunk.cipherKeysCtx = kvGen.cipherKeys;
	chunk.keyRange = kvGen.allRange;
	chunk.includedVersion = readVersion;
	chunk.snapshotVersion = (beginVersion == 0) ? 0 : invalidVersion;

	Optional<StringRef> snapshotPtr;
	if (beginVersion == 0) {
		snapshotPtr = serializedSnapshot;
	}
	RangeResult actualData = materializeBlobGranule(chunk, range, beginVersion, readVersion, snapshotPtr, deltaPtrs);

	ASSERT(expectedData.size() == actualData.size());
	int i = 0;
	for (auto& it : expectedData) {
		ASSERT(it.first == actualData[i].key);
		ASSERT(it.second == actualData[i].value);
		i++;
	}
}

TEST_CASE("/blobgranule/files/granuleReadUnitTest") {
	KeyValueGen kvGen;

	int targetSnapshotChunks = randomExp(0, 9);
	int targetDeltaChunks = randomExp(0, 8);
	int targetDataBytes = randomExp(12, 25);
	int targetSnapshotBytes = (int)(deterministicRandom()->randomInt(0, targetDataBytes));
	int targetDeltaBytes = targetDataBytes - targetSnapshotBytes;

	int targetSnapshotChunkSize = targetSnapshotBytes / targetSnapshotChunks;
	int targetDeltaChunkSize = targetDeltaBytes / targetDeltaChunks;

	Standalone<GranuleSnapshot> snapshotData = genSnapshot(kvGen, targetSnapshotBytes);
	Standalone<GranuleDeltas> deltaData = genDeltas(kvGen, targetDeltaBytes);
	fmt::print("{0} snapshot rows and {1} deltas\n", snapshotData.size(), deltaData.size());

	Value serializedSnapshot =
	    serializeChunkedSnapshot(snapshotData, targetSnapshotChunkSize, kvGen.compressFilter, kvGen.cipherKeys);

	// split deltas up across multiple files
	int deltaFiles = std::min(deltaData.size(), deterministicRandom()->randomInt(1, 21));
	int deltasPerFile = deltaData.size() / deltaFiles + 1;
	std::vector<std::pair<Version, Value>> serializedDeltaFiles;
	Standalone<GranuleDeltas> inMemoryDeltas;
	serializedDeltaFiles.reserve(deltaFiles);
	for (int i = 0; i < deltaFiles; i++) {
		Standalone<GranuleDeltas> fileData;
		int j;
		for (j = i * deltasPerFile; j < (i + 1) * deltasPerFile && j < deltaData.size(); j++) {
			fileData.push_back_deep(fileData.arena(), deltaData[j]);
		}
		if (!fileData.empty()) {
			if (j == deltaData.size() && deterministicRandom()->coinflip()) {
				// if it's the last set of deltas, sometimes make them the memory deltas instead
				inMemoryDeltas = fileData;
			} else {
				Value serializedDelta = serializeChunkedDeltaFile(
				    fileData, kvGen.allRange, targetDeltaChunkSize, kvGen.compressFilter, kvGen.cipherKeys);
				serializedDeltaFiles.emplace_back(fileData.back().version, serializedDelta);
			}
		}
	}

	fmt::print("Full test\n");
	checkGranuleRead(kvGen,
	                 kvGen.allRange,
	                 0,
	                 deltaData.back().version,
	                 snapshotData,
	                 deltaData,
	                 serializedSnapshot,
	                 serializedDeltaFiles,
	                 inMemoryDeltas);

	for (int i = 0; i < std::min(100, 5 + snapshotData.size() * deltaData.size()); i++) {
		auto params = randomizeKeyAndVersions(kvGen, deltaData);
		fmt::print("Partial test {0}: [{1} - {2}) @ {3} - {4}\n",
		           i,
		           std::get<0>(params).begin.printable(),
		           std::get<0>(params).end.printable(),
		           std::get<1>(params),
		           std::get<2>(params));
		checkGranuleRead(kvGen,
		                 std::get<0>(params),
		                 std::get<1>(params),
		                 std::get<2>(params),
		                 snapshotData,
		                 deltaData,
		                 serializedSnapshot,
		                 serializedDeltaFiles,
		                 inMemoryDeltas);
	}

	return Void();
}<|MERGE_RESOLUTION|>--- conflicted
+++ resolved
@@ -1567,9 +1567,6 @@
 	return Void();
 }
 
-<<<<<<< HEAD
-void checkEmpty(const Value& serialized, Key begin, Key end, Optional<BlobGranuleCipherKeysCtx> cipherKeysCtx) {
-=======
 void checkDeltaAtVersion(const ParsedDeltaBoundaryRef& expected,
                          const DeltaBoundaryRef& boundary,
                          Version beginVersion,
@@ -1645,18 +1642,7 @@
 	return Void();
 }
 
-// picks a number between 2^minExp and 2^maxExp, but uniformly distributed over exponential buckets 2^n an 2^n+1
-int randomExp(int minExp, int maxExp) {
-	if (minExp == maxExp) { // N=2, case
-		return 1 << minExp;
-	}
-	int val = 1 << deterministicRandom()->randomInt(minExp, maxExp);
-	ASSERT(val > 0);
-	return deterministicRandom()->randomInt(val, val * 2);
-}
-
 void checkSnapshotEmpty(const Value& serialized, Key begin, Key end, Optional<BlobGranuleCipherKeysCtx> cipherKeysCtx) {
->>>>>>> 4d2f9097
 	std::map<KeyRef, ValueRef> result;
 	Arena ar = loadSnapshotFile(serialized, KeyRangeRef(begin, end), result, cipherKeysCtx);
 	ASSERT(result.empty());
@@ -1699,11 +1685,6 @@
 
 namespace {
 
-<<<<<<< HEAD
-	int targetValueLen = deterministicRandom()->randomExp(0, 12);
-	int targetChunks = deterministicRandom()->randomExp(0, 9);
-	int targetDataBytes = deterministicRandom()->randomExp(0, 25);
-=======
 size_t uidSize = 32;
 
 struct KeyValueGen {
@@ -1727,7 +1708,6 @@
 	// TODO: possibly different cipher keys or meta context per file?
 	Optional<BlobGranuleCipherKeysCtx> cipherKeys;
 	Optional<CompressionFilter> compressFilter;
->>>>>>> 4d2f9097
 
 	KeyValueGen() {
 		sharedPrefix = deterministicRandom()->randomUniqueID().toString();
@@ -1735,7 +1715,7 @@
 		int sharedPrefixLen = deterministicRandom()->randomInt(0, uidSize);
 		targetKeyLength = deterministicRandom()->randomInt(4, uidSize);
 		sharedPrefix = sharedPrefix.substr(0, sharedPrefixLen) + "_";
-		targetValueLength = randomExp(0, 12);
+		targetValueLength = deterministicRandom()->randomExp(0, 12);
 		allRange = KeyRangeRef(StringRef(sharedPrefix), LiteralStringRef("\xff"));
 
 		if (deterministicRandom()->coinflip()) {
@@ -1758,13 +1738,13 @@
 			minVersionIncrease = 1;
 			maxVersionIncrease = 2;
 		} else {
-			minVersionIncrease = randomExp(0, 25);
-			maxVersionIncrease = minVersionIncrease + randomExp(0, 25);
+			minVersionIncrease = deterministicRandom()->randomExp(0, 25);
+			maxVersionIncrease = minVersionIncrease + deterministicRandom()->randomExp(0, 25);
 		}
 		if (deterministicRandom()->coinflip()) {
 			targetMutationsPerDelta = 1;
 		} else {
-			targetMutationsPerDelta = randomExp(1, 5);
+			targetMutationsPerDelta = deterministicRandom()->randomExp(1, 5);
 		}
 
 		if (deterministicRandom()->coinflip()) {
@@ -1928,8 +1908,8 @@
 	// snapshot files are likely to have a non-trivial shared prefix since they're for a small contiguous key range
 	KeyValueGen kvGen;
 
-	int targetChunks = randomExp(0, 9);
-	int targetDataBytes = randomExp(0, 25);
+	int targetChunks = deterministicRandom()->randomExp(0, 9);
+	int targetDataBytes = deterministicRandom()->randomExp(0, 25);
 	int targetChunkSize = targetDataBytes / targetChunks;
 
 	Standalone<GranuleSnapshot> data = genSnapshot(kvGen, targetDataBytes);
@@ -2066,8 +2046,8 @@
 TEST_CASE("/blobgranule/files/deltaFormatUnitTest") {
 	KeyValueGen kvGen;
 
-	int targetChunks = randomExp(0, 8);
-	int targetDataBytes = randomExp(0, 21);
+	int targetChunks = deterministicRandom()->randomExp(0, 8);
+	int targetDataBytes = deterministicRandom()->randomExp(0, 21);
 
 	int targetChunkSize = targetDataBytes / targetChunks;
 
@@ -2171,9 +2151,9 @@
 TEST_CASE("/blobgranule/files/granuleReadUnitTest") {
 	KeyValueGen kvGen;
 
-	int targetSnapshotChunks = randomExp(0, 9);
-	int targetDeltaChunks = randomExp(0, 8);
-	int targetDataBytes = randomExp(12, 25);
+	int targetSnapshotChunks = deterministicRandom()->randomExp(0, 9);
+	int targetDeltaChunks = deterministicRandom()->randomExp(0, 8);
+	int targetDataBytes = deterministicRandom()->randomExp(12, 25);
 	int targetSnapshotBytes = (int)(deterministicRandom()->randomInt(0, targetDataBytes));
 	int targetDeltaBytes = targetDataBytes - targetSnapshotBytes;
 
